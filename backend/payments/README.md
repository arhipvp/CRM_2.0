--- conflicted
+++ resolved
@@ -2,14 +2,10 @@
 
 Spring Boot 3 (Reactive) сервис, который управляет графиком платежей и связанными движениями средств. Сервис синхронизируется с CRM/Deals через REST и события RabbitMQ, хранит данные в схеме `payments` общего кластера PostgreSQL и публикует события `payments.events`.
 
-<<<<<<< HEAD
-## Быстрый старт
-=======
 ## Статус
 - исходный Spring Boot-проект не поддерживается и не обновляется;
 - шаблон окружения снова содержит только `PAYMENTS_RABBITMQ_URL` и `PAYMENTS_RABBITMQ_INTERNAL_URL`, чтобы легаси-приложение могло подписываться на очереди; остальные `PAYMENTS_*` по-прежнему считаются устаревшими и не синхронизируются автоматически;
 - миграции Flyway и конфигурация очередей описывают прежнюю схему `payments` и нужны только для анализа наследия.
->>>>>>> 37f86663
 
 1. Скопируйте `env.example` в корень и в `backend/payments`:
    ```bash
@@ -22,31 +18,6 @@
    SPRING_PROFILES_ACTIVE=local ./gradlew bootRun
    ```
 
-<<<<<<< HEAD
-   Переменные `PAYMENTS_R2DBC_URL`, `PAYMENTS_DATABASE_URL`, `PAYMENTS_DB_USER`, `PAYMENTS_DB_PASSWORD` и `PAYMENTS_RABBITMQ_URL` берутся из `.env`. Значения по умолчанию нацелены на локальные экземпляры PostgreSQL (`localhost:5432`, схема `payments`) и RabbitMQ (`amqp://crm:crm@localhost:5672/crm`).
-
-## Docker Compose
-
-`infra/docker-compose.yml` содержит сервис `payments` (профиль `backend`). Он строится из `backend/payments`, пробрасывает порт `8083` и использует переменные `PAYMENTS_*` с `_INTERNAL`-суффиксом для подключения к контейнерам PostgreSQL и RabbitMQ. Для запуска выполните:
-
-```bash
-docker compose --env-file .env --profile backend up -d payments
-```
-
-Перед первым стартом убедитесь, что переменные `PAYMENTS_DB_USER`/`PAYMENTS_DB_PASSWORD` скопированы в `.env` и не конфликтуют с существующими пользователями. Скрипт `infra/postgres/init.sh` создаёт роль и схему `payments` автоматически.
-
-## Основные переменные окружения
-
-| Переменная | Назначение |
-| --- | --- |
-| `PAYMENTS_R2DBC_URL` | R2DBC-строка подключения, используется приложением при старте. |
-| `PAYMENTS_DATABASE_URL` | JDBC-строка для Flyway. |
-| `PAYMENTS_DB_USER` / `PAYMENTS_DB_PASSWORD` | Роль PostgreSQL, которой принадлежат объекты схемы `payments`. |
-| `PAYMENTS_RABBITMQ_URL` | Подключение к брокеру для Spring Cloud Stream. |
-| `PAYMENTS_SERVICE_PORT` | HTTP-порт сервиса (по умолчанию `8083`). |
-
-Дополнительные опции (`PAYMENTS_EXPORTS_*`, `PAYMENTS_CRM_WEBHOOK_SECRET` и др.) остаются необязательными и могут быть заполнены при подключении внешних интеграций.
-=======
 ## Что можно найти в архиве
 - историческую документацию по API (`docs/api/payments.md`),
 - старые конфигурации Spring Cloud Stream (`src/main/resources/application*.yml`),
@@ -57,5 +28,4 @@
 
 ## Docker Compose и переменные окружения
 
-В `infra/docker-compose.yml` добавлен сервис `payments` под профилем `legacy`. Он использует общий образ Spring Boot (`infra/docker/spring-boot-service.Dockerfile`) и автоматически получает `PAYMENTS_RABBITMQ_URL` из `.env`. Остальные параметры (`PAYMENTS_DATABASE_URL`, `PAYMENTS_DB_USER` и т.д.) остаются опциональными и должны задаваться вручную при необходимости — шаблон окружения их не восстанавливает.
->>>>>>> 37f86663
+В `infra/docker-compose.yml` добавлен сервис `payments` под профилем `legacy`. Он использует общий образ Spring Boot (`infra/docker/spring-boot-service.Dockerfile`) и автоматически получает `PAYMENTS_RABBITMQ_URL` из `.env`. Остальные параметры (`PAYMENTS_DATABASE_URL`, `PAYMENTS_DB_USER` и т.д.) остаются опциональными и должны задаваться вручную при необходимости — шаблон окружения их не восстанавливает.