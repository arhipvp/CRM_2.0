spring:
  application:
    name: audit-service
  liquibase:
    change-log: classpath:db/changelog/db.changelog-master.yaml
    default-schema: ${AUDIT_DB_SCHEMA:audit}
  rabbitmq:
    host: ${AUDIT_RABBITMQ_HOST:localhost}
    port: ${AUDIT_RABBITMQ_PORT:5672}
    username: ${AUDIT_RABBITMQ_USER:audit}
    password: ${AUDIT_RABBITMQ_PASSWORD:audit}
    virtual-host: ${AUDIT_RABBITMQ_VHOST:audit}
    listener:
      simple:
        default-requeue-rejected: false
  cloud:
    function:
      definition: auditEventsConsumer;auditCoreConsumer;auditDlqConsumer
    stream:
      defaultBinder: rabbit
      bindings:
        auditEventsConsumer-in-0:
          destination: ${audit.messaging.events-exchange:${audit.messaging.events-queue}}
          group: ${audit.messaging.events-group}
          contentType: application/json
          consumer:
            maxAttempts: 3
        auditCoreConsumer-in-0:
          destination: ${audit.messaging.core-exchange:${audit.messaging.core-queue}}
          group: ${audit.messaging.core-group}
          contentType: application/json
          consumer:
            maxAttempts: 3
        auditDlqConsumer-in-0:
          destination: ${audit.messaging.dlq}
          group: ${audit.messaging.dlq-group}
          contentType: application/json
          consumer:
            maxAttempts: 1
      rabbit:
        bindings:
          auditEventsConsumer-in-0:
            consumer:
              autoBindDlq: true
              deadLetterQueueName: ${audit.messaging.dlq}
              durableSubscription: true
              prefetch: ${audit.messaging.prefetch}
<<<<<<< HEAD
              acknowledgeMode: MANUAL
=======
              queue-name: ${audit.messaging.events-queue}
              binding-routing-key: ${audit.messaging.events-queue}
>>>>>>> ae6ed903
          auditCoreConsumer-in-0:
            consumer:
              autoBindDlq: true
              deadLetterQueueName: ${audit.messaging.dlq}
              durableSubscription: true
              prefetch: ${audit.messaging.prefetch}
<<<<<<< HEAD
              acknowledgeMode: MANUAL
=======
              queue-name: ${audit.messaging.core-queue}
              binding-routing-key: ${audit.messaging.core-queue}
>>>>>>> ae6ed903
          auditDlqConsumer-in-0:
            consumer:
              autoBindDlq: false
              prefetch: 10
              acknowledgeMode: MANUAL
server:
  port: ${AUDIT_SERVICE_PORT:8088}

audit:
  messaging:
    events-queue: ${AUDIT_EVENTS_QUEUE:audit.events}
    events-group: ${AUDIT_EVENTS_GROUP:audit-service}
    events-exchange: ${AUDIT_EVENTS_EXCHANGE:}
    core-queue: ${AUDIT_CORE_QUEUE:audit.core}
    core-group: ${AUDIT_CORE_GROUP:audit-service}
    core-exchange: ${AUDIT_CORE_EXCHANGE:}
    dlq: ${AUDIT_DLQ_QUEUE:audit.dlq}
    dlq-group: ${AUDIT_DLQ_GROUP:audit-dlq-listener}
    prefetch: ${AUDIT_RABBITMQ_PREFETCH:50}

management:
  endpoints:
    web:
      exposure:
        include: health,info<|MERGE_RESOLUTION|>--- conflicted
+++ resolved
@@ -45,24 +45,18 @@
               deadLetterQueueName: ${audit.messaging.dlq}
               durableSubscription: true
               prefetch: ${audit.messaging.prefetch}
-<<<<<<< HEAD
               acknowledgeMode: MANUAL
-=======
               queue-name: ${audit.messaging.events-queue}
               binding-routing-key: ${audit.messaging.events-queue}
->>>>>>> ae6ed903
           auditCoreConsumer-in-0:
             consumer:
               autoBindDlq: true
               deadLetterQueueName: ${audit.messaging.dlq}
               durableSubscription: true
               prefetch: ${audit.messaging.prefetch}
-<<<<<<< HEAD
               acknowledgeMode: MANUAL
-=======
               queue-name: ${audit.messaging.core-queue}
               binding-routing-key: ${audit.messaging.core-queue}
->>>>>>> ae6ed903
           auditDlqConsumer-in-0:
             consumer:
               autoBindDlq: false
