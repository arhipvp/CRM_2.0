package crm.audit

import com.fasterxml.jackson.databind.ObjectMapper
import crm.audit.config.AuditMessagingProperties
import crm.audit.domain.AuditEventRepository
import crm.audit.domain.AuditEventTagRepository
import java.time.Duration
import java.time.Instant
import java.time.ZoneOffset
import java.util.UUID
import java.time.temporal.ChronoUnit
import kotlinx.coroutines.runBlocking
import org.awaitility.kotlin.await
import org.junit.jupiter.api.Test
import org.springframework.amqp.core.MessageBuilder
import org.springframework.amqp.core.MessageProperties
import org.springframework.amqp.rabbit.core.RabbitAdmin
import org.springframework.amqp.rabbit.core.RabbitTemplate
import org.springframework.beans.factory.annotation.Autowired
import org.springframework.boot.test.autoconfigure.web.reactive.AutoConfigureWebTestClient
import org.springframework.boot.test.context.SpringBootTest
import org.springframework.test.context.ActiveProfiles
import org.springframework.test.context.DynamicPropertyRegistry
import org.springframework.test.context.DynamicPropertySource
import org.springframework.test.web.reactive.server.WebTestClient
import org.testcontainers.containers.PostgreSQLContainer
import org.testcontainers.containers.RabbitMQContainer
import org.testcontainers.junit.jupiter.Container
import org.testcontainers.junit.jupiter.Testcontainers
import org.testcontainers.utility.DockerImageName
import kotlin.test.assertEquals
import kotlin.test.assertTrue

@Testcontainers(disabledWithoutDocker = true)
@SpringBootTest
@AutoConfigureWebTestClient
@ActiveProfiles("test")
class AuditIntegrationTest @Autowired constructor(
    private val rabbitTemplate: RabbitTemplate,
    private val rabbitAdmin: RabbitAdmin,
    private val webTestClient: WebTestClient,
    private val objectMapper: ObjectMapper,
    private val messagingProperties: AuditMessagingProperties,
    private val auditEventRepository: AuditEventRepository,
    private val auditEventTagRepository: AuditEventTagRepository
) {

    @Test
    fun `should consume audit events and expose them via api`() {
        val occurredAt = Instant.now().truncatedTo(java.time.temporal.ChronoUnit.MILLIS)
        val eventId = "evt-${UUID.randomUUID()}"
        val payload = mapOf(
            "eventId" to eventId,
            "eventType" to "crm.deal.created",
            "eventSource" to "crm-service",
            "occurredAt" to occurredAt.toString(),
            "payload" to mapOf(
                "tags" to mapOf(
                    "dealId" to "DL-42",
                    "userId" to "USR-7"
                ),
                "data" to mapOf(
                    "field" to "value"
                )
            )
        )

        val messageId = "msg-${UUID.randomUUID()}"
        val json = objectMapper.writeValueAsString(payload)
<<<<<<< HEAD
        sendJson(messagingProperties.eventsQueue, json, messageId)
=======
        rabbitTemplate.sendToDestination(messagingProperties.eventsExchange, messagingProperties.eventsQueue, json)
>>>>>>> ae6ed903

        await.atMost(Duration.ofSeconds(10)).until {
            runBlocking { auditEventRepository.countEvents(null, null, null) } == 1L
        }

        // Отправляем дубликат в другую очередь, чтобы проверить идемпотентность
<<<<<<< HEAD
        sendJson(messagingProperties.coreQueue, json, "msg-${UUID.randomUUID()}")
=======
        rabbitTemplate.sendToDestination(messagingProperties.coreExchange, messagingProperties.coreQueue, json)
>>>>>>> ae6ed903

        await.atMost(Duration.ofSeconds(5)).until {
            runBlocking { auditEventRepository.countEvents(null, null, null) } == 1L
        }

        val saved = runBlocking {
            auditEventRepository.findByEventIdAndOccurredAt(eventId, occurredAt.atOffset(ZoneOffset.UTC))
        }
        requireNotNull(saved)

        val savedByMessageId = runBlocking { auditEventRepository.findByMessageId(messageId) }
        requireNotNull(savedByMessageId)
        assertEquals(messageId, savedByMessageId.messageId)

        val duplicatePayload = payload.toMutableMap().apply {
            put("eventId", "evt-${UUID.randomUUID()}")
        }
        val duplicateJson = objectMapper.writeValueAsString(duplicatePayload)
        sendJson(messagingProperties.eventsQueue, duplicateJson, messageId)

        await.atMost(Duration.ofSeconds(5)).until {
            runBlocking { auditEventRepository.countEvents(null, null, null) } == 1L
        }

        val consumerQueue = "${messagingProperties.eventsQueue}.${messagingProperties.eventsGroup}"
        await.atMost(Duration.ofSeconds(5)).until {
            queueMessageCount(consumerQueue) == 0
        }

        val tags = runBlocking { auditEventTagRepository.findByEventId(saved.id) }
        assertEquals(2, tags.size)
        tags.forEach { tag ->
            assertEquals(saved.occurredAt, tag.eventOccurredAt)
        }

        webTestClient
            .get()
            .uri { builder ->
                builder
                    .path("/api/audit/events")
                    .queryParam("eventType", "crm.deal.created")
                    .queryParam("occurredAfter", occurredAt.minusSeconds(60).atOffset(ZoneOffset.UTC))
                    .queryParam("occurredBefore", occurredAt.plusSeconds(60).atOffset(ZoneOffset.UTC))
                    .build()
            }
            .exchange()
            .expectStatus().isOk
            .expectBody()
            .jsonPath("$.totalElements").isEqualTo(1)
            .jsonPath("$.content[0].eventId").isEqualTo(eventId)
            .jsonPath("$.content[0].eventSource").isEqualTo("crm-service")
            .jsonPath("$.content[0].payload").value<String> { body ->
                assertTrue(body.contains("\"dealId\":\"DL-42\""))
            }
    }

    @Test
    fun `should write audit event into future monthly partition`() {
        val futureOccurredAt = Instant.now().plus(6, ChronoUnit.MONTHS).truncatedTo(ChronoUnit.MILLIS)
        val eventId = "evt-${UUID.randomUUID()}"
        val payload = mapOf(
            "eventId" to eventId,
            "eventType" to "crm.deal.status.changed",
            "eventSource" to "crm-service",
            "occurredAt" to futureOccurredAt.toString(),
            "payload" to mapOf(
                "data" to mapOf(
                    "status" to "approved"
                )
            )
        )

        rabbitTemplate.convertAndSend(messagingProperties.eventsQueue, objectMapper.writeValueAsString(payload))

        val expectedOccurredAt = futureOccurredAt.atOffset(ZoneOffset.UTC)

        await.atMost(Duration.ofSeconds(10)).until {
            runBlocking {
                auditEventRepository.findByEventIdAndOccurredAt(eventId, expectedOccurredAt)
            } != null
        }

        val saved = runBlocking {
            auditEventRepository.findByEventIdAndOccurredAt(eventId, expectedOccurredAt)
        }

        requireNotNull(saved)
        assertEquals(expectedOccurredAt, saved.occurredAt)
        assertEquals("crm.deal.status.changed", saved.eventType)
    private fun RabbitTemplate.sendToDestination(exchange: String?, routingKey: String, payload: Any) {
        if (exchange.isNullOrBlank()) {
            convertAndSend(routingKey, payload)
        } else {
            convertAndSend(exchange, routingKey, payload)
        }
    }

    companion object {
        @Suppress("DEPRECATION")
        @Container
        val postgres: PostgreSQLContainer<*> = PostgreSQLContainer(DockerImageName.parse("postgres:16-alpine"))
            .withDatabaseName("crm")
            .withUsername("audit")
            .withPassword("audit")

        @Suppress("DEPRECATION")
        @Container
        val rabbit: RabbitMQContainer = RabbitMQContainer(DockerImageName.parse("rabbitmq:3.13-management-alpine"))
            .withVhost("audit")
            .withUser("audit", "audit")
            .withPermission("audit", "audit", ".*", ".*", ".*")

        @JvmStatic
        @DynamicPropertySource
        fun registerProperties(registry: DynamicPropertyRegistry) {
            registry.add("AUDIT_DB_USER") { postgres.username }
            registry.add("AUDIT_DB_PASSWORD") { postgres.password }
            registry.add("AUDIT_DB_SCHEMA") { "audit" }
            registry.add("AUDIT_JDBC_URL") {
                val jdbcUrl = postgres.jdbcUrl
                val separator = if (jdbcUrl.contains("?")) "&" else "?"
                "${jdbcUrl}${separator}currentSchema=audit"
            }
            registry.add("AUDIT_R2DBC_URL") {
                "r2dbc:postgresql://${postgres.username}:${postgres.password}@${postgres.host}:${postgres.firstMappedPort}/${postgres.databaseName}?schema=audit"
            }
            registry.add("AUDIT_RABBITMQ_HOST") { rabbit.host }
            registry.add("AUDIT_RABBITMQ_PORT") { rabbit.amqpPort }
            registry.add("AUDIT_RABBITMQ_USER") { "audit" }
            registry.add("AUDIT_RABBITMQ_PASSWORD") { "audit" }
            registry.add("AUDIT_RABBITMQ_VHOST") { "audit" }
        }
    }

    private fun queueMessageCount(queue: String): Int? {
        return rabbitAdmin.getQueueProperties(queue)
            ?.get(RabbitAdmin.QUEUE_MESSAGE_COUNT)
            ?.let { (it as? Number)?.toInt() }
    }

    private fun sendJson(queue: String, json: String, messageId: String) {
        val message = MessageBuilder.withBody(json.toByteArray(Charsets.UTF_8))
            .setContentType(MessageProperties.CONTENT_TYPE_JSON)
            .setMessageId(messageId)
            .build()
        rabbitTemplate.send(queue, message)
    }
}<|MERGE_RESOLUTION|>--- conflicted
+++ resolved
@@ -67,22 +67,16 @@
 
         val messageId = "msg-${UUID.randomUUID()}"
         val json = objectMapper.writeValueAsString(payload)
-<<<<<<< HEAD
         sendJson(messagingProperties.eventsQueue, json, messageId)
-=======
         rabbitTemplate.sendToDestination(messagingProperties.eventsExchange, messagingProperties.eventsQueue, json)
->>>>>>> ae6ed903
 
         await.atMost(Duration.ofSeconds(10)).until {
             runBlocking { auditEventRepository.countEvents(null, null, null) } == 1L
         }
 
         // Отправляем дубликат в другую очередь, чтобы проверить идемпотентность
-<<<<<<< HEAD
         sendJson(messagingProperties.coreQueue, json, "msg-${UUID.randomUUID()}")
-=======
         rabbitTemplate.sendToDestination(messagingProperties.coreExchange, messagingProperties.coreQueue, json)
->>>>>>> ae6ed903
 
         await.atMost(Duration.ofSeconds(5)).until {
             runBlocking { auditEventRepository.countEvents(null, null, null) } == 1L
