--- conflicted
+++ resolved
@@ -107,7 +107,6 @@
             }
     }
 
-<<<<<<< HEAD
     @Test
     fun `should write audit event into future monthly partition`() {
         val futureOccurredAt = Instant.now().plus(6, ChronoUnit.MONTHS).truncatedTo(ChronoUnit.MILLIS)
@@ -141,14 +140,12 @@
         requireNotNull(saved)
         assertEquals(expectedOccurredAt, saved.occurredAt)
         assertEquals("crm.deal.status.changed", saved.eventType)
-=======
     private fun RabbitTemplate.sendToDestination(exchange: String?, routingKey: String, payload: Any) {
         if (exchange.isNullOrBlank()) {
             convertAndSend(routingKey, payload)
         } else {
             convertAndSend(exchange, routingKey, payload)
         }
->>>>>>> dd9d9bdc
     }
 
     companion object {
