--- conflicted
+++ resolved
@@ -6,8 +6,5 @@
   - include:
       file: db/changelog/0005-create-event-tags.yaml
   - include:
-<<<<<<< HEAD
       file: db/changelog/0006-add-message-id.yaml
-=======
-      file: db/changelog/0006-partition-audit-events.yaml
->>>>>>> ae6ed903
+      file: db/changelog/0006-partition-audit-events.yaml