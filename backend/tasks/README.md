--- conflicted
+++ resolved
@@ -61,11 +61,8 @@
 - Поле `dueDate` (ISO8601 дата) переносит срок исполнения, `null` удаляет дедлайн.
 
 ### Напоминания по задачам
-<<<<<<< HEAD
 `POST /api/tasks/{task_id}/reminders` сохраняет момент напоминания в PostgreSQL (`tasks.task_reminders`) и планирует его выполнение в Redis-очереди `TASKS_REMINDERS_QUEUE_KEY`. Поле `remind_at` обязательно, `channel` принимает значения `sse` (по умолчанию) или `telegram`. В ответе сервис возвращает созданное напоминание с идентификатором, каналом и временными метками. Отдельный процесс воркера выбирает просроченные напоминания и публикует событие `task.reminder` в RabbitMQ и SSE.
-=======
 `POST /api/tasks/{task_id}/reminders` сохраняет момент напоминания в PostgreSQL (`tasks.task_reminders`) и планирует его выполнение в Redis-очереди `TASKS_REMINDERS_QUEUE_KEY`. Поле `remind_at` обязательно, `channel` принимает значения `sse` (по умолчанию) или `telegram`. В ответе сервис возвращает созданное напоминание с идентификатором, каналом и временными метками. Повторный запрос с теми же `remind_at` и `channel` вернёт `409 conflict`.
->>>>>>> ae740769
 
 ### Воркеры отложенных задач и напоминаний
 Для активации отложенных задач поднимите отдельный процесс:
