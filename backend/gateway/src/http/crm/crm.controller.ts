--- conflicted
+++ resolved
@@ -10,11 +10,7 @@
 
   @All()
   async handleRoot(@Req() req: Request, @Res() res: Response): Promise<void> {
-<<<<<<< HEAD
-    await this.proxy.forward('crm', 'v1', req, res);
-=======
     await this.proxy.forward('crm', '', req, res, { transformResponse: camelCaseKeysTransformer });
->>>>>>> e214cfeb
   }
 
   @All('*')
@@ -23,12 +19,6 @@
     @Req() req: Request,
     @Res() res: Response
   ): Promise<void> {
-<<<<<<< HEAD
-    const suffix = params?.['0'] ?? '';
-    const normalized = suffix ? `v1/${suffix}` : 'v1';
-    await this.proxy.forward('crm', normalized, req, res);
-=======
     await this.proxy.forward('crm', params?.['0'] ?? '', req, res, { transformResponse: camelCaseKeysTransformer });
->>>>>>> e214cfeb
   }
 }