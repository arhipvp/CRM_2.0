import { Global, Module } from '@nestjs/common';
import { ConfigModule, ConfigService } from '@nestjs/config';
<<<<<<< HEAD
import type { Consul } from 'consul/lib/consul';
=======
import type Consul from 'consul';
import ConsulFactory = require('consul');

type ConsulFactoryFn = (options: {
  host?: string;
  port?: number;
  secure?: boolean;
  defaults?: {
    token?: string;
    dc?: string;
  };
}) => Consul;

type ConsulConstructor = new (options: Parameters<ConsulFactoryFn>[0]) => Consul;
>>>>>>> e6ff3595

import consulConfig, { ConsulConfig } from '../../config/consul.config';
import { CONSUL_CLIENT } from './consul.constants';
import { ConsulService } from './consul.service';

type ConsulConstructor = typeof import('consul');
const RawConsulClient = require('consul') as ConsulConstructor;
type ConsulOptions = ConstructorParameters<ConsulConstructor>[0];
const ConsulClient = (options: ConsulOptions): Consul => new RawConsulClient(options);

@Global()
@Module({
  imports: [ConfigModule.forFeature(consulConfig)],
  providers: [
    {
      provide: CONSUL_CLIENT,
      inject: [ConfigService],
      useFactory: (configService: ConfigService<ConsulConfig>): Consul | null => {
        const config = configService.get<ConsulConfig>('consul', { infer: true });

        if (!config?.enabled) {
          return null;
        }

<<<<<<< HEAD
        return ConsulClient({
=======
        const createConsulClient = ConsulFactory as unknown as ConsulFactoryFn;
        const consulCtor = ConsulFactory as unknown as ConsulConstructor;
        const consulOptions: Parameters<ConsulFactoryFn>[0] = {
>>>>>>> e6ff3595
          host: config.host,
          port: config.port,
          secure: config.scheme === 'https',
          defaults: {
            token: config.token,
            dc: config.dc
          }
        };

        try {
          return createConsulClient(consulOptions);
        } catch (error) {
          if (error instanceof TypeError && error.message.includes("without 'new'")) {
            return Reflect.construct(consulCtor, [consulOptions]);
          }

          throw error;
        }
      }
    },
    ConsulService
  ],
  exports: [CONSUL_CLIENT, ConsulService]
})
export class ConsulModule {}<|MERGE_RESOLUTION|>--- conflicted
+++ resolved
@@ -1,8 +1,5 @@
 import { Global, Module } from '@nestjs/common';
 import { ConfigModule, ConfigService } from '@nestjs/config';
-<<<<<<< HEAD
-import type { Consul } from 'consul/lib/consul';
-=======
 import type Consul from 'consul';
 import ConsulFactory = require('consul');
 
@@ -17,7 +14,6 @@
 }) => Consul;
 
 type ConsulConstructor = new (options: Parameters<ConsulFactoryFn>[0]) => Consul;
->>>>>>> e6ff3595
 
 import consulConfig, { ConsulConfig } from '../../config/consul.config';
 import { CONSUL_CLIENT } from './consul.constants';
@@ -42,13 +38,9 @@
           return null;
         }
 
-<<<<<<< HEAD
-        return ConsulClient({
-=======
         const createConsulClient = ConsulFactory as unknown as ConsulFactoryFn;
         const consulCtor = ConsulFactory as unknown as ConsulConstructor;
         const consulOptions: Parameters<ConsulFactoryFn>[0] = {
->>>>>>> e6ff3595
           host: config.host,
           port: config.port,
           secure: config.scheme === 'https',
