# Миграции схемы `notifications`

## Порядок миграций

1. `1700000000000-create-notification-events-table.ts` — базовая таблица `notification_events` для хранения входящих сообщений и статуса доставки в Telegram.
<<<<<<< HEAD
2. `1705000001000-create-notification-templates-table.ts` — таблица `notification_templates` с уникальным ключом `key` + `channel`, полями `locale`, `body`, `metadata`, `status` и временными метками.
=======
2. `1710000000001-add-telegram-delivery-columns.ts` — дополнительные поля для идентификатора сообщения и статусов webhook-доставки.
>>>>>>> 970ef18d

## Правила версионирования

* Используется формат `YYYYMMDDHHMMSS_описание.(ts|js)` для миграций TypeORM.
* Каждая миграция должна быть обратимой.
* При добавлении новых каналов доставки одновременно обновляйте справочники и seed-данные.<|MERGE_RESOLUTION|>--- conflicted
+++ resolved
@@ -3,11 +3,8 @@
 ## Порядок миграций
 
 1. `1700000000000-create-notification-events-table.ts` — базовая таблица `notification_events` для хранения входящих сообщений и статуса доставки в Telegram.
-<<<<<<< HEAD
 2. `1705000001000-create-notification-templates-table.ts` — таблица `notification_templates` с уникальным ключом `key` + `channel`, полями `locale`, `body`, `metadata`, `status` и временными метками.
-=======
 2. `1710000000001-add-telegram-delivery-columns.ts` — дополнительные поля для идентификатора сообщения и статусов webhook-доставки.
->>>>>>> 970ef18d
 
 ## Правила версионирования
 
