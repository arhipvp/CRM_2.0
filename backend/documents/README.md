# Documents Service

Сервис управляет метаданными клиентских документов, очередями загрузки и синхронизации с Google Drive и предоставляет REST API
для других доменов CRM.【F:docs/architecture.md†L15-L18】

## Основные возможности
- CRUD API по метаданным документов (`/documents`).
- REST API для генерации и выдачи папок в Drive (`/api/v1/folders`).
- Фоновые задачи BullMQ для загрузки (`documents.upload`) и синхронизации (`documents.sync`) файлов.
- Интеграция с Google Drive через сервисный аккаунт либо локальный эмулятор (MinIO/LocalStack).
- Безопасная работа с пустыми или отсутствующими метаданными: сервис объединяет данные Drive с исходными значениями, избегая ошибок
  сериализации.
- TypeORM миграции схемы `documents` и изолированное подключение к PostgreSQL.

## Требования к окружению
- Node.js 20 LTS, pnpm 9+ (`corepack prepare pnpm@9 --activate`).
- PostgreSQL (схема `documents`) с включённой функцией `gen_random_uuid()` (`CREATE EXTENSION IF NOT EXISTS pgcrypto`).
- Redis 6+ для очередей BullMQ.
- Сервисный аккаунт Google Drive **или** локальный эмулятор, описанный в [`docs/local-setup.md`](../../docs/local-setup.md#интеграции).

Минимальный набор переменных окружения описан в [`env.example`](../../env.example) и валидируется при старте. Обратите внимание на
`DOCUMENTS_RUN_MIGRATIONS` — переменная управляет автоматическим применением миграций при запуске API/воркера.

## Установка зависимостей
```bash
cd backend/documents
pnpm install
```

## Команды
| Команда | Назначение |
| --- | --- |
| `pnpm start:dev` | Запуск REST API с hot-reload на `http://localhost:${DOCUMENTS_SERVICE_PORT}`. |
| `pnpm start` | Запуск API без watch. |
| `pnpm start:worker` | Отдельный воркер BullMQ (обрабатывает очереди загрузки/синхронизации). |
| `pnpm build` | Сборка в `dist/`. |
| `pnpm test:e2e` | E2E-тестирование `/health`. |

> В development-режиме API и воркер можно запускать параллельно (`pnpm start:dev` + `pnpm start:worker:dev`).

## Конфигурация
| Переменная | Назначение |
| --- | --- |
| `DOCUMENTS_DATABASE_URL` | Подключение к PostgreSQL со схемой `documents`. |
| `DOCUMENTS_DATABASE_SCHEMA` | Имя схемы (по умолчанию `documents`). |
| `DOCUMENTS_RUN_MIGRATIONS` | Автоматически применять миграции при старте (false по умолчанию). |
| `DOCUMENTS_REDIS_URL` | Redis для BullMQ. |
| `DOCUMENTS_REDIS_PREFIX` | Префикс ключей Redis (по умолчанию `documents`). |
| `DOCUMENTS_QUEUE_NAME` | Имя очереди BullMQ (по умолчанию `documents:tasks`). |
| `DOCUMENTS_UPLOAD_URL_BASE` | Базовый URL объектного хранилища для формирования подписанной ссылки. |
| `DOCUMENTS_UPLOAD_URL_TTL` | Время жизни подписанной ссылки на загрузку (секунды, по умолчанию 900). |
| `DOCUMENTS_FOLDERS_TEMPLATE_*` | Шаблоны названий папок по типам (`{title}`, `{ownerId}`, `{ownerType}`). |
| `DOCUMENTS_FOLDERS_WEB_BASE_URL` | Базовый URL для формирования ссылок на папки (по умолчанию `https://drive.google.com/drive/folders/`). |
| `GOOGLE_DRIVE_SERVICE_ACCOUNT_JSON`/`GOOGLE_DRIVE_SERVICE_ACCOUNT_PATH` | JSON сервисного аккаунта или путь к файлу. |
| `GOOGLE_APPLICATION_CREDENTIALS` | Альтернативный путь до JSON ключа (совместимо с SDK Google). |
| `GOOGLE_DRIVE_SHARED_DRIVE_ID` | ID Shared Drive для реальной интеграции. |
| `GOOGLE_DRIVE_EMULATOR_URL` | URL локального эмулятора (MinIO/LocalStack). |
| `GOOGLE_DRIVE_EMULATOR_ROOT` | Корневая папка/идентификатор каталога эмулятора. |

Переменные `GOOGLE_DRIVE_*` могут быть пустыми в dev-режиме — тогда используется эмулятор. В stage/prod требуется валидный
сервисный аккаунт.

## Сервисный аккаунт Google Drive
1. Получите JSON ключ сервисного аккаунта и сохраните его в `backend/documents/credentials/service-account.json` **или** укажите
   путь в `GOOGLE_DRIVE_SERVICE_ACCOUNT_PATH`/`GOOGLE_APPLICATION_CREDENTIALS`.
2. Чтобы передать содержимое напрямую, используйте `GOOGLE_DRIVE_SERVICE_ACCOUNT_JSON` (подходит для CI).
3. При запуске без этих переменных модуль `DriveService` попытается использовать эмулятор (`GOOGLE_DRIVE_EMULATOR_URL`).

## REST API
- `GET /health` — состояние сервиса.
<<<<<<< HEAD
- `GET /documents` — возвращает массив документов (фильтрация по статусу, владельцу, типу, полнотекстовый поиск по названию/описанию, пагинация через `offset`/`limit`). Для построения пагинации используйте заголовок `X-Total-Count`.
=======
- `POST /api/v1/folders` — создаёт папку в Drive и сохраняет связь с сущностью. Ошибки: `400 validation_error`, `409 folder_exists`.
- `GET /api/v1/folders/:ownerType/:ownerId` — возвращает привязанную папку в Drive. Ошибка `404 folder_not_found`, если запись отсутствует.
- `GET /documents` — список документов (фильтрация по статусу, владельцу, типу, полнотекстовый поиск по названию/описанию, пагинация через `offset`/`limit`).
>>>>>>> b535d5d5
- `GET /documents/:id` — детали документа.
- `POST /documents` — создать запись, получить `upload_url` и `expires_in`. По умолчанию добавляет задание `documents.upload`.
- `PATCH /documents/:id` — обновить метаданные.
- `DELETE /documents/:id` — мягкое удаление: запись помечается как удалённая, доступ Drive отзывается (повторный вызов вернёт `409 already_deleted`).
- `POST /documents/:id/upload` — переотправить документ в очередь загрузки.
- `POST /documents/:id/complete` — подтвердить завершение загрузки и поставить задачу синхронизации.
- `POST /documents/:id/sync` — обновить метаданные из Drive.

Список статусов: `draft`, `pending_upload`, `uploading`, `uploaded`, `synced`, `error`.

## Миграции
TypeORM-конфигурация расположена в [`typeorm.config.ts`](./typeorm.config.ts). Базовые команды:
```bash
pnpm typeorm migration:run -d typeorm.config.ts
pnpm typeorm migration:revert -d typeorm.config.ts
```

Начальная миграция `1737043200000-init-documents-table.ts` создаёт схему `documents`, перечисление статусов и таблицу `documents`.
Миграция `1738886400000-add-deleted-at-to-documents.ts` добавляет колонку `deleted_at` и индекс для мягкого удаления.
Доступные миграции:
- `1737043200000-init-documents-table.ts` — создаёт схему `documents`, перечисление статусов и таблицу `documents`.
- `1739126400000-add-uploaded-status.ts` — добавляет статус `uploaded` в перечисление состояний.

## Локальный эмулятор Google Drive
1. Поднимите MinIO/LocalStack и укажите `GOOGLE_DRIVE_EMULATOR_URL` (пример: `http://localhost:9000`).
2. Задайте `GOOGLE_DRIVE_EMULATOR_ROOT` (папка верхнего уровня). Файл будет создан при первой загрузке.
3. Оставьте пустыми `GOOGLE_DRIVE_SERVICE_ACCOUNT_JSON` и `GOOGLE_DRIVE_SHARED_DRIVE_ID`.
4. Для реального Google Drive очистите переменные эмулятора и добавьте сервисный аккаунт.

Дополнительные шаги и требования к сервисному аккаунту описаны в [`docs/local-setup.md`](../../docs/local-setup.md#google-drive-сервисный-аккаунт).
### Коды ошибок Documents API

- `404 document_not_found` — документ не найден или уже удалён (`{"statusCode":404,"code":"document_not_found","message":"Документ {document_id} не найден"}`).
- `409 already_deleted` — повторное удаление ранее помеченного документа (`{"statusCode":409,"code":"already_deleted","message":"Документ {document_id} уже удалён"}`).
- `409 upload_conflict` — попытка подтвердить загрузку документа в финальном статусе (`{"statusCode":409,"code":"upload_conflict","message":"Документ {document_id} уже находится в статусе {status}","details":{"status":"synced"}}`).
<|MERGE_RESOLUTION|>--- conflicted
+++ resolved
@@ -68,13 +68,10 @@
 
 ## REST API
 - `GET /health` — состояние сервиса.
-<<<<<<< HEAD
 - `GET /documents` — возвращает массив документов (фильтрация по статусу, владельцу, типу, полнотекстовый поиск по названию/описанию, пагинация через `offset`/`limit`). Для построения пагинации используйте заголовок `X-Total-Count`.
-=======
 - `POST /api/v1/folders` — создаёт папку в Drive и сохраняет связь с сущностью. Ошибки: `400 validation_error`, `409 folder_exists`.
 - `GET /api/v1/folders/:ownerType/:ownerId` — возвращает привязанную папку в Drive. Ошибка `404 folder_not_found`, если запись отсутствует.
 - `GET /documents` — список документов (фильтрация по статусу, владельцу, типу, полнотекстовый поиск по названию/описанию, пагинация через `offset`/`limit`).
->>>>>>> b535d5d5
 - `GET /documents/:id` — детали документа.
 - `POST /documents` — создать запись, получить `upload_url` и `expires_in`. По умолчанию добавляет задание `documents.upload`.
 - `PATCH /documents/:id` — обновить метаданные.
