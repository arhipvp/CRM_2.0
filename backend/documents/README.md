# Documents Service

Сервис управляет метаданными клиентских документов, очередями загрузки и синхронизации с локальным/self-hosted файловым хранилищем и предоставляет REST API
для других доменов CRM.【F:docs/architecture.md†L15-L18】

## Основные возможности
- CRUD API по метаданным документов (`/documents`).
- REST API для генерации и выдачи каталогов в локальном хранилище (`/api/v1/folders`).
- Фоновые задачи BullMQ для загрузки (`documents.upload`) и синхронизации (`documents.sync`) файлов.
- Очередь BullMQ `documents.permissions.sync` для синхронизации прав доступа на каталогах хранилища.
- Хранение файлов на выделенном томе с контролем квоты и генерацией относительных путей.
- Безопасная работа с пустыми или отсутствующими метаданными: сервис объединяет данные хранилища с исходными значениями, избегая ошибок
  сериализации.
- TypeORM миграции схемы `documents` и изолированное подключение к PostgreSQL.

## Требования к окружению
- Node.js 20 LTS, pnpm 9+ (`corepack prepare pnpm@9 --activate`).
- PostgreSQL (схема `documents`) с включённой функцией `gen_random_uuid()` (`CREATE EXTENSION IF NOT EXISTS pgcrypto`).
- Redis 6+ для очередей BullMQ.
- POSIX-совместимое хранилище (ext4/xfs/зашифрованный том), примонтированное в путь `DOCUMENTS_STORAGE_ROOT` и доступное для пользователя сервиса.
- Установленные утилиты `acl` (для `setfacl/getfacl`), `attr` и инструмент бэкапа (`rsync`, `restic`, `rclone` — зависит от выбранной стратегии).
- При использовании S3-совместимых бакетов — установленный `s3fs`/`goofys` и unit `systemd`, обеспечивающий автоматическое монтирование.
- Доступный том/каталог с нужным объёмом диска, подготовленный по инструкции в [`docs/local-setup.md`](../../docs/local-setup.md#интеграции).

Минимальный набор переменных окружения описан в [`env.example`](../../env.example) и валидируется при старте. Обратите внимание на `DOCUMENTS_RUN_MIGRATIONS` — переменная управляет автоматическим применением миграций при запуске API/воркера.

## Установка зависимостей
```bash
cd backend/documents
pnpm install
```

## Команды
| Команда | Назначение |
| --- | --- |
| `pnpm start:dev` | Запуск REST API с hot-reload на `http://localhost:${DOCUMENTS_SERVICE_PORT}`. |
| `pnpm start` | Запуск API без watch. |
| `pnpm start:worker` | Отдельный воркер BullMQ (обрабатывает очереди загрузки/синхронизации/очистки). |
| `pnpm build` | Сборка в `dist/`. |
| `pnpm test:e2e` | E2E-тестирование `/health`. |

> В development-режиме API и воркер можно запускать параллельно (`pnpm start:dev` + `pnpm start:worker:dev`).

## Конфигурация
| Переменная | Назначение |
| --- | --- |
| `DOCUMENTS_DATABASE_URL` | Подключение к PostgreSQL со схемой `documents`. |
| `DOCUMENTS_DATABASE_SCHEMA` | Имя схемы (по умолчанию `documents`). |
| `DOCUMENTS_RUN_MIGRATIONS` | Автоматически применять миграции при старте (false по умолчанию). |
| `DOCUMENTS_REDIS_URL` | Redis для BullMQ. |
| `DOCUMENTS_REDIS_PREFIX` | Префикс ключей Redis (по умолчанию `documents`). |
| `DOCUMENTS_QUEUE_NAME` | Имя очереди BullMQ (по умолчанию `documents:tasks`). |
| `DOCUMENTS_PERMISSIONS_SYNC_QUEUE_NAME` | Имя очереди синхронизации прав (по умолчанию `documents.permissions.sync`). |
| `DOCUMENTS_PERMISSIONS_SYNC_JOB_TTL` | TTL задания синхронизации прав в очереди (секунды, по умолчанию 300). |
| `DOCUMENTS_UPLOAD_URL_BASE` | Базовый URL файлового шлюза для формирования подписанной ссылки. |
| `DOCUMENTS_UPLOAD_URL_TTL` | Время жизни подписанной ссылки на загрузку (секунды, по умолчанию 900). |
| `DOCUMENTS_FOLDERS_TEMPLATE_*` | Шаблоны названий каталогов по типам (`{title}`, `{ownerId}`, `{ownerType}`). |
| `DOCUMENTS_FOLDERS_WEB_BASE_URL` | Базовый URL для генерации ссылок на каталог (reverse-proxy/файловый браузер). |
| `DOCUMENTS_STORAGE_ROOT` | Абсолютный путь к корневому каталогу документов на сервере. |
| `DOCUMENTS_STORAGE_USER` | Системный пользователь-владелец каталога (по умолчанию `crm-docs`). |
| `DOCUMENTS_STORAGE_GROUP` | Основная группа, назначаемая папкам и файлам (например, `crm-sales`). |
| `DOCUMENTS_STORAGE_DEFAULT_MODE` | Маска прав, применяемая при создании каталогов (например, `0770`). |
| `DOCUMENTS_STORAGE_ACL_ENABLED` | Включение расширенных ACL (true/false). |
| `DOCUMENTS_BACKUP_STRATEGY` | Текстовое описание выбранной стратегии бэкапа (`rsync`, `restic`, `snapshot`). |
| `DOCUMENTS_BACKUP_TARGET` | Путь/URL для выгрузки бэкапов (ssh://, s3:// и т.п.). |

## Права доступа и пользователи

Documents сопоставляет пользователей CRM с системными группами. Сервис ожидает, что:

1. Пользователь, под которым работает процесс (например, `crm-docs`), входит в группы, соответствующие ролям доступа (`crm-sales`, `crm-ops`).
2. Каталог `DOCUMENTS_STORAGE_ROOT` принадлежит пользователю `DOCUMENTS_STORAGE_USER` и группе `DOCUMENTS_STORAGE_GROUP`.
3. При включённых ACL сервис вызывает `setfacl`, чтобы расширить права на папку.

Пример подготовки окружения на Ubuntu:
```bash
sudo useradd --system --home /var/lib/crm-docs --shell /usr/sbin/nologin crm-docs
sudo groupadd crm-sales
sudo usermod -a -G crm-sales crm-docs
sudo mkdir -p /var/lib/crm/documents
sudo chown crm-docs:crm-sales /var/lib/crm/documents
sudo chmod 0770 /var/lib/crm/documents
# Дополнительные группы для доступа исполнителей
sudo groupadd crm-ops
sudo setfacl -m g:crm-ops:rwx /var/lib/crm/documents
```

При синхронизации прав сервис строит ACL на основании списка пользователей. Для диагностики используйте `getfacl <путь>`.

## REST API
- `GET /health` — состояние сервиса.
- `POST /api/v1/folders` — создаёт каталог внутри `DOCUMENTS_STORAGE_ROOT` и сохраняет связь с сущностью. Ответ содержит относительный путь (`folder_path`), абсолютный путь (`full_path`) и публичную ссылку (`public_url`, если публикация настроена). Ошибки: `400 validation_error`, `409 folder_exists`.
- `GET /api/v1/folders/:ownerType/:ownerId` — возвращает метаданные каталога: относительный путь, абсолютный путь (`full_path`) и публичную ссылку (`public_url`, может быть `null`). Ошибка `404 folder_not_found`, если запись отсутствует.
<<<<<<< HEAD
- `GET /documents` — список документов (фильтрация по статусу, владельцу, типу, полнотекстовый поиск по названию/описанию, пагинация через `offset`/`limit`; ответ — массив, общее количество приходит в заголовке `X-Total-Count`).
- `GET /documents/:id` — детали документа.
- `POST /documents` — создать запись, получить `upload_url` и `expires_in`. По умолчанию добавляет задание `documents.upload`.
- `PATCH /documents/:id` — обновить метаданные.
- `DELETE /documents/:id` — мягкое удаление: запись помечается как удалённая, сервис отзывает права доступа и ставит задачу очистки файла. Повторный вызов вернёт `409 already_deleted`.
- `POST /documents/:id/upload` — переотправить документ в очередь загрузки и получить новую подписанную ссылку.
- `POST /documents/:id/complete` — подтвердить завершение загрузки, зафиксировать размер/хэш и поставить задачу синхронизации (`documents.sync`).
- `POST /documents/:id/sync` — обновить метаданные на основании файловой системы или объектного хранилища.
- `POST /api/v1/permissions/sync` — поставить задачу `documents.permissions.sync` на обновление POSIX-прав и ACL каталога. Ответ содержит применённую маску прав. Ошибки: `400 validation_error`, `404 folder_not_found`.

Список статусов: `draft`, `pending_upload`, `uploading`, `uploaded`, `synced`, `error`.
=======
- `GET /documents` — список документов (фильтры по статусу, владельцу, типу, полнотекстовый поиск по названию/описанию, пагинация через `offset`/`limit`; общее количество возвращается в заголовке `X-Total-Count`).
- `GET /documents/:id` — детали документа.
- `POST /documents` — создать запись, получить `upload_url` и `expires_in`. По умолчанию добавляет задание `documents.upload`.
- `PATCH /documents/:id` — обновить метаданные.
- `DELETE /documents/:id` — мягкое удаление: запись помечается как удалённая, сервис ставит задачу очистки файла и отзывает ACL/группы. Повторный вызов вернёт `409 already_deleted`.
- `POST /documents/:id/upload` — переотправить документ в очередь загрузки (повторная выдача подписанного URL).
- `POST /documents/:id/complete` — подтвердить завершение загрузки, зафиксировать размер/хэш и поставить задачу синхронизации (`documents.sync`).
- `POST /documents/:id/sync` — актуализировать метаданные из файловой системы или объектного хранилища.
- `POST /api/v1/permissions/sync` — поставить задачу `documents.permissions.sync` на применение POSIX-прав/ACL для каталога. Ошибки: `400 validation_error`, `404 folder_not_found`.
>>>>>>> 72a71f0f

## Локальное файловое хранилище

1. Подготовьте каталог на хосте и примонтируйте его в контейнер/Pod согласно [docs/local-setup.md](../../docs/local-setup.md#интеграции). Для разработки достаточно `./var/documents`, на VPS используйте отдельный диск (`/srv/crm/documents`).
2. Выставьте права доступа: UID/GID пользователя процесса (`docker compose run --rm documents id`) и/или `fsGroup` в Kubernetes. При включённом SELinux добавьте контекст `:Z` и проверьте AppArmor-политику.
3. Настройте `.env`:
   ```dotenv
   DOCUMENTS_STORAGE_DRIVER=local
   DOCUMENTS_STORAGE_ROOT=/var/lib/crm/documents
   DOCUMENTS_STORAGE_QUOTA_MB=20480     # пример ограничения 20 ГБ
   DOCUMENTS_STORAGE_PUBLIC_BASE_URL=https://files.crm.local/documents
   ```
   Публичный URL можно оставить пустым — тогда скачивание выполняется через API Documents или защищённый reverse-proxy.
4. Планируйте бэкапы: каталоги с файлами и база `documents` должны резервироваться вместе (см. раздел про резервное копирование в `docs/local-setup.md`).

<<<<<<< HEAD
=======
Список статусов: `draft`, `pending_upload`, `uploading`, `uploaded`, `synced`, `error`.

>>>>>>> 72a71f0f
## Миграции
TypeORM-конфигурация расположена в [`typeorm.config.ts`](./typeorm.config.ts). Базовые команды:
```bash
pnpm typeorm migration:run -d typeorm.config.ts
pnpm typeorm migration:revert -d typeorm.config.ts
```

Начальная миграция `1737043200000-init-documents-table.ts` создаёт схему `documents`, перечисление статусов и таблицу `documents`.
Миграция `1738886400000-add-deleted-at-to-documents.ts` добавляет колонку `deleted_at` и индекс для мягкого удаления.
Доступные миграции:
- `1737043200000-init-documents-table.ts` — создаёт схему `documents`, перечисление статусов и таблицу `documents`.
- `1739126400000-add-uploaded-status.ts` — добавляет статус `uploaded` в перечисление состояний.
- `1740201600000-create-folders-table.ts` — создаёт таблицу `folders`.
- `1740801600000-create-permissions-sync-tasks.ts` — добавляет таблицу `permissions_sync_tasks`.

## Пример конфигурации VPS

**Структура каталогов**
```text
/var/lib/crm/documents/
├── clients/
│   └── 0c3d-...-1a2b/
│       ├── deal-42/
│       │   ├── attachments/
│       │   └── policies/
│       └── payments/
└── policies/
    └── P-2025-0001/
```
Каталоги `clients`, `deals`, `policies` создаются автоматически по шаблонам, права по умолчанию — `0770`, владелец `crm-docs:crm-sales`.

**systemd unit для монтирования S3-тома через s3fs**
```ini
[Unit]
Description=Mount CRM documents bucket
After=network-online.target
Wants=network-online.target

[Service]
Type=oneshot
RemainAfterExit=yes
ExecStart=/usr/bin/s3fs crm-docs-bucket /var/lib/crm/documents -o rw,_netdev,allow_other,uid=%i,gid=crm-sales,umask=007
ExecStop=/bin/fusermount -u /var/lib/crm/documents
User=crm-docs
Group=crm-sales

[Install]
WantedBy=multi-user.target
```
Активируйте unit командой `sudo systemctl enable --now documents-mount@$(id -u crm-docs).service`.

**Рекомендации по резервному копированию**
```bash
# Дифференциальный бэкап в S3 каждые 4 часа
restic -r s3:https://backup.example.com/crm-docs backup /var/lib/crm/documents
# Проверка целостности раз в сутки
restic -r s3:https://backup.example.com/crm-docs check
# Локальный снапшот перед обновлением
rsync -a --delete /var/lib/crm/documents/ /srv/backup/crm-docs-$(date +%Y%m%d)
```
Настройте cron/systemd timer в соответствии с политикой бэкапов. Значения `DOCUMENTS_BACKUP_STRATEGY` и `DOCUMENTS_BACKUP_TARGET` отражают выбранный сценарий и синхронизируются с Backup-сервисом.
## Проверка хранилища
- `GET /health` возвращает статус `storage.ok=true`, если каталог из `DOCUMENTS_STORAGE_ROOT` доступен для записи.
- `pnpm start:worker:dev` пишет диагностические события в очередь `documents:tasks`. При ошибках прав доступа воркер выводит код `EACCES` — проверьте UID/GID и параметры монтирования.
- Для анализа свободного места используйте `docker compose exec documents df -h /var/lib/crm/documents` или аналогичную команду в Kubernetes (`kubectl exec`).
### Коды ошибок Documents API

**Применение ACL для выдачи временного доступа подрядчику**
```bash
# Дать группе crm-contractors доступ на чтение к каталогу сделки
sudo setfacl -m g:crm-contractors:rx /var/lib/crm/documents/deals/8b77-...-ddc1
# Ограничить доступ после завершения работ
sudo setfacl -x g:crm-contractors /var/lib/crm/documents/deals/8b77-...-ddc1
```

Дополнительные шаги и требования к локальной среде описаны в [`docs/local-setup.md`](../../docs/local-setup.md#интеграции).<|MERGE_RESOLUTION|>--- conflicted
+++ resolved
@@ -91,19 +91,6 @@
 - `GET /health` — состояние сервиса.
 - `POST /api/v1/folders` — создаёт каталог внутри `DOCUMENTS_STORAGE_ROOT` и сохраняет связь с сущностью. Ответ содержит относительный путь (`folder_path`), абсолютный путь (`full_path`) и публичную ссылку (`public_url`, если публикация настроена). Ошибки: `400 validation_error`, `409 folder_exists`.
 - `GET /api/v1/folders/:ownerType/:ownerId` — возвращает метаданные каталога: относительный путь, абсолютный путь (`full_path`) и публичную ссылку (`public_url`, может быть `null`). Ошибка `404 folder_not_found`, если запись отсутствует.
-<<<<<<< HEAD
-- `GET /documents` — список документов (фильтрация по статусу, владельцу, типу, полнотекстовый поиск по названию/описанию, пагинация через `offset`/`limit`; ответ — массив, общее количество приходит в заголовке `X-Total-Count`).
-- `GET /documents/:id` — детали документа.
-- `POST /documents` — создать запись, получить `upload_url` и `expires_in`. По умолчанию добавляет задание `documents.upload`.
-- `PATCH /documents/:id` — обновить метаданные.
-- `DELETE /documents/:id` — мягкое удаление: запись помечается как удалённая, сервис отзывает права доступа и ставит задачу очистки файла. Повторный вызов вернёт `409 already_deleted`.
-- `POST /documents/:id/upload` — переотправить документ в очередь загрузки и получить новую подписанную ссылку.
-- `POST /documents/:id/complete` — подтвердить завершение загрузки, зафиксировать размер/хэш и поставить задачу синхронизации (`documents.sync`).
-- `POST /documents/:id/sync` — обновить метаданные на основании файловой системы или объектного хранилища.
-- `POST /api/v1/permissions/sync` — поставить задачу `documents.permissions.sync` на обновление POSIX-прав и ACL каталога. Ответ содержит применённую маску прав. Ошибки: `400 validation_error`, `404 folder_not_found`.
-
-Список статусов: `draft`, `pending_upload`, `uploading`, `uploaded`, `synced`, `error`.
-=======
 - `GET /documents` — список документов (фильтры по статусу, владельцу, типу, полнотекстовый поиск по названию/описанию, пагинация через `offset`/`limit`; общее количество возвращается в заголовке `X-Total-Count`).
 - `GET /documents/:id` — детали документа.
 - `POST /documents` — создать запись, получить `upload_url` и `expires_in`. По умолчанию добавляет задание `documents.upload`.
@@ -113,7 +100,6 @@
 - `POST /documents/:id/complete` — подтвердить завершение загрузки, зафиксировать размер/хэш и поставить задачу синхронизации (`documents.sync`).
 - `POST /documents/:id/sync` — актуализировать метаданные из файловой системы или объектного хранилища.
 - `POST /api/v1/permissions/sync` — поставить задачу `documents.permissions.sync` на применение POSIX-прав/ACL для каталога. Ошибки: `400 validation_error`, `404 folder_not_found`.
->>>>>>> 72a71f0f
 
 ## Локальное файловое хранилище
 
@@ -129,11 +115,8 @@
    Публичный URL можно оставить пустым — тогда скачивание выполняется через API Documents или защищённый reverse-proxy.
 4. Планируйте бэкапы: каталоги с файлами и база `documents` должны резервироваться вместе (см. раздел про резервное копирование в `docs/local-setup.md`).
 
-<<<<<<< HEAD
-=======
 Список статусов: `draft`, `pending_upload`, `uploading`, `uploaded`, `synced`, `error`.
 
->>>>>>> 72a71f0f
 ## Миграции
 TypeORM-конфигурация расположена в [`typeorm.config.ts`](./typeorm.config.ts). Базовые команды:
 ```bash
