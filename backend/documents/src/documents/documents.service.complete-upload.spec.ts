--- conflicted
+++ resolved
@@ -4,14 +4,11 @@
 import { DocumentEntity } from './document.entity';
 import { DocumentsService } from './documents.service';
 import { CompleteUploadDto } from './dto/complete-upload.dto';
-<<<<<<< HEAD
 import {
   DocumentNotFoundException,
   DocumentUploadConflictException,
 } from './documents.exceptions';
-=======
 import { UploadUrlService } from './upload-url.service';
->>>>>>> 1f24e2ee
 
 describe('DocumentsService.completeUpload', () => {
   let repository: jest.Mocked<Repository<DocumentEntity>>;
