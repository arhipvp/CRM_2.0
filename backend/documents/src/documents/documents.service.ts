import { ConflictException, Injectable, NotFoundException } from '@nestjs/common';
import { InjectRepository } from '@nestjs/typeorm';
import { FindOptionsWhere, IsNull, Repository } from 'typeorm';

import { DocumentEntity } from './document.entity';
import { DocumentStatus } from './document-status.enum';
import { CreateDocumentDto } from './dto/create-document.dto';
import { ListDocumentsDto } from './dto/list-documents.dto';
import { UpdateDocumentDto } from './dto/update-document.dto';
<<<<<<< HEAD
import { DriveService } from '../drive/drive.service';
=======
import { CompleteUploadDto } from './dto/complete-upload.dto';
>>>>>>> bcbbab94

@Injectable()
export class DocumentsService {
  constructor(
    @InjectRepository(DocumentEntity)
    private readonly repository: Repository<DocumentEntity>,
    private readonly driveService: DriveService,
  ) {}

  async create(dto: CreateDocumentDto): Promise<DocumentEntity> {
    const entity = this.repository.create({
      name: dto.name,
      description: dto.description,
      mimeType: dto.mimeType,
      size: dto.size,
      checksumMd5: dto.checksumMd5,
      sourceUri: dto.sourceUri,
      metadata: dto.metadata,
      status: dto.status ?? DocumentStatus.PendingUpload,
    });

    return this.repository.save(entity);
  }

  async findAll(query: ListDocumentsDto): Promise<{ items: DocumentEntity[]; total: number }> {
    const where: FindOptionsWhere<DocumentEntity> = { deletedAt: IsNull() };
    if (query.status) {
      where.status = query.status;
    }

    const [items, total] = await this.repository.findAndCount({
      where,
      order: { createdAt: 'DESC' },
      skip: query.offset ?? 0,
      take: query.limit ?? 25,
    });
    return { items, total };
  }

  async findOne(id: string): Promise<DocumentEntity> {
    const entity = await this.repository.findOne({ where: { id, deletedAt: IsNull() } });
    if (!entity) {
      throw new NotFoundException(`Документ ${id} не найден`);
    }
    return entity;
  }

  async update(id: string, dto: UpdateDocumentDto): Promise<DocumentEntity> {
    const entity = await this.findOne(id);
    Object.assign(entity, {
      name: dto.name ?? entity.name,
      description: dto.description ?? entity.description,
      mimeType: dto.mimeType ?? entity.mimeType,
      size: dto.size ?? entity.size,
      checksumMd5: dto.checksumMd5 ?? entity.checksumMd5,
      sourceUri: dto.sourceUri ?? entity.sourceUri,
      metadata: dto.metadata ?? entity.metadata,
      status: dto.status ?? entity.status,
    });

    return this.repository.save(entity);
  }

  async remove(id: string): Promise<void> {
    const entity = await this.findOne(id);
    if (entity.driveFileId) {
      await this.driveService.revokeDocument(entity);
    }

    Object.assign(entity, {
      deletedAt: new Date(),
      driveFileId: null,
      driveRevisionId: null,
      status: DocumentStatus.Draft,
      syncedAt: null,
      uploadedAt: null,
    });

    await this.repository.save(entity);
  }

  async markUploading(id: string): Promise<void> {
    await this.repository.update(this.withoutDeleted(id), {
      status: DocumentStatus.Uploading,
      lastError: null,
    });
  }

  async markSynced(id: string, payload: Partial<DocumentEntity>): Promise<DocumentEntity> {
    await this.repository.update(
      this.withoutDeleted(id),
      {
        ...payload,
        status: DocumentStatus.Synced,
        lastError: null,
        syncedAt: payload.syncedAt ?? new Date(),
        uploadedAt: payload.uploadedAt ?? new Date(),
      },
    );
    return this.findOne(id);
  }

  async completeUpload(id: string, dto: CompleteUploadDto): Promise<DocumentEntity> {
    const entity = await this.findOne(id);

    if (![DocumentStatus.PendingUpload, DocumentStatus.Uploading].includes(entity.status)) {
      throw new ConflictException(`Документ ${id} уже находится в статусе ${entity.status}`);
    }

    Object.assign(entity, {
      size: dto.fileSize.toString(),
      checksumMd5: dto.checksum,
      status: DocumentStatus.Uploaded,
      uploadedAt: new Date(),
      lastError: null,
      metadata: {
        ...(entity.metadata ?? {}),
        upload: {
          ...(entity.metadata?.upload ?? {}),
          fileSize: dto.fileSize,
          checksum: dto.checksum,
        },
      },
    });

    return this.repository.save(entity);
  }

  async markFailed(id: string, error: Error | string): Promise<void> {
    const lastError = typeof error === 'string' ? error : error.message;
    await this.repository.update(this.withoutDeleted(id), { status: DocumentStatus.Error, lastError });
  }

  private withoutDeleted(id: string): FindOptionsWhere<DocumentEntity> {
    return { id, deletedAt: IsNull() };
  }
}<|MERGE_RESOLUTION|>--- conflicted
+++ resolved
@@ -7,11 +7,8 @@
 import { CreateDocumentDto } from './dto/create-document.dto';
 import { ListDocumentsDto } from './dto/list-documents.dto';
 import { UpdateDocumentDto } from './dto/update-document.dto';
-<<<<<<< HEAD
 import { DriveService } from '../drive/drive.service';
-=======
 import { CompleteUploadDto } from './dto/complete-upload.dto';
->>>>>>> bcbbab94
 
 @Injectable()
 export class DocumentsService {
