--- conflicted
+++ resolved
@@ -9,13 +9,11 @@
 import { UpdateDocumentDto } from './dto/update-document.dto';
 import { DriveService } from '../drive/drive.service';
 import { CompleteUploadDto } from './dto/complete-upload.dto';
-<<<<<<< HEAD
 import {
   DocumentAlreadyDeletedException,
   DocumentNotFoundException,
   DocumentUploadConflictException,
 } from './documents.exceptions';
-=======
 import { UploadUrlService } from './upload-url.service';
 
 export interface CreateDocumentResult {
@@ -23,7 +21,6 @@
   uploadUrl: string;
   expiresIn: number;
 }
->>>>>>> 1f24e2ee
 
 @Injectable()
 export class DocumentsService {
