--- conflicted
+++ resolved
@@ -1,8 +1,5 @@
-<<<<<<< HEAD
 import { ConflictException, INestApplication, ValidationPipe } from '@nestjs/common';
-=======
 import { INestApplication, ValidationPipe } from '@nestjs/common';
->>>>>>> 801b213d
 import { Test, TestingModule } from '@nestjs/testing';
 import * as request from 'supertest';
 
