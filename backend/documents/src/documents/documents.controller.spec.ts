--- conflicted
+++ resolved
@@ -1,8 +1,5 @@
-<<<<<<< HEAD
 import { INestApplication } from '@nestjs/common';
-=======
 import { ConflictException, INestApplication, ValidationPipe } from '@nestjs/common';
->>>>>>> 1f24e2ee
 import { Test, TestingModule } from '@nestjs/testing';
 import * as request from 'supertest';
 
