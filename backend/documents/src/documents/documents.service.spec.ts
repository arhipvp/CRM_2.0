--- conflicted
+++ resolved
@@ -73,9 +73,6 @@
     repository.findOne.mockResolvedValue(null);
 
     await expect(service.remove('missing')).rejects.toBeInstanceOf(NotFoundException);
-<<<<<<< HEAD
-    expect(driveService.revokeDocument).not.toHaveBeenCalled();
-=======
   });
 });
 
@@ -142,6 +139,5 @@
     await expect(service.completeUpload(document.id, { fileSize: 10, checksum: 'a'.repeat(32) }))
       .rejects.toBeInstanceOf(ConflictException);
     expect(repository.save).not.toHaveBeenCalled();
->>>>>>> 46ac9da5
   });
 });