import { Repository } from 'typeorm';

import { DriveService } from '../drive/drive.service';
import { CompleteUploadDto } from './dto/complete-upload.dto';
import { DocumentStatus } from './document-status.enum';
import { DocumentEntity } from './document.entity';
import { DocumentsService } from './documents.service';
<<<<<<< HEAD
import {
  DocumentAlreadyDeletedException,
  DocumentNotFoundException,
  DocumentUploadConflictException,
} from './documents.exceptions';
=======
import { UploadUrlService } from './upload-url.service';
>>>>>>> 1f24e2ee

const createQueryBuilderMock = () => ({
  where: jest.fn().mockReturnThis(),
  andWhere: jest.fn().mockReturnThis(),
  orderBy: jest.fn().mockReturnThis(),
  skip: jest.fn().mockReturnThis(),
  take: jest.fn().mockReturnThis(),
  getManyAndCount: jest.fn().mockResolvedValue([[], 0]),
});

const createRepositoryMock = (): jest.Mocked<Repository<DocumentEntity>> =>
  ({
    create: jest.fn(),
    save: jest.fn(),
    createQueryBuilder: jest.fn(),
    findOne: jest.fn(),
    remove: jest.fn(),
    update: jest.fn(),
  } as unknown as jest.Mocked<Repository<DocumentEntity>>);

const createDriveServiceMock = (): jest.Mocked<DriveService> =>
  ({
    revokeDocument: jest.fn(),
  } as unknown as jest.Mocked<DriveService>);

const createUploadUrlServiceMock = (): jest.Mocked<UploadUrlService> =>
  ({
    createUploadUrl: jest.fn(),
  } as unknown as jest.Mocked<UploadUrlService>);

describe('DocumentsService', () => {
  let service: DocumentsService;
  let repository: jest.Mocked<Repository<DocumentEntity>>;
  let driveService: jest.Mocked<DriveService>;
  let uploadUrlService: jest.Mocked<UploadUrlService>;

  beforeEach(() => {
    repository = createRepositoryMock();
    driveService = createDriveServiceMock();
    uploadUrlService = createUploadUrlServiceMock();
    service = new DocumentsService(repository, uploadUrlService, driveService);
  });

  it('создаёт документ, заполняет метаданные и возвращает параметры загрузки', async () => {
    const createdEntity: DocumentEntity = {
      id: 'doc-1',
      name: 'Полис',
      description: 'Оригинал',
      metadata: {
        ownerType: 'client',
        ownerId: '7c24c6f8-3f76-43d4-8596-0fb479c6b6d9',
        documentType: 'policy',
        notes: 'Оригинал',
        tags: ['2024'],
      },
      status: DocumentStatus.PendingUpload,
      createdAt: new Date('2024-01-01T00:00:00Z'),
      updatedAt: new Date('2024-01-01T00:00:00Z'),
    } as DocumentEntity;

    repository.create.mockReturnValue(createdEntity);
    repository.save.mockResolvedValue(createdEntity);
    uploadUrlService.createUploadUrl.mockReturnValue({
      url: 'https://storage.local/documents/doc-1?token=abc',
      expiresIn: 600,
    });

    const result = await service.create({
      ownerType: 'client',
      ownerId: '7c24c6f8-3f76-43d4-8596-0fb479c6b6d9',
      title: 'Полис',
      documentType: 'policy',
      notes: 'Оригинал',
      tags: ['2024'],
    });

    expect(repository.create).toHaveBeenCalledWith({
      name: 'Полис',
      description: 'Оригинал',
      metadata: {
        ownerType: 'client',
        ownerId: '7c24c6f8-3f76-43d4-8596-0fb479c6b6d9',
        documentType: 'policy',
        notes: 'Оригинал',
        tags: ['2024'],
      },
      status: DocumentStatus.PendingUpload,
    });
    expect(uploadUrlService.createUploadUrl).toHaveBeenCalledWith('doc-1');
    expect(result).toEqual({
      document: createdEntity,
      uploadUrl: 'https://storage.local/documents/doc-1?token=abc',
      expiresIn: 600,
    });
  });

  it('исключает удалённые документы из поиска и применяет сортировку', async () => {
    const qb = createQueryBuilderMock();
    repository.createQueryBuilder.mockReturnValue(qb as any);

    await service.findAll({});

    expect(repository.createQueryBuilder).toHaveBeenCalledWith('document');
    expect(qb.where).toHaveBeenCalledWith('document.deletedAt IS NULL');
    expect(qb.orderBy).toHaveBeenCalledWith('document.createdAt', 'DESC');
    expect(qb.skip).toHaveBeenCalledWith(0);
    expect(qb.take).toHaveBeenCalledWith(25);
  });

  it('фильтрует по статусу, владельцу и типу документа', async () => {
    const qb = createQueryBuilderMock();
    repository.createQueryBuilder.mockReturnValue(qb as any);

    await service.findAll({
      status: DocumentStatus.Synced,
      ownerId: '7c24c6f8-3f76-43d4-8596-0fb479c6b6d9',
      ownerType: 'client',
      documentType: ['policy', 'act'],
    });

    expect(qb.andWhere).toHaveBeenCalledWith('document.status = :status', { status: DocumentStatus.Synced });
    expect(qb.andWhere).toHaveBeenCalledWith("(document.metadata ->> 'ownerId') = :ownerId", {
      ownerId: '7c24c6f8-3f76-43d4-8596-0fb479c6b6d9',
    });
    expect(qb.andWhere).toHaveBeenCalledWith("(document.metadata ->> 'ownerType') = :ownerType", { ownerType: 'client' });
    expect(qb.andWhere).toHaveBeenCalledWith("(document.metadata ->> 'documentType') IN (:...documentTypes)", {
      documentTypes: ['policy', 'act'],
    });
  });

  it('фильтрует по текстовому поиску', async () => {
    const qb = createQueryBuilderMock();
    repository.createQueryBuilder.mockReturnValue(qb as any);

    await service.findAll({ search: 'акт' });

    expect(qb.andWhere).toHaveBeenCalledWith(
      expect.stringContaining('document.name ILIKE :search'),
      expect.objectContaining({ search: '%акт%' }),
    );
  });

  it('помечает документ удалённым и отзывает файл', async () => {
    const document: DocumentEntity = {
      id: 'doc-1',
      name: 'Test',
      status: DocumentStatus.Synced,
      createdAt: new Date(),
      updatedAt: new Date(),
      driveFileId: 'drive-1',
      driveRevisionId: 'rev-1',
    } as DocumentEntity;
    repository.findOne.mockResolvedValue(document);

    await service.remove(document.id);

    expect(repository.findOne).toHaveBeenCalledWith({ where: { id: document.id } });
    expect(driveService.revokeDocument).toHaveBeenCalledWith(document);
    expect(repository.save).toHaveBeenCalled();
    const saved = repository.save.mock.calls[0][0];
    expect(saved.deletedAt).toBeInstanceOf(Date);
    expect(saved.driveFileId).toBeNull();
    expect(saved.driveRevisionId).toBeNull();
    expect(saved.status).toBe(DocumentStatus.Draft);
    expect(repository.remove).not.toHaveBeenCalled();
  });

  it('бросает DocumentNotFoundException, если документ не найден', async () => {
    repository.findOne.mockResolvedValue(null);

    const promise = service.remove('missing');

    await expect(promise).rejects.toBeInstanceOf(DocumentNotFoundException);
    const error = (await promise.catch((err) => err)) as DocumentNotFoundException;
    expect(error.getResponse()).toMatchObject({ code: 'document_not_found' });
  });

  it('бросает DocumentAlreadyDeletedException с кодом already_deleted, если документ уже удалён', async () => {
    const deletedAt = new Date('2024-01-02T00:00:00Z');
    const document: DocumentEntity = {
      id: 'doc-deleted',
      name: 'Удалённый документ',
      status: DocumentStatus.Draft,
      deletedAt,
      createdAt: new Date('2024-01-01T00:00:00Z'),
      updatedAt: new Date('2024-01-01T00:00:00Z'),
    } as DocumentEntity;
    repository.findOne.mockResolvedValue(document);

    const promise = service.remove(document.id);

    await expect(promise).rejects.toBeInstanceOf(DocumentAlreadyDeletedException);

    const error = (await promise.catch((err) => err)) as DocumentAlreadyDeletedException;
    expect(error.getResponse()).toMatchObject({ code: 'already_deleted' });
    expect(driveService.revokeDocument).not.toHaveBeenCalled();
    expect(repository.save).not.toHaveBeenCalled();
  });
});

describe('DocumentsService.completeUpload', () => {
  let repository: jest.Mocked<Repository<DocumentEntity>>;
  let service: DocumentsService;
  let driveService: jest.Mocked<DriveService>;
  let uploadUrlService: jest.Mocked<UploadUrlService>;

  beforeEach(() => {
    repository = createRepositoryMock();
    driveService = createDriveServiceMock();
    uploadUrlService = createUploadUrlServiceMock();
    service = new DocumentsService(repository, uploadUrlService, driveService);
  });

  it('переводит документ в статус uploaded и сохраняет атрибуты файла', async () => {
    const document: DocumentEntity = {
      id: 'doc-1',
      name: 'Test document',
      status: DocumentStatus.PendingUpload,
      metadata: { foo: 'bar' },
      createdAt: new Date('2024-01-01T00:00:00Z'),
      updatedAt: new Date('2024-01-01T00:00:00Z'),
    } as DocumentEntity;

    const dto: CompleteUploadDto = { fileSize: 1024, checksum: 'abcdef1234567890' };

    repository.findOne.mockResolvedValue(document);
    repository.save.mockImplementation(async (entity) => entity as DocumentEntity);

    const result = await service.completeUpload(document.id, dto);

    expect(repository.save).toHaveBeenCalledWith(expect.objectContaining({ id: document.id }));
    expect(result.status).toBe(DocumentStatus.Uploaded);
    expect(result.size).toBe(String(dto.fileSize));
    expect(result.checksumMd5).toBe(dto.checksum);
    expect(result.uploadedAt).toBeInstanceOf(Date);
    expect(result.lastError).toBeNull();
    expect(result.metadata).toMatchObject({
      foo: 'bar',
      upload: { fileSize: dto.fileSize, checksum: dto.checksum },
    });
  });

  it('выбрасывает DocumentNotFoundException, если документ не найден', async () => {
    repository.findOne.mockResolvedValue(null);

    const promise = service.completeUpload('missing-id', { fileSize: 10, checksum: 'a'.repeat(32) });

    await expect(promise).rejects.toBeInstanceOf(DocumentNotFoundException);
    const error = (await promise.catch((err) => err)) as DocumentNotFoundException;
    expect(error.getResponse()).toMatchObject({ code: 'document_not_found' });
    expect(repository.save).not.toHaveBeenCalled();
  });

  it('выбрасывает DocumentUploadConflictException с кодом upload_conflict, если документ уже загружен', async () => {
    const document: DocumentEntity = {
      id: 'doc-2',
      name: 'Another doc',
      status: DocumentStatus.Synced,
      metadata: {},
      createdAt: new Date('2024-01-01T00:00:00Z'),
      updatedAt: new Date('2024-01-01T00:00:00Z'),
    } as DocumentEntity;

    repository.findOne.mockResolvedValue(document);

    const promise = service.completeUpload(document.id, { fileSize: 10, checksum: 'a'.repeat(32) });

    await expect(promise).rejects.toBeInstanceOf(DocumentUploadConflictException);
    const error = (await promise.catch((err) => err)) as DocumentUploadConflictException;
    expect(error.getResponse()).toMatchObject({
      code: 'upload_conflict',
      details: { status: DocumentStatus.Synced },
    });
    expect(repository.save).not.toHaveBeenCalled();
  });
});<|MERGE_RESOLUTION|>--- conflicted
+++ resolved
@@ -5,15 +5,12 @@
 import { DocumentStatus } from './document-status.enum';
 import { DocumentEntity } from './document.entity';
 import { DocumentsService } from './documents.service';
-<<<<<<< HEAD
 import {
   DocumentAlreadyDeletedException,
   DocumentNotFoundException,
   DocumentUploadConflictException,
 } from './documents.exceptions';
-=======
 import { UploadUrlService } from './upload-url.service';
->>>>>>> 1f24e2ee
 
 const createQueryBuilderMock = () => ({
   where: jest.fn().mockReturnThis(),
