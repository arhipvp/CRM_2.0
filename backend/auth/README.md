--- conflicted
+++ resolved
@@ -23,11 +23,8 @@
 
 > ℹ️ Шаблон `.env` в корне репозитория использует префикс `r2dbc:` и параметр `schema=auth` (или `search_path=auth`) в `AUTH_DATABASE_URL`. При обновлении локального `.env` скопируйте свежий пример и убедитесь, что старый формат `postgresql://` не остался в конфигурации.
 
-<<<<<<< HEAD
 > TTL-параметры читаются через `Duration.parse`, поэтому используйте ISO-8601 строки (`PT15M`, `PT1H`, `P7D` и т.п.). Пустые значения переменных воспринимаются как сигнал применить стандартные `PT15M` и `P7D`. Для обратной совместимости по-прежнему принимается исторический формат `PT7D`, но новые конфигурации следует оформлять как `P7D`.
-=======
 > TTL-параметры читаются через `Duration.parse`, поэтому используйте ISO-8601 строки (`PT15M`, `PT1H`, `P7D` и т.п.). Пустые значения переменных воспринимаются как сигнал применить стандартные `PT15M` и `P7D`.
->>>>>>> cc9b0203
 
 ## Локальный запуск
 Перед запуском синхронизируйте переменные окружения: `../../scripts/sync-env.sh backend/auth` создаст или обновит `.env` в каталоге сервиса. Если файл уже существует, скрипт предупредит о перезаписи — при необходимости выберите `skip`. После копирования обновите секреты (`AUTH_JWT_SECRET`, `AUTH_JWT_ISSUER`, `AUTH_JWT_AUDIENCE`) и параметры БД/Redis.
