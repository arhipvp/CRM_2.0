--- conflicted
+++ resolved
@@ -63,15 +63,12 @@
 
     client: Mapped[Client] = relationship(back_populates="deals")
     policies: Mapped[list["Policy"]] = relationship(back_populates="deal", cascade="all, delete-orphan")
-<<<<<<< HEAD
     calculations: Mapped[list["Calculation"]] = relationship(
         back_populates="deal", cascade="all, delete-orphan"
-=======
     journal_entries: Mapped[list["DealJournalEntry"]] = relationship(
         back_populates="deal",
         cascade="all, delete-orphan",
         order_by="DealJournalEntry.created_at.asc()",
->>>>>>> 07d1d921
     )
 
     __table_args__ = (
