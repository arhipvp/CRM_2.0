--- conflicted
+++ resolved
@@ -62,13 +62,9 @@
     description: Mapped[str | None] = mapped_column(Text, nullable=True)
     status: Mapped[str] = mapped_column(String(50), nullable=False, default="draft")
     value: Mapped[float | None] = mapped_column(Numeric(12, 2), nullable=True)
-<<<<<<< HEAD
-    next_review_at: Mapped[date] = mapped_column(Date, nullable=False, server_default=func.current_date())
-=======
     next_review_at: Mapped[date] = mapped_column(
         Date, nullable=False, server_default=func.current_date()
     )
->>>>>>> e13c7f71
 
     client: Mapped[Client] = relationship(back_populates="deals")
     policies: Mapped[list["Policy"]] = relationship(back_populates="deal", cascade="all, delete-orphan")
