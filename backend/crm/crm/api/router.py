from __future__ import annotations

from fastapi import APIRouter

from crm.api.routers import (
    calculations,
    clients,
    deal_journal,
    deals,
    payment_expenses,
    payment_incomes,
    payments,
    permissions,
    policies,
    tasks,
)


def get_api_router() -> APIRouter:
    router = APIRouter()
    router.include_router(clients.router)
    router.include_router(deals.router)
<<<<<<< HEAD
    router.include_router(calculations.router)
=======
    router.include_router(deal_journal.router)
>>>>>>> 07d1d921
    router.include_router(permissions.router)
    router.include_router(policies.router)
    router.include_router(tasks.router)
    router.include_router(payments.router)
    router.include_router(payment_incomes.router)
    router.include_router(payment_expenses.router)
    return router<|MERGE_RESOLUTION|>--- conflicted
+++ resolved
@@ -20,11 +20,8 @@
     router = APIRouter()
     router.include_router(clients.router)
     router.include_router(deals.router)
-<<<<<<< HEAD
     router.include_router(calculations.router)
-=======
     router.include_router(deal_journal.router)
->>>>>>> 07d1d921
     router.include_router(permissions.router)
     router.include_router(policies.router)
     router.include_router(tasks.router)
