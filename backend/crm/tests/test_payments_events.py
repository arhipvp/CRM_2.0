--- conflicted
+++ resolved
@@ -2,11 +2,7 @@
 
 import asyncio
 import json
-<<<<<<< HEAD
-from datetime import datetime, timezone, date
-=======
 from datetime import date, datetime, timezone
->>>>>>> e13c7f71
 from uuid import UUID, uuid4
 
 import aio_pika
