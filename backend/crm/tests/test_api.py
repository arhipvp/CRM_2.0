from __future__ import annotations

from datetime import date, timedelta
from uuid import uuid4

import pytest

from crm.domain import schemas


@pytest.mark.asyncio
async def test_crud_flow(api_client):
    tenant_id = uuid4()
    owner_id = uuid4()
    headers = {"X-Tenant-ID": str(tenant_id)}

    client_payload = {
        "name": "ООО Ромашка",
        "email": "info@example.com",
        "phone": "+7-900-123-45-67",
        "owner_id": str(owner_id),
    }
    response = await api_client.post("/api/v1/clients/", json=client_payload, headers=headers)
    assert response.status_code == 201
    client = schemas.ClientRead.model_validate(response.json())

    response = await api_client.get("/api/v1/clients/", headers=headers)
    assert response.status_code == 200
    assert any(item["id"] == str(client.id) for item in response.json())

    deal_payload = {
        "client_id": str(client.id),
        "title": "Каско 2024",
        "description": "Полис каско",
        "owner_id": str(owner_id),
        "value": 120000,
<<<<<<< HEAD
        "next_review_at": (date.today() + timedelta(days=7)).isoformat(),
=======
        "next_review_at": date.today().isoformat(),
>>>>>>> e13c7f71
    }
    response = await api_client.post("/api/v1/deals/", json=deal_payload, headers=headers)
    assert response.status_code == 201
    deal = schemas.DealRead.model_validate(response.json())
<<<<<<< HEAD
=======
    assert response.json()["next_review_at"] == deal_payload["next_review_at"]
>>>>>>> e13c7f71
    assert deal.next_review_at.isoformat() == deal_payload["next_review_at"]

    policy_payload = {
        "client_id": str(client.id),
        "deal_id": str(deal.id),
        "policy_number": "P-001",
        "owner_id": str(owner_id),
        "premium": 120000,
    }
    response = await api_client.post("/api/v1/policies/", json=policy_payload, headers=headers)
    assert response.status_code == 201
    policy = schemas.PolicyRead.model_validate(response.json())

    task_payload = {
        "title": "Согласовать оплату",
        "description": "Связаться с клиентом",
        "owner_id": str(owner_id),
        "deal_id": str(deal.id),
    }
    response = await api_client.post("/api/v1/tasks/", json=task_payload, headers=headers)
    assert response.status_code == 201
    task = schemas.TaskRead.model_validate(response.json())

    response = await api_client.patch(
        f"/api/v1/tasks/{task.id}", json={"status": "in_progress"}, headers=headers
    )
    assert response.status_code == 200
    assert response.json()["status"] == "in_progress"

    response = await api_client.get(f"/api/v1/policies/{policy.id}", headers=headers)
    assert response.status_code == 200
    assert response.json()["policy_number"] == "P-001"

    response = await api_client.get(f"/api/v1/deals/{deal.id}", headers=headers)
    assert response.status_code == 200
    assert response.json()["title"] == "Каско 2024"
    assert response.json()["next_review_at"] == deal_payload["next_review_at"]


@pytest.mark.asyncio
async def test_multiple_crud_requests_do_not_close_session(api_client):
    tenant_id = uuid4()
    owner_id = uuid4()
    headers = {"X-Tenant-ID": str(tenant_id)}

    for index in range(2):
        client_payload = {
            "name": f"ООО Ромашка {index}",
            "email": f"info{index}@example.com",
            "phone": "+7-900-123-45-67",
            "owner_id": str(owner_id),
        }
        response = await api_client.post("/api/v1/clients/", json=client_payload, headers=headers)
        assert response.status_code == 201
        client = schemas.ClientRead.model_validate(response.json())

        deal_payload = {
            "client_id": str(client.id),
            "title": f"Каско 2024-{index}",
            "description": "Полис каско",
            "owner_id": str(owner_id),
            "value": 120000 + index,
<<<<<<< HEAD
            "next_review_at": (date.today() + timedelta(days=index + 3)).isoformat(),
=======
            "next_review_at": (date.today() + timedelta(days=index)).isoformat(),
>>>>>>> e13c7f71
        }
        response = await api_client.post("/api/v1/deals/", json=deal_payload, headers=headers)
        assert response.status_code == 201
        deal = schemas.DealRead.model_validate(response.json())
<<<<<<< HEAD
        assert deal.next_review_at.isoformat() == deal_payload["next_review_at"]
=======
        assert response.json()["next_review_at"] == deal_payload["next_review_at"]
>>>>>>> e13c7f71

        policy_payload = {
            "client_id": str(client.id),
            "deal_id": str(deal.id),
            "policy_number": f"P-{index:03d}",
            "owner_id": str(owner_id),
            "premium": 120000 + index,
        }
        response = await api_client.post("/api/v1/policies/", json=policy_payload, headers=headers)
        assert response.status_code == 201
        policy = schemas.PolicyRead.model_validate(response.json())

        task_payload = {
            "title": f"Согласовать оплату {index}",
            "description": "Связаться с клиентом",
            "owner_id": str(owner_id),
            "deal_id": str(deal.id),
        }
        response = await api_client.post("/api/v1/tasks/", json=task_payload, headers=headers)
        assert response.status_code == 201
        task = schemas.TaskRead.model_validate(response.json())

        response = await api_client.patch(
            f"/api/v1/tasks/{task.id}", json={"status": "in_progress"}, headers=headers
        )
        assert response.status_code == 200
        assert response.json()["status"] == "in_progress"

        response = await api_client.get(f"/api/v1/policies/{policy.id}", headers=headers)
        assert response.status_code == 200
        assert response.json()["policy_number"] == f"P-{index:03d}"

        response = await api_client.get(f"/api/v1/deals/{deal.id}", headers=headers)
        assert response.status_code == 200
        assert response.json()["title"] == f"Каско 2024-{index}"
<<<<<<< HEAD
        assert response.json()["next_review_at"] == deal_payload["next_review_at"]


@pytest.mark.asyncio
async def test_deals_sorted_by_next_review(api_client):
    tenant_id = uuid4()
    owner_id = uuid4()
    headers = {"X-Tenant-ID": str(tenant_id)}

    client_payload = {
        "name": "ООО Сортировка",
        "email": "sort@example.com",
        "phone": "+7-900-765-43-21",
        "owner_id": str(owner_id),
    }
    response = await api_client.post("/api/v1/clients/", json=client_payload, headers=headers)
    assert response.status_code == 201
    client = schemas.ClientRead.model_validate(response.json())

    base_date = date.today()
    deals = [
        {"title": "Позже", "delta": 10, "payload": {"status": "draft"}},
        {"title": "Раньше", "delta": 2, "payload": {"status": "draft"}},
        {"title": "В тот же день", "delta": 2, "payload": {"status": "negotiation"}},
    ]

    created_ids: list[str] = []
    for item in deals:
        payload = {
            "client_id": str(client.id),
            "title": item["title"],
            "description": "",
            "owner_id": str(owner_id),
            "value": 1000,
            "status": item["payload"].get("status", "draft"),
            "next_review_at": (base_date + timedelta(days=item["delta"])).isoformat(),
        }
        response = await api_client.post("/api/v1/deals/", json=payload, headers=headers)
        assert response.status_code == 201
        created_ids.append(response.json()["id"])

    # Обновим одну сделку, чтобы у неё было более свежее updated_at при одинаковой дате
    response = await api_client.patch(
        f"/api/v1/deals/{created_ids[1]}",
        json={"status": "won"},
        headers=headers,
    )
    assert response.status_code == 200

    response = await api_client.get("/api/v1/deals/", headers=headers)
    assert response.status_code == 200
    titles_order = [item["title"] for item in response.json()]
    assert titles_order == ["Раньше", "В тот же день", "Позже"]
=======
        assert response.json()["next_review_at"] == deal_payload["next_review_at"]
>>>>>>> e13c7f71
<|MERGE_RESOLUTION|>--- conflicted
+++ resolved
@@ -34,19 +34,12 @@
         "description": "Полис каско",
         "owner_id": str(owner_id),
         "value": 120000,
-<<<<<<< HEAD
-        "next_review_at": (date.today() + timedelta(days=7)).isoformat(),
-=======
         "next_review_at": date.today().isoformat(),
->>>>>>> e13c7f71
     }
     response = await api_client.post("/api/v1/deals/", json=deal_payload, headers=headers)
     assert response.status_code == 201
     deal = schemas.DealRead.model_validate(response.json())
-<<<<<<< HEAD
-=======
     assert response.json()["next_review_at"] == deal_payload["next_review_at"]
->>>>>>> e13c7f71
     assert deal.next_review_at.isoformat() == deal_payload["next_review_at"]
 
     policy_payload = {
@@ -109,20 +102,12 @@
             "description": "Полис каско",
             "owner_id": str(owner_id),
             "value": 120000 + index,
-<<<<<<< HEAD
-            "next_review_at": (date.today() + timedelta(days=index + 3)).isoformat(),
-=======
             "next_review_at": (date.today() + timedelta(days=index)).isoformat(),
->>>>>>> e13c7f71
         }
         response = await api_client.post("/api/v1/deals/", json=deal_payload, headers=headers)
         assert response.status_code == 201
         deal = schemas.DealRead.model_validate(response.json())
-<<<<<<< HEAD
-        assert deal.next_review_at.isoformat() == deal_payload["next_review_at"]
-=======
         assert response.json()["next_review_at"] == deal_payload["next_review_at"]
->>>>>>> e13c7f71
 
         policy_payload = {
             "client_id": str(client.id),
@@ -158,60 +143,4 @@
         response = await api_client.get(f"/api/v1/deals/{deal.id}", headers=headers)
         assert response.status_code == 200
         assert response.json()["title"] == f"Каско 2024-{index}"
-<<<<<<< HEAD
-        assert response.json()["next_review_at"] == deal_payload["next_review_at"]
-
-
-@pytest.mark.asyncio
-async def test_deals_sorted_by_next_review(api_client):
-    tenant_id = uuid4()
-    owner_id = uuid4()
-    headers = {"X-Tenant-ID": str(tenant_id)}
-
-    client_payload = {
-        "name": "ООО Сортировка",
-        "email": "sort@example.com",
-        "phone": "+7-900-765-43-21",
-        "owner_id": str(owner_id),
-    }
-    response = await api_client.post("/api/v1/clients/", json=client_payload, headers=headers)
-    assert response.status_code == 201
-    client = schemas.ClientRead.model_validate(response.json())
-
-    base_date = date.today()
-    deals = [
-        {"title": "Позже", "delta": 10, "payload": {"status": "draft"}},
-        {"title": "Раньше", "delta": 2, "payload": {"status": "draft"}},
-        {"title": "В тот же день", "delta": 2, "payload": {"status": "negotiation"}},
-    ]
-
-    created_ids: list[str] = []
-    for item in deals:
-        payload = {
-            "client_id": str(client.id),
-            "title": item["title"],
-            "description": "",
-            "owner_id": str(owner_id),
-            "value": 1000,
-            "status": item["payload"].get("status", "draft"),
-            "next_review_at": (base_date + timedelta(days=item["delta"])).isoformat(),
-        }
-        response = await api_client.post("/api/v1/deals/", json=payload, headers=headers)
-        assert response.status_code == 201
-        created_ids.append(response.json()["id"])
-
-    # Обновим одну сделку, чтобы у неё было более свежее updated_at при одинаковой дате
-    response = await api_client.patch(
-        f"/api/v1/deals/{created_ids[1]}",
-        json={"status": "won"},
-        headers=headers,
-    )
-    assert response.status_code == 200
-
-    response = await api_client.get("/api/v1/deals/", headers=headers)
-    assert response.status_code == 200
-    titles_order = [item["title"] for item in response.json()]
-    assert titles_order == ["Раньше", "В тот же день", "Позже"]
-=======
-        assert response.json()["next_review_at"] == deal_payload["next_review_at"]
->>>>>>> e13c7f71
+        assert response.json()["next_review_at"] == deal_payload["next_review_at"]