--- conflicted
+++ resolved
@@ -3,11 +3,8 @@
 from datetime import date, datetime, timedelta, timezone
 from decimal import Decimal
 from types import SimpleNamespace
-<<<<<<< HEAD
 from uuid import uuid4
-=======
 from uuid import UUID, uuid4
->>>>>>> da77aebf
 
 import pytest
 
