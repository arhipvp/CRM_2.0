import importlib
import importlib
import json
import sys
from contextlib import asynccontextmanager
from types import ModuleType, SimpleNamespace
from unittest.mock import AsyncMock, Mock
from datetime import datetime, timezone
from types import ModuleType, SimpleNamespace
from uuid import uuid4

import pytest
from aio_pika import Message
from unittest.mock import ANY, AsyncMock

if "crm.app.config" not in sys.modules:
    config_module = ModuleType("crm.app.config")

    class DummySettings:
        def __init__(self, payments_retry_limit: int = 3) -> None:
            self.payments_retry_limit = payments_retry_limit
            self.rabbitmq_url = "amqp://guest:guest@localhost:5672/"
            self.payments_queue = "crm.payments-sync"
            self.payments_exchange = "payments.events"
            self.payments_retry_exchange = "crm.payments-sync.retry"
            self.payments_retry_queue = "crm.payments-sync.retry"
            self.payments_dlx_exchange = "crm.payments-sync.dlx"
            self.payments_dlx_queue = "crm.payments-sync.dlx"
            self.payments_retry_delay_ms = 0
            self.events_exchange = "crm.events"

        def model_copy(self, *, update: dict | None = None, **_: object) -> "DummySettings":
            if not update:
                return self
            return DummySettings(payments_retry_limit=update.get("payments_retry_limit", self.payments_retry_limit))

    config_module.Settings = DummySettings
    config_module.settings = DummySettings()

    def get_settings() -> DummySettings:  # noqa: D401 - простой алиас
        """Return cached dummy settings."""

        return config_module.settings

    config_module.get_settings = get_settings
    sys.modules["crm.app.config"] = config_module
    app_module = importlib.import_module("crm.app")
    setattr(app_module, "config", config_module)

from crm.app.events import PaymentsEventsSubscriber
from crm.domain.schemas import PaymentEventResult


@pytest.fixture()
def subscriber() -> PaymentsEventsSubscriber:
    settings = SimpleNamespace(payments_retry_limit=3)
    # session factory is not used in these tests
    return PaymentsEventsSubscriber(settings, session_factory=None)  # type: ignore[arg-type]


def make_message(headers: dict | None) -> SimpleNamespace:
    return SimpleNamespace(headers=headers)


class DummyMessage:
    def __init__(self, body: bytes, headers: dict | None = None) -> None:
        self.body = body
        self.headers = headers
        self.content_type = "application/json"

    @asynccontextmanager
    async def process(self, *, requeue: bool = False) -> "DummyMessage":  # noqa: FBT001
        yield self


def test_should_dead_letter_without_header(subscriber: PaymentsEventsSubscriber) -> None:
    message = make_message(headers=None)

    assert subscriber._should_dead_letter(message) is False


def test_should_dead_letter_before_limit(subscriber: PaymentsEventsSubscriber) -> None:
    message = make_message(headers={"x-death": [{"count": 2}]})

    assert subscriber._should_dead_letter(message) is False


def test_should_dead_letter_at_limit(subscriber: PaymentsEventsSubscriber) -> None:
    message = make_message(headers={"x-death": [{"count": 3}]})

    assert subscriber._should_dead_letter(message) is True


def test_should_dead_letter_with_invalid_count(subscriber: PaymentsEventsSubscriber) -> None:
    message = make_message(headers={"x-death": [{"count": "oops"}]})

    assert subscriber._should_dead_letter(message) is False


@pytest.mark.asyncio()
async def test_handle_message_invalid_json_publishes_to_dlx(
    subscriber: PaymentsEventsSubscriber,
) -> None:
    @asynccontextmanager
    async def dummy_process(**_: object):
        yield

    message = SimpleNamespace(
        body=b"not-json",
        content_type="application/json",
        headers={},
        process=lambda **kwargs: dummy_process(**kwargs),
    )

    subscriber._publish_to_dlx = AsyncMock()
    subscriber._session_factory = Mock(side_effect=AssertionError("should not touch DB"))

    await subscriber._handle_message(message)

    assert subscriber._publish_to_dlx.await_count == 1
    call = subscriber._publish_to_dlx.await_args
    assert call.args[0] is message
    assert isinstance(call.kwargs["reason"], str)
    assert call.kwargs["reason"]
async def test_handle_message_publishes_synced(monkeypatch: pytest.MonkeyPatch) -> None:
    class StubPaymentSyncService:
        def __init__(self, *_: object, **__: object) -> None:
            pass

        async def handle_payment_event(self, event: object) -> PaymentEventResult:
            return PaymentEventResult(processed=True)

    monkeypatch.setattr("crm.app.events.PaymentSyncService", StubPaymentSyncService)

    subscriber = PaymentsEventsSubscriber(SimpleNamespace(payments_retry_limit=3), session_factory=None)  # type: ignore[arg-type]

    @asynccontextmanager
    async def fake_session_factory() -> SimpleNamespace:
        yield SimpleNamespace()

    subscriber._session_factory = fake_session_factory  # type: ignore[assignment]
    subscriber._publish_event = AsyncMock()  # type: ignore[assignment]

    payload = {
        "tenant_id": str(uuid4()),
        "event_id": str(uuid4()),
        "payment_id": str(uuid4()),
        "deal_id": None,
        "policy_id": None,
        "status": "processed",
        "occurred_at": datetime.now(timezone.utc).isoformat(),
        "amount": 100.0,
        "currency": "USD",
        "payload": {},
    }

    message = DummyMessage(json.dumps(payload).encode("utf-8"))

    await subscriber._handle_message(message)  # type: ignore[arg-type]

    subscriber._publish_event.assert_awaited_once_with("payments.synced", ANY)


@pytest.mark.asyncio()
async def test_handle_message_service_error_dead_letter(monkeypatch: pytest.MonkeyPatch, subscriber: PaymentsEventsSubscriber) -> None:
    class FailingPaymentSyncService:
        def __init__(self, *_: object, **__: object) -> None:
            pass

        async def handle_payment_event(self, event: object) -> PaymentEventResult:
            raise RuntimeError("boom")

    monkeypatch.setattr("crm.app.events.PaymentSyncService", FailingPaymentSyncService)

    @asynccontextmanager
    async def fake_session_factory() -> SimpleNamespace:
        yield SimpleNamespace()

    subscriber._session_factory = fake_session_factory  # type: ignore[assignment]
    subscriber._publish_event = AsyncMock()  # type: ignore[assignment]
    subscriber._publish_to_dlx = AsyncMock()
    subscriber._should_dead_letter = Mock(return_value=True)  # type: ignore[assignment]

    payload = {
        "tenant_id": str(uuid4()),
        "event_id": str(uuid4()),
        "payment_id": str(uuid4()),
        "deal_id": None,
        "policy_id": None,
        "status": "processed",
        "occurred_at": datetime.now(timezone.utc).isoformat(),
        "amount": 100.0,
        "currency": "USD",
        "payload": {},
    }

    message = DummyMessage(json.dumps(payload).encode("utf-8"))

    await subscriber._handle_message(message)  # type: ignore[arg-type]

    subscriber._publish_to_dlx.assert_awaited_once()


@pytest.mark.asyncio()
async def test_publish_to_dlx_includes_original_headers(subscriber: PaymentsEventsSubscriber) -> None:
    original_headers = {"foo": "bar"}
    message = SimpleNamespace(body=b"payload", content_type="application/json", headers=original_headers)

    exchange = SimpleNamespace(publish=AsyncMock())
    subscriber._channel = SimpleNamespace(get_exchange=AsyncMock(return_value=exchange))  # type: ignore[assignment]
    subscriber._settings.payments_dlx_exchange = "crm.payments-sync.dlx"

    await subscriber._publish_to_dlx(message, reason="boom")

    assert exchange.publish.await_count == 1
    sent_message = exchange.publish.await_args.args[0]
    assert isinstance(sent_message, Message)
    assert sent_message.headers == {"foo": "bar", "dead-letter-reason": "boom"}
    assert exchange.publish.await_args.kwargs["routing_key"] == "dead"


@pytest.mark.asyncio()
async def test_handle_message_service_error_requeue(
    monkeypatch: pytest.MonkeyPatch, subscriber: PaymentsEventsSubscriber
) -> None:
    class FailingPaymentSyncService:
<<<<<<< HEAD
=======
        pass

>>>>>>> 58a85a27
        def __init__(self, *_: object, **__: object) -> None:
            pass

        async def handle_payment_event(self, event: object) -> PaymentEventResult:
            raise RuntimeError("boom")

    monkeypatch.setattr("crm.app.events.PaymentSyncService", FailingPaymentSyncService)

    @asynccontextmanager
    async def fake_session_factory() -> SimpleNamespace:
        yield SimpleNamespace()

    subscriber._session_factory = fake_session_factory  # type: ignore[assignment]
    subscriber._publish_event = AsyncMock()  # type: ignore[assignment]
    subscriber._publish_to_dlx = AsyncMock()
    subscriber._should_dead_letter = Mock(return_value=False)  # type: ignore[assignment]

    payload = {
        "tenant_id": str(uuid4()),
        "event_id": str(uuid4()),
        "payment_id": str(uuid4()),
        "deal_id": None,
        "policy_id": None,
        "status": "processed",
        "occurred_at": datetime.now(timezone.utc).isoformat(),
        "amount": 100.0,
        "currency": "USD",
        "payload": {},
    }

    message = DummyMessage(json.dumps(payload).encode("utf-8"))

    with pytest.raises(RuntimeError):
        await subscriber._handle_message(message)  # type: ignore[arg-type]

    subscriber._publish_to_dlx.assert_not_awaited()


@pytest.mark.asyncio()
async def test_handle_message_skips_publish_when_not_processed(monkeypatch: pytest.MonkeyPatch) -> None:
    class StubPaymentSyncService:
        def __init__(self, *_: object, **__: object) -> None:
            pass

        async def handle_payment_event(self, event: object) -> PaymentEventResult:
            return PaymentEventResult(processed=False)

    monkeypatch.setattr("crm.app.events.PaymentSyncService", StubPaymentSyncService)

    subscriber = PaymentsEventsSubscriber(SimpleNamespace(payments_retry_limit=3), session_factory=None)  # type: ignore[arg-type]

    @asynccontextmanager
    async def fake_session_factory() -> SimpleNamespace:
        yield SimpleNamespace()

    subscriber._session_factory = fake_session_factory  # type: ignore[assignment]
    subscriber._publish_event = AsyncMock()  # type: ignore[assignment]

    payload = {
        "tenant_id": str(uuid4()),
        "event_id": str(uuid4()),
        "payment_id": str(uuid4()),
        "deal_id": None,
        "policy_id": None,
        "status": "processed",
        "occurred_at": datetime.now(timezone.utc).isoformat(),
        "amount": 100.0,
        "currency": "USD",
        "payload": {},
    }

    class DummyMessage:
        def __init__(self, body: bytes) -> None:
            self.body = body
            self.headers = None
            self.content_type = "application/json"

        @asynccontextmanager
        async def process(self, *, requeue: bool = False) -> "DummyMessage":  # noqa: FBT001
            yield self

    message = DummyMessage(json.dumps(payload).encode("utf-8"))

    await subscriber._handle_message(message)  # type: ignore[arg-type]

    subscriber._publish_event.assert_not_called()<|MERGE_RESOLUTION|>--- conflicted
+++ resolved
@@ -224,11 +224,8 @@
     monkeypatch: pytest.MonkeyPatch, subscriber: PaymentsEventsSubscriber
 ) -> None:
     class FailingPaymentSyncService:
-<<<<<<< HEAD
-=======
         pass
 
->>>>>>> 58a85a27
         def __init__(self, *_: object, **__: object) -> None:
             pass
 
