--- conflicted
+++ resolved
@@ -76,33 +76,10 @@
             schema_owner text;
             migration_performed boolean := false;
         BEGIN
-<<<<<<< HEAD
             IF NOT has_table_privilege(current_user, 'tasks.tasks', 'INSERT, UPDATE, DELETE, SELECT') THEN
                 PERFORM set_config('crm.migrate_tasks_to_tasks_schema.skip', '1', true);
                 RAISE NOTICE 'Skipping tasks migration: current user lacks DML privileges on tasks.tasks';
             ELSIF EXISTS (
-=======
-            SELECT pg_get_userbyid(nspowner)
-              INTO schema_owner
-              FROM pg_namespace
-             WHERE nspname = 'tasks';
-
-            IF schema_owner IS NULL THEN
-                RAISE NOTICE 'Skipping tasks migration: schema tasks not found.';
-                RETURN;
-            END IF;
-
-            IF NOT EXISTS (
-                SELECT 1
-                FROM information_schema.tables
-                WHERE table_schema = 'tasks' AND table_name = 'tasks'
-            ) THEN
-                RAISE NOTICE 'Skipping tasks migration: table tasks.tasks not found.';
-                RETURN;
-            END IF;
-
-            IF NOT EXISTS (
->>>>>>> 59eb554a
                 SELECT 1
                 FROM information_schema.tables
                 WHERE table_schema = 'crm' AND table_name = 'tasks'
@@ -181,7 +158,6 @@
         """
     )
 
-<<<<<<< HEAD
     skip_migration = bind.scalar(sa.text("SELECT current_setting('crm.migrate_tasks_to_tasks_schema.skip', true)"))
     if skip_migration == "1":
         return
@@ -209,8 +185,6 @@
     op.execute("DROP INDEX IF EXISTS crm.ix_tasks_status")
     op.execute("DROP TABLE IF EXISTS crm.tasks")
 
-=======
->>>>>>> 59eb554a
 
 def downgrade() -> None:
     op.create_table(
