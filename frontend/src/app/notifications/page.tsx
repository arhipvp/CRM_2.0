import { NotificationFeed } from "@/components/notifications/NotificationFeed";
import { NotificationsHeader } from "@/components/notifications/NotificationsHeader";
import { DeliverySettingsPanel } from "@/components/notifications/DeliverySettingsPanel";
import { EventJournal } from "@/components/notifications/EventJournal";
<<<<<<< HEAD
import { getServerApiClient } from "@/lib/api/client";
import {
  notificationJournalQueryOptions,
  notificationsFeedQueryOptions,
} from "@/lib/api/queries";
=======
>>>>>>> f48b109a

export const revalidate = 0;

export default async function NotificationsPage() {
<<<<<<< HEAD
  const queryClient = new QueryClient();
  const serverApiClient = getServerApiClient();

  await Promise.all([
    queryClient.prefetchQuery(
      notificationsFeedQueryOptions(
        { status: "all", source: "all", category: "all", search: "" },
        serverApiClient,
      ),
    ),
    queryClient.prefetchQuery(
      notificationJournalQueryOptions(
        { severity: "all", source: "all", category: "all", search: "" },
        serverApiClient,
      ),
    ),
  ]);

=======
>>>>>>> f48b109a
  return (
    <main className="mx-auto flex w-full max-w-7xl flex-col gap-8 px-6 py-8">
      <NotificationsHeader />
      <div className="grid gap-8 lg:grid-cols-[minmax(0,2fr)_minmax(0,1fr)]">
        <NotificationFeed />
        <div className="space-y-6">
          <DeliverySettingsPanel />
          <EventJournal />
        </div>
      </div>
    </main>
  );
}<|MERGE_RESOLUTION|>--- conflicted
+++ resolved
@@ -2,19 +2,15 @@
 import { NotificationsHeader } from "@/components/notifications/NotificationsHeader";
 import { DeliverySettingsPanel } from "@/components/notifications/DeliverySettingsPanel";
 import { EventJournal } from "@/components/notifications/EventJournal";
-<<<<<<< HEAD
 import { getServerApiClient } from "@/lib/api/client";
 import {
   notificationJournalQueryOptions,
   notificationsFeedQueryOptions,
 } from "@/lib/api/queries";
-=======
->>>>>>> f48b109a
 
 export const revalidate = 0;
 
 export default async function NotificationsPage() {
-<<<<<<< HEAD
   const queryClient = new QueryClient();
   const serverApiClient = getServerApiClient();
 
@@ -33,8 +29,6 @@
     ),
   ]);
 
-=======
->>>>>>> f48b109a
   return (
     <main className="mx-auto flex w-full max-w-7xl flex-col gap-8 px-6 py-8">
       <NotificationsHeader />
