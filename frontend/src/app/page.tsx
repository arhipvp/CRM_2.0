--- conflicted
+++ resolved
@@ -41,17 +41,14 @@
               Задачи
             </Link>
             <Link
-<<<<<<< HEAD
               href="/notifications"
               className="rounded-full border border-slate-200 px-4 py-2 font-medium text-slate-700 transition hover:border-sky-200 dark:border-slate-700 dark:text-slate-200"
             >
               Центр уведомлений
-=======
               href="/admin"
               className="rounded-full border border-slate-200 px-4 py-2 font-medium text-slate-700 transition hover:border-sky-200 dark:border-slate-700 dark:text-slate-200"
             >
               Администрирование
->>>>>>> c0280fb5
             </Link>
           </nav>
         </header>
