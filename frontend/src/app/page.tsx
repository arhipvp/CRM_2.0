--- conflicted
+++ resolved
@@ -1,17 +1,13 @@
 import { HomeDealFunnelBoard } from "@/components/deals/HomeDealFunnelBoard";
 import { TaskList } from "@/components/tasks/TaskList";
-<<<<<<< HEAD
 import { getServerApiClient } from "@/lib/api/client";
 import { dealsQueryOptions, tasksQueryOptions } from "@/lib/api/queries";
 import { createDefaultDealFilters } from "@/lib/utils/dealFilters";
-=======
->>>>>>> f48b109a
 import Link from "next/link";
 
 export const revalidate = 0;
 
 export default async function HomePage() {
-<<<<<<< HEAD
   const queryClient = new QueryClient();
   const defaultFilters = createDefaultDealFilters();
   const serverApiClient = getServerApiClient();
@@ -21,8 +17,6 @@
     queryClient.prefetchQuery(tasksQueryOptions(serverApiClient)),
   ]);
 
-=======
->>>>>>> f48b109a
   return (
     <main className="mx-auto flex w-full max-w-7xl flex-col gap-8 px-6 py-8">
       <header className="flex flex-col gap-2">
