--- conflicted
+++ resolved
@@ -1,20 +1,14 @@
 import { TaskList } from "@/components/tasks/TaskList";
-<<<<<<< HEAD
 import { getServerApiClient } from "@/lib/api/client";
 import { tasksQueryOptions } from "@/lib/api/queries";
-=======
->>>>>>> f48b109a
 
 export const revalidate = 0;
 
 export default async function TasksPage() {
-<<<<<<< HEAD
   const queryClient = new QueryClient();
   const serverApiClient = getServerApiClient();
   await queryClient.prefetchQuery(tasksQueryOptions(serverApiClient));
 
-=======
->>>>>>> f48b109a
   return (
     <main className="mx-auto flex w-full max-w-4xl flex-col gap-6 px-6 py-8">
       <header className="space-y-2">
