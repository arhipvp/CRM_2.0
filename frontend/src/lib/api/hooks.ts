--- conflicted
+++ resolved
@@ -107,7 +107,6 @@
   });
 }
 
-<<<<<<< HEAD
 interface UpdateDealStageVariables {
   dealId: string;
   stage: DealStage;
@@ -118,7 +117,6 @@
   previousDeals: Array<[QueryKey, Deal[] | Deal | undefined]>;
   previousDeal?: Deal;
 }
-=======
 type UpdateDealStageVariables = {
   dealId: string;
   stage: DealStage;
@@ -132,12 +130,10 @@
   }>;
   previousDeal?: Deal;
 };
->>>>>>> 49817430
 
 export function useUpdateDealStage() {
   const queryClient = useQueryClient();
 
-<<<<<<< HEAD
   return useMutation({
     mutationKey: ["update-deal-stage"],
     mutationFn: ({ dealId, stage }: UpdateDealStageVariables) =>
@@ -173,7 +169,6 @@
       return { previousDeals, previousDeal } satisfies UpdateDealStageContext;
     },
     onError: (_error, variables, context) => {
-=======
   return useMutation<Deal, unknown, UpdateDealStageVariables, UpdateDealStageContext>({
     mutationKey: ["update-deal-stage"],
     mutationFn: ({ dealId, stage }) => apiClient.updateDeal(dealId, { stage }),
@@ -217,12 +212,10 @@
       return { previousDeals, previousDeal } satisfies UpdateDealStageContext;
     },
     onError: (_error, { dealId }, context) => {
->>>>>>> 49817430
       if (!context) {
         return;
       }
 
-<<<<<<< HEAD
       for (const [queryKey, deals] of context.previousDeals) {
         queryClient.setQueryData(queryKey, deals);
       }
@@ -250,7 +243,6 @@
         queryClient.invalidateQueries({ queryKey: ["deals"] }),
         queryClient.invalidateQueries({ queryKey: ["deal", variables.dealId] }),
       ]);
-=======
       for (const { queryKey, data } of context.previousDeals) {
         queryClient.setQueryData(queryKey, data);
       }
@@ -261,7 +253,6 @@
     onSettled: async (_data, _error, { dealId }) => {
       await queryClient.invalidateQueries({ queryKey: ["deals"] });
       await queryClient.invalidateQueries({ queryKey: dealQueryOptions(dealId).queryKey });
->>>>>>> 49817430
     },
   });
 }