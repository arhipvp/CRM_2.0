"use client";

import { useMutation, useQuery, useQueryClient, type QueryKey } from "@tanstack/react-query";
import { apiClient, type UpdateTaskPayload } from "@/lib/api/client";
import {
  dealStageMetricsQueryKey,
  dealActivityQueryOptions,
  clientActivityQueryOptions,
  clientQueryOptions,
  clientsQueryOptions,
  dealsQueryKey,
  dealDocumentsQueryOptions,
  dealDetailsQueryOptions,
  dealTasksQueryOptions,
  dealNotesQueryOptions,
  dealPaymentsQueryOptions,
  dealsQueryOptions,
  dealStageMetricsQueryOptions,
  paymentsQueryOptions,
  tasksQueryOptions,
} from "@/lib/api/queries";
import type { Deal, DealFilters, DealStage } from "@/types/crm";

export function useDeals(filters?: DealFilters) {
  return useQuery(dealsQueryOptions(filters));
}

export function useDealStageMetrics(filters?: DealFilters) {
  return useQuery(dealStageMetricsQueryOptions(filters));
}

export function useDealDetails(dealId: string) {
  return useQuery(dealDetailsQueryOptions(dealId));
}

export function useDealTasks(dealId: string) {
  return useQuery(dealTasksQueryOptions(dealId));
}

export function useDealNotes(dealId: string) {
  return useQuery(dealNotesQueryOptions(dealId));
}

export function useDealDocuments(dealId: string) {
  return useQuery(dealDocumentsQueryOptions(dealId));
}

export function useDealPayments(dealId: string) {
  return useQuery(dealPaymentsQueryOptions(dealId));
}

export function useDealActivity(dealId: string) {
  return useQuery(dealActivityQueryOptions(dealId));
}

export function useClients() {
  return useQuery(clientsQueryOptions());
}

export function useClient(clientId: string) {
  return useQuery(clientQueryOptions(clientId));
}

export function useClientActivity(clientId: string) {
  return useQuery(clientActivityQueryOptions(clientId));
}

export function useTasks() {
  return useQuery(tasksQueryOptions());
}

function createTaskInvalidations(queryClient: ReturnType<typeof useQueryClient>, task: { dealId?: string }) {
  const invalidations = [
    queryClient.invalidateQueries({ queryKey: tasksQueryOptions().queryKey }),
    queryClient.invalidateQueries({ queryKey: dealsQueryKey }),
    queryClient.invalidateQueries({ queryKey: dealStageMetricsQueryKey }),
  ];

  if (task.dealId) {
    invalidations.push(
      queryClient.invalidateQueries({
        queryKey: dealQueryOptions(task.dealId).queryKey,
        exact: true,
      }),
      queryClient.invalidateQueries({
        queryKey: dealTasksQueryOptions(task.dealId).queryKey,
      }),
    );
  }

  return invalidations;
}

export function useToggleTask() {
  const queryClient = useQueryClient();

  return useMutation({
    mutationKey: ["toggle-task"],
    mutationFn: ({ taskId, completed }: { taskId: string; completed: boolean }) =>
      apiClient.updateTask(taskId, { completed }),
    onSuccess: async (task) => {
<<<<<<< HEAD
      const invalidations = [
        queryClient.invalidateQueries({ queryKey: tasksQueryOptions().queryKey }),
        queryClient.invalidateQueries({ queryKey: dealsQueryKey }),
        queryClient.invalidateQueries({ queryKey: dealStageMetricsQueryKey }),
      ];

      if (task.dealId) {
        invalidations.push(
          queryClient.invalidateQueries({
            queryKey: dealDetailsQueryOptions(task.dealId).queryKey,
            exact: true,
          }),
          queryClient.invalidateQueries({
            queryKey: dealTasksQueryOptions(task.dealId).queryKey,
          }),
        );
      }
=======
      const invalidations = createTaskInvalidations(queryClient, task);
      await Promise.all(invalidations);
    },
  });
}

export function useUpdateTask() {
  const queryClient = useQueryClient();
>>>>>>> 43dc187a

  return useMutation({
    mutationKey: ["update-task"],
    mutationFn: ({ taskId, payload }: { taskId: string; payload: UpdateTaskPayload }) =>
      apiClient.updateTask(taskId, payload),
    onSuccess: async (task) => {
      const invalidations = createTaskInvalidations(queryClient, task);
      await Promise.all(invalidations);
    },
  });
}

export function useBulkUpdateTasks() {
  const queryClient = useQueryClient();

  return useMutation({
    mutationKey: ["bulk-update-tasks"],
    mutationFn: ({
      taskIds,
      payload,
      options,
    }: {
      taskIds: string[];
      payload: UpdateTaskPayload;
      options?: { shiftDueDateByDays?: number };
    }) => apiClient.bulkUpdateTasks(taskIds, payload, options),
    onSuccess: async (tasks) => {
      const invalidations = tasks.flatMap((task) => createTaskInvalidations(queryClient, task));
      await Promise.all(invalidations);
    },
  });
}

export function usePayments() {
  return useQuery(paymentsQueryOptions());
}

export function useCreateDealTask(dealId: string) {
  return useMutation({
    mutationKey: ["create-deal-task", dealId],
    mutationFn: apiClient.createDealTask.bind(apiClient, dealId),
  });
}

export function useCreateDealNote(dealId: string) {
  return useMutation({
    mutationKey: ["create-deal-note", dealId],
    mutationFn: apiClient.createDealNote.bind(apiClient, dealId),
  });
}

export function useUploadDealDocument(dealId: string) {
  return useMutation({
    mutationKey: ["upload-deal-document", dealId],
    mutationFn: apiClient.uploadDealDocument.bind(apiClient, dealId),
  });
}

export function useUpdateDeal(dealId: string) {
  return useMutation({
    mutationKey: ["update-deal", dealId],
    mutationFn: apiClient.updateDeal.bind(apiClient, dealId),
  });
}

type UpdateDealStageVariables = {
  dealId: string;
  stage: DealStage;
  optimisticUpdate?: (deal: Deal) => Deal;
};

type UpdateDealStageContext = {
  previousDeals: Array<[QueryKey, Deal[] | Deal | undefined]>;
  previousDeal?: Deal;
};

export function useUpdateDealStage() {
  const queryClient = useQueryClient();

  return useMutation<Deal, unknown, UpdateDealStageVariables, UpdateDealStageContext>({
    mutationKey: ["update-deal-stage"],
    mutationFn: ({ dealId, stage }) => apiClient.updateDealStage(dealId, stage),
    onMutate: async ({ dealId, optimisticUpdate, stage }) => {
      const singleDealQueryKey = dealDetailsQueryOptions(dealId).queryKey;

      await Promise.all([
        queryClient.cancelQueries({ queryKey: dealsQueryKey }),
        queryClient.cancelQueries({ queryKey: singleDealQueryKey, exact: true }),
      ]);

      const previousDeals = queryClient.getQueriesData<Deal[] | Deal>({
        queryKey: dealsQueryKey,
      });
      const previousDeal = queryClient.getQueryData<Deal>(singleDealQueryKey);

      const applyOptimisticUpdate = (deal: Deal): Deal => {
        if (optimisticUpdate) {
          return optimisticUpdate(deal);
        }

        return { ...deal, stage };
      };

      for (const [queryKey, data] of previousDeals) {
        if (!Array.isArray(data)) {
          continue;
        }

        queryClient.setQueryData<Deal[] | undefined>(queryKey, (currentDeals) => {
          if (!currentDeals) {
            return currentDeals;
          }

          return currentDeals.map((deal) =>
            deal.id === dealId ? applyOptimisticUpdate(deal) : deal,
          );
        });
      }

      if (previousDeal) {
        queryClient.setQueryData<Deal>(
          singleDealQueryKey,
          applyOptimisticUpdate(previousDeal),
        );
      }

      return { previousDeals, previousDeal } satisfies UpdateDealStageContext;
    },
    onError: (_error, { dealId }, context) => {
      if (!context) {
        return;
      }

      for (const [queryKey, data] of context.previousDeals) {
        queryClient.setQueryData(queryKey, data);
      }

      if (context.previousDeal) {
        queryClient.setQueryData(
          dealDetailsQueryOptions(dealId).queryKey,
          context.previousDeal,
        );
      }
    },
    onSuccess: (deal) => {
      for (const [queryKey, data] of queryClient.getQueriesData<Deal[] | Deal>({
        queryKey: dealsQueryKey,
      })) {
        if (!Array.isArray(data)) {
          continue;
        }

        queryClient.setQueryData(queryKey, (currentDeals?: Deal[]) => {
          if (!currentDeals) {
            return currentDeals;
          }

          return currentDeals.map((item) => (item.id === deal.id ? deal : item));
        });
      }

      queryClient.setQueryData(dealDetailsQueryOptions(deal.id).queryKey, deal);
    },
    onSettled: async (_data, _error, variables) => {
      if (!variables) {
        return;
      }

      await Promise.all([
        queryClient.invalidateQueries({ queryKey: dealsQueryKey }),
        queryClient.invalidateQueries({
          queryKey: dealDetailsQueryOptions(variables.dealId).queryKey,
          exact: true,
        }),
        queryClient.invalidateQueries({ queryKey: dealStageMetricsQueryKey }),
      ]);
    },
  });
}<|MERGE_RESOLUTION|>--- conflicted
+++ resolved
@@ -99,7 +99,6 @@
     mutationFn: ({ taskId, completed }: { taskId: string; completed: boolean }) =>
       apiClient.updateTask(taskId, { completed }),
     onSuccess: async (task) => {
-<<<<<<< HEAD
       const invalidations = [
         queryClient.invalidateQueries({ queryKey: tasksQueryOptions().queryKey }),
         queryClient.invalidateQueries({ queryKey: dealsQueryKey }),
@@ -117,16 +116,6 @@
           }),
         );
       }
-=======
-      const invalidations = createTaskInvalidations(queryClient, task);
-      await Promise.all(invalidations);
-    },
-  });
-}
-
-export function useUpdateTask() {
-  const queryClient = useQueryClient();
->>>>>>> 43dc187a
 
   return useMutation({
     mutationKey: ["update-task"],
