import {
  activitiesMock,
  clientsMock,
  dealDetailsMock,
  dealDocumentsMock,
  dealNotesMock,
  dealsMock,
  paymentsMock,
  tasksMock,
} from "@/mocks/data";
import type {
  ActivityLogEntry,
  Client,
  Deal,
  DealDetailsData,
  DealDocument,
  DealFilters,
  DealPeriodFilter,
  DealNote,
  DealStage,
  DealStageMetrics,
  Payment,
  PaymentEntry,
  PaymentStatus,
  Task,
  TaskStatus,
} from "@/types/crm";
import { compareDealsByNextReview, sortDealsByNextReview } from "@/lib/utils/deals";
import { createRandomId } from "@/lib/utils/id";
import { NO_MANAGER_VALUE } from "@/lib/utils/managers";

export interface ApiClientConfig {
  baseUrl?: string;
  headers?: Record<string, string>;
  timeoutMs?: number;
}

const DEFAULT_TIMEOUT_MS = 15_000;

function parseTimeout(value: string | undefined): number | undefined {
  if (!value) {
    return undefined;
  }

  const parsed = Number.parseInt(value, 10);
  if (!Number.isFinite(parsed) || parsed <= 0) {
    return undefined;
  }

  return parsed;
}

const ENV_TIMEOUT_MS = parseTimeout(process.env.FRONTEND_PROXY_TIMEOUT);

function normalizeTimeout(value: number | undefined): number | undefined {
  if (value === undefined) {
    return undefined;
  }

  if (!Number.isFinite(value) || value <= 0) {
    return undefined;
  }

  return value;
}

function mergeAbortSignals(signals: Array<AbortSignal | undefined>): AbortSignal | undefined {
  const activeSignals = signals.filter(Boolean) as AbortSignal[];

  if (activeSignals.length === 0) {
    return undefined;
  }

  if (activeSignals.length === 1) {
    return activeSignals[0];
  }

  const controller = new AbortController();
  const abort = (signal: AbortSignal) => {
    if (!controller.signal.aborted) {
      // `reason` доступен не во всех окружениях, поэтому подстрахуемся.
      const reason = (signal as AbortSignal & { reason?: unknown }).reason;
      controller.abort(reason);
    }
  };

  for (const signal of activeSignals) {
    if (signal.aborted) {
      abort(signal);
      break;
    }

    signal.addEventListener("abort", () => abort(signal), { once: true });
  }

  return controller.signal;
}

export class ApiError extends Error {
  constructor(message: string, public readonly status?: number) {
    super(message);
    this.name = "ApiError";
  }
}

export interface DealTaskPayload {
  title: string;
  dueDate?: string;
  owner?: string;
}

export interface DealNotePayload {
  content: string;
}

export interface DealDocumentPayload {
  title: string;
  fileName: string;
  fileSize: number;
  url?: string;
}

export interface PaymentPayload {
  dealId: string;
  clientId: string;
  policyNumber: string;
  policyId?: string;
  plannedDate: string;
  plannedAmount: number;
  currency: string;
  status?: PaymentStatus;
  comment?: string;
  actualDate?: string | null;
  actualAmount?: number | null;
  recordedBy?: string;
  recordedByRole?: string;
}

export interface PaymentUpdatePayload {
  plannedDate?: string;
  plannedAmount?: number;
  currency?: string;
  status?: PaymentStatus;
  comment?: string | null;
  actualDate?: string | null;
  actualAmount?: number | null;
  recordedBy?: string | null;
  recordedByRole?: string | null;
  changeReason?: string | null;
}

export interface PaymentConfirmationPayload {
  actualAmount: number;
  actualDate: string;
  recordedBy: string;
  recordedByRole?: string;
  comment?: string;
}

export interface PaymentRevokePayload {
  recordedBy: string;
  recordedByRole?: string;
  reason?: string;
}

export interface PaymentEntryAttachmentPayload {
  id?: string;
  fileName: string;
  fileSize: number;
  uploadedAt?: string;
  uploadedBy?: string;
  url?: string;
}

export interface PaymentEntryPayload {
  category?: string;
  plannedAmount?: number;
  plannedPostedAt?: string;
  note?: string;
  actualAmount?: number | null;
  actualPostedAt?: string | null;
  reason?: string | null;
  attachments?: PaymentEntryAttachmentPayload[];
}
export type UpdateTaskPayload = Partial<
  Pick<Task, "status" | "owner" | "dueDate" | "tags" | "type" | "reminderAt" | "completed">
>;

export interface UpdateDealPayload {
  name?: string;
  stage?: Deal["stage"];
  value?: number;
  probability?: number;
  expectedCloseDate?: string | null;
  owner?: string;
  nextReviewAt: string;
}

export class ApiClient {
  constructor(private readonly config: ApiClientConfig = {}) {}

  private get baseUrl() {
    return this.config.baseUrl ?? process.env.NEXT_PUBLIC_API_BASE_URL;
  }

  private get timeoutMs(): number {
    return normalizeTimeout(this.config.timeoutMs) ?? ENV_TIMEOUT_MS ?? DEFAULT_TIMEOUT_MS;
  }

  private async request<T>(
    path: string,
    init?: RequestInit,
    fallback?: () => T | Promise<T>,
  ): Promise<T> {
    const baseUrl = this.baseUrl?.trim();
    const useMocks = !baseUrl || baseUrl === "mock";

    const resolveWithFallback = async (
      error?: unknown,
      missingFallbackMessage?: string,
    ): Promise<T> => {
      if (fallback) {
        return await fallback();
      }

      if (error instanceof ApiError) {
        throw error;
      }

      if (missingFallbackMessage) {
        throw new ApiError(missingFallbackMessage);
      }

      if (error instanceof Error) {
        throw new ApiError(error.message);
      }

      throw new ApiError("Request failed");
    };

    if (useMocks) {
      return await resolveWithFallback(
        undefined,
        "API base URL is not configured or mock mode is enabled without a fallback",
      );
    }

    let url: string;
    try {
      url = new URL(path, baseUrl).toString();
    } catch (error) {
      return await resolveWithFallback(
        error,
        "Failed to construct API URL and no fallback is available",
      );
    }

    const timeoutMs = this.timeoutMs;
    const timeoutController = typeof AbortController !== "undefined" ? new AbortController() : undefined;
    let timeoutId: ReturnType<typeof setTimeout> | undefined;

    if (timeoutController) {
      timeoutId = setTimeout(() => timeoutController.abort(), timeoutMs);
    }

    try {
      const response = await fetch(url, {
        ...init,
        signal: mergeAbortSignals([timeoutController?.signal, init?.signal ?? undefined]),
        headers: {
          Accept: "application/json",
          "Content-Type": "application/json",
          ...this.config.headers,
          ...init?.headers,
        },
      });

      if (!response.ok) {
        const details = await response.text();
        throw new ApiError(details || response.statusText, response.status);
      }

      if (response.status === 204) {
        return undefined as T;
      }

      return (await response.json()) as T;
    } catch (error) {
      if (timeoutController && timeoutController.signal.aborted) {
        const timeoutError = new ApiError(`Request timed out after ${timeoutMs} ms`);
        return await resolveWithFallback(timeoutError, "Request timed out and no fallback is available");
      }

      if (error instanceof ApiError) {
        throw error;
      }

      return await resolveWithFallback(error, "Request failed and no fallback is available");
    } finally {
      if (timeoutId) {
        clearTimeout(timeoutId);
      }
    }
  }

  private buildQueryString(filters?: DealFilters): string {
    if (!filters) {
      return "";
    }

    const params = new URLSearchParams();

    if (filters.stage && filters.stage !== "all") {
      params.set("stage", filters.stage);
    }

    if (filters.managers && filters.managers.length > 0) {
      for (const manager of filters.managers) {
        params.append("manager", manager === NO_MANAGER_VALUE ? NO_MANAGER_VALUE : manager);
      }
    }

    if (filters.period && filters.period !== "all") {
      params.set("period", filters.period);
    }

    if (filters.search) {
      params.set("search", filters.search);
    }

    const query = params.toString();
    return query ? `?${query}` : "";
  }

  async getDeals(filters?: DealFilters): Promise<Deal[]> {
    const query = this.buildQueryString(filters);
    const deals = await this.request(`/crm/deals${query}`, undefined, async () => filterDealsMock(dealsMock, filters));
    return sortDealsByNextReview(deals);
  }

  getDealStageMetrics(filters?: DealFilters): Promise<DealStageMetrics[]> {
    const query = this.buildQueryString(filters);
    return this.request(
      `/crm/deals/stage-metrics${query}`,
      undefined,
      async () => calculateStageMetrics(filterDealsMock(dealsMock, filters)),
    );
  }

  getDealDetails(id: string): Promise<DealDetailsData> {
    return this.request(`/crm/deals/${id}`, undefined, async () => {
      const deal = dealDetailsMock[id];
      if (!deal) {
        throw new ApiError("Deal not found", 404);
      }

      const details = JSON.parse(JSON.stringify(deal)) as DealDetailsData;
      const base = dealsMock.find((item) => item.id === id);
      if (base) {
        details.value = base.value;
        details.probability = base.probability;
        details.stage = base.stage;
        details.owner = base.owner;
        details.nextReviewAt = base.nextReviewAt;
        details.expectedCloseDate = base.expectedCloseDate;
        details.updatedAt = base.updatedAt;
      }

      const tasks = tasksMock.filter((item) => item.dealId === id);
      const notes = dealNotesMock.filter((item) => item.dealId === id);
      const documents = dealDocumentsMock.filter((item) => item.dealId === id);
      const payments = paymentsMock
        .filter((item) => item.dealId === id)
        .map((payment) => clonePayment(payment));
      const activity = activitiesMock.filter((item) => item.dealId === id);

      return {
        ...details,
        tasks,
        notes,
        documents,
        payments,
        activity,
      };
    });
  }

  getDealTasks(dealId: string): Promise<Task[]> {
    return this.request(`/crm/deals/${dealId}/tasks`, undefined, async () =>
      tasksMock.filter((task) => task.dealId === dealId),
    );
  }

  createDealTask(dealId: string, payload: DealTaskPayload): Promise<Task> {
    return this.request(
      `/crm/deals/${dealId}/tasks`,
      {
        method: "POST",
        body: JSON.stringify(payload),
      },
      async () => {
        const deal = dealsMock.find((item) => item.id === dealId);
        const task: Task = {
          id: createRandomId(),
          title: payload.title,
          dueDate: payload.dueDate ?? new Date().toISOString(),
          completed: false,
          owner: payload.owner ?? deal?.owner ?? "",
          dealId,
          clientId: deal?.clientId,
        };
        tasksMock.unshift(task);
        return task;
      },
    );
  }

  getDealNotes(dealId: string): Promise<DealNote[]> {
    return this.request(`/crm/deals/${dealId}/notes`, undefined, async () =>
      dealNotesMock.filter((note) => note.dealId === dealId),
    );
  }

  createDealNote(dealId: string, payload: DealNotePayload): Promise<DealNote> {
    return this.request(
      `/crm/deals/${dealId}/notes`,
      {
        method: "POST",
        body: JSON.stringify(payload),
      },
      async () => {
        const note: DealNote = {
          id: createRandomId(),
          dealId,
          author: "Вы",
          content: payload.content,
          createdAt: new Date().toISOString(),
        };
        dealNotesMock.unshift(note);
        return note;
      },
    );
  }

  getDealDocuments(dealId: string): Promise<DealDocument[]> {
    return this.request(`/crm/deals/${dealId}/documents`, undefined, async () =>
      dealDocumentsMock.filter((doc) => doc.dealId === dealId),
    );
  }

  uploadDealDocument(dealId: string, payload: DealDocumentPayload): Promise<DealDocument> {
    return this.request(
      `/crm/deals/${dealId}/documents`,
      {
        method: "POST",
        body: JSON.stringify(payload),
      },
      async () => {
        const document: DealDocument = {
          id: createRandomId(),
          dealId,
          title: payload.title,
          fileName: payload.fileName,
          fileSize: payload.fileSize,
          uploadedAt: new Date().toISOString(),
          uploadedBy: "Вы",
          url: payload.url,
        };
        dealDocumentsMock.unshift(document);
        return document;
      },
    );
  }

  getDealPayments(dealId: string): Promise<Payment[]> {
    return this.request(`/crm/deals/${dealId}/payments`, undefined, async () =>
      paymentsMock
        .filter((payment) => payment.dealId === dealId)
        .map((payment) => clonePayment(payment)),
    );
  }

  getDealActivity(dealId: string): Promise<ActivityLogEntry[]> {
    return this.request(`/crm/deals/${dealId}/activity`, undefined, async () =>
      activitiesMock.filter((entry) => entry.dealId === dealId),
    );
  }

  updateDeal(dealId: string, payload: UpdateDealPayload): Promise<Deal> {
    return this.request(
      `/crm/deals/${dealId}`,
      {
        method: "PATCH",
        body: JSON.stringify(payload),
      },
      async () => {
        const deal = dealsMock.find((item) => item.id === dealId);
        if (!deal) {
          throw new ApiError("Deal not found", 404);
        }

        if (payload.name !== undefined) {
          deal.name = payload.name;
        }
        if (payload.stage !== undefined) {
          deal.stage = payload.stage;
        }
        if (payload.value !== undefined) {
          deal.value = payload.value;
        }
        if (payload.probability !== undefined) {
          deal.probability = payload.probability;
        }
        if (payload.owner !== undefined) {
          deal.owner = payload.owner;
        }

        deal.nextReviewAt = payload.nextReviewAt;

        if (payload.expectedCloseDate !== undefined) {
          deal.expectedCloseDate = payload.expectedCloseDate ?? undefined;
        }

        deal.updatedAt = new Date().toISOString();

        const details = dealDetailsMock[dealId];
        if (details) {
          details.name = deal.name;
          details.stage = deal.stage;
          details.value = deal.value;
          details.probability = deal.probability;
          details.owner = deal.owner;
          details.nextReviewAt = deal.nextReviewAt;
          details.expectedCloseDate = deal.expectedCloseDate;
          details.updatedAt = deal.updatedAt;

          const nextReviewField = details.forms
            .flatMap((group) => group.fields)
            .find((field) => field.id === "nextReviewAt");
          if (nextReviewField) {
            nextReviewField.value = deal.nextReviewAt.slice(0, 10);
          }
        }

        return this.getDealDetails(dealId);
      },
    );
  }

  updateDealStage(dealId: string, stage: DealStage): Promise<Deal> {
    return this.request(
      `/crm/deals/${dealId}/stage`,
      {
        method: "PATCH",
        body: JSON.stringify({ stage }),
      },
      async () => updateDealStageMock(dealId, stage),
    );
  }

  getClients(): Promise<Client[]> {
    return this.request("/crm/clients", undefined, async () => clientsMock);
  }

  getClient(id: string): Promise<Client> {
    return this.request(`/crm/clients/${id}`, undefined, async () => {
      const client = clientsMock.find((item) => item.id === id);
      if (!client) {
        throw new ApiError("Client not found", 404);
      }
      return client;
    });
  }

  getTasks(): Promise<Task[]> {
    return this.request("/crm/tasks", undefined, async () => tasksMock);
  }

  async updateTask(taskId: string, payload: UpdateTaskPayload): Promise<Task> {
    const changes = sanitizeTaskPatch(payload);

    return this.request(
      `/crm/tasks/${taskId}`,
      {
        method: "PATCH",
        body: JSON.stringify(changes),
      },
      async () => {
        const task = tasksMock.find((item) => item.id === taskId);
        if (!task) {
          throw new ApiError("Task not found", 404);
        }

        applyTaskPatch(task, changes);
        return { ...task };
      },
    );
  }

  getPayments(params?: { include?: Array<"incomes" | "expenses"> }): Promise<Payment[]> {
    return this.request("/crm/payments", undefined, async () => {
      const includeIncomes = params?.include?.includes("incomes");
      const includeExpenses = params?.include?.includes("expenses");

      return paymentsMock.map((payment) => {
        const clone = clonePayment(payment);
        if (!includeIncomes) {
          clone.incomes = [];
        }
        if (!includeExpenses) {
          clone.expenses = [];
        }
        return clone;
      });
    });
  }

  createPayment(payload: PaymentPayload): Promise<Payment> {
    return this.request(
      "/crm/payments",
      {
        method: "POST",
        body: JSON.stringify(payload),
      },
      async () => {
        const now = new Date().toISOString();
        const deal = dealsMock.find((item) => item.id === payload.dealId);
        const client = clientsMock.find((item) => item.id === payload.clientId);
        const siblings = paymentsMock.filter((payment) => payment.policyNumber === payload.policyNumber);
        const nextSequence = siblings.length > 0 ? Math.max(...siblings.map((item) => item.sequence)) + 1 : 1;

        const confirmed = Boolean(payload.actualDate || payload.actualAmount);
        const payment: Payment = {
          id: createRandomId(),
          dealId: payload.dealId,
          dealName: deal?.name,
          clientId: payload.clientId,
          clientName: client?.name,
          policyId: payload.policyId ?? createRandomId(),
          policyNumber: payload.policyNumber,
          sequence: nextSequence,
          amount: payload.plannedAmount,
          plannedAmount: payload.plannedAmount,
          currency: payload.currency,
          status: payload.status ?? (confirmed ? "received" : "planned"),
          confirmationStatus: confirmed ? "confirmed" : "pending",
          actualAmount: payload.actualAmount ?? undefined,
          paidAt: payload.actualDate ?? undefined,
          plannedDate: payload.plannedDate,
          dueDate: payload.plannedDate,
          actualDate: payload.actualDate ?? undefined,
          comment: payload.comment ?? undefined,
          incomesTotal: 0,
          expensesTotal: 0,
          netTotal: 0,
          incomes: [],
          expenses: [],
          createdAt: now,
          updatedAt: now,
          recordedBy: payload.recordedBy ?? undefined,
          recordedByRole: payload.recordedByRole ?? undefined,
          updatedBy: payload.recordedBy ?? undefined,
          history: [],
        };

        paymentsMock.unshift(payment);
        return clonePayment(payment);
      },
    );
  }

  updatePayment(paymentId: string, payload: PaymentUpdatePayload): Promise<Payment> {
    return this.request(
      `/crm/payments/${paymentId}`,
      {
        method: "PATCH",
        body: JSON.stringify(payload),
      },
      async () => {
        const payment = paymentsMock.find((item) => item.id === paymentId);
        if (!payment) {
          throw new ApiError("Payment not found", 404);
        }

        if (payload.plannedAmount !== undefined) {
          payment.plannedAmount = payload.plannedAmount;
          payment.amount = payload.plannedAmount;
        }

        if (payload.plannedDate !== undefined) {
          payment.plannedDate = payload.plannedDate || undefined;
          payment.dueDate = payload.plannedDate || undefined;
        }

        if (payload.currency !== undefined) {
          payment.currency = payload.currency;
          payment.incomes = payment.incomes.map((income) => ({ ...income, currency: payload.currency! }));
          payment.expenses = payment.expenses.map((expense) => ({ ...expense, currency: payload.currency! }));
        }

        if (payload.status !== undefined) {
          payment.status = payload.status;
        }

        if (payload.comment !== undefined) {
          payment.comment = payload.comment ?? undefined;
        }

        if (payload.actualDate !== undefined) {
          payment.actualDate = payload.actualDate ?? undefined;
          payment.paidAt = payload.actualDate ?? undefined;
        }

        if (payload.actualAmount !== undefined) {
          payment.actualAmount = payload.actualAmount ?? undefined;
        }

        if (payload.recordedBy !== undefined) {
          payment.recordedBy = payload.recordedBy ?? undefined;
        }

        if (payload.recordedByRole !== undefined) {
          payment.recordedByRole = payload.recordedByRole ?? undefined;
        }

        const now = new Date().toISOString();
        payment.updatedAt = now;
        if (payload.recordedBy) {
          payment.updatedBy = payload.recordedBy;
        }

        if (payload.changeReason) {
          payment.history = [
            {
              id: createRandomId(),
              changedAt: now,
              changedBy: payload.recordedBy ?? payment.updatedBy ?? "Система",
              reason: payload.changeReason,
              snapshot: {
                plannedAmount: payment.plannedAmount,
                actualAmount: payment.actualAmount,
                plannedDate: payment.plannedDate,
                actualDate: payment.actualDate,
                status: payment.status,
              },
            },
            ...payment.history,
          ];
        }

        return clonePayment(recalculateTotals(payment));
      },
    );
  }

  confirmPayment(paymentId: string, payload: PaymentConfirmationPayload): Promise<Payment> {
    return this.request(
      `/crm/payments/${paymentId}/confirm`,
      {
        method: "POST",
        body: JSON.stringify(payload),
      },
      async () => {
        const payment = paymentsMock.find((item) => item.id === paymentId);
        if (!payment) {
          throw new ApiError("Payment not found", 404);
        }

        const now = new Date().toISOString();
        payment.actualAmount = payload.actualAmount;
        payment.actualDate = payload.actualDate;
        payment.paidAt = payload.actualDate;
        payment.recordedBy = payload.recordedBy;
        payment.recordedByRole = payload.recordedByRole ?? payment.recordedByRole;
        if (payload.comment) {
          payment.comment = payload.comment;
        }

        if (payment.status === "planned" || payment.status === "expected") {
          payment.status = "received";
        }

        payment.confirmationStatus = "confirmed";
        payment.updatedAt = now;
        payment.updatedBy = payload.recordedBy;

        payment.history = [
          {
            id: createRandomId(),
            changedAt: now,
            changedBy: payload.recordedBy,
            reason: payload.comment ?? "Платёж подтверждён",
            snapshot: {
              plannedAmount: payment.plannedAmount,
              actualAmount: payment.actualAmount,
              plannedDate: payment.plannedDate,
              actualDate: payment.actualDate,
              status: payment.status,
            },
          },
          ...payment.history,
        ];

        return clonePayment(recalculateTotals(payment));
      },
    );
  }

  revokePaymentConfirmation(paymentId: string, payload: PaymentRevokePayload): Promise<Payment> {
    return this.request(
      `/crm/payments/${paymentId}/revoke-confirmation`,
      {
        method: "POST",
        body: JSON.stringify(payload),
      },
      async () => {
        const payment = paymentsMock.find((item) => item.id === paymentId);
        if (!payment) {
          throw new ApiError("Payment not found", 404);
        }

        const now = new Date().toISOString();
        payment.confirmationStatus = "pending";
        payment.actualAmount = undefined;
        payment.actualDate = undefined;
        payment.paidAt = undefined;
        payment.recordedBy = undefined;
        payment.recordedByRole = undefined;
        if (payment.status === "received") {
          payment.status = "expected";
        }

        payment.updatedAt = now;
        payment.updatedBy = payload.recordedBy;

        payment.history = [
          {
            id: createRandomId(),
            changedAt: now,
            changedBy: payload.recordedBy,
            reason: payload.reason ?? "Подтверждение отменено",
            snapshot: {
              plannedAmount: payment.plannedAmount,
              actualAmount: payment.actualAmount,
              plannedDate: payment.plannedDate,
              actualDate: payment.actualDate,
              status: payment.status,
            },
          },
          ...payment.history,
        ];

        return clonePayment(recalculateTotals(payment));
      },
    );
  }

  deletePayment(paymentId: string): Promise<{ id: string }> {
    return this.request(
      `/crm/payments/${paymentId}`,
      {
        method: "DELETE",
      },
      async () => {
        const index = paymentsMock.findIndex((item) => item.id === paymentId);
        if (index === -1) {
          throw new ApiError("Payment not found", 404);
        }

        paymentsMock.splice(index, 1);
        return { id: paymentId };
      },
    );
  }

  createPaymentIncome(paymentId: string, payload: PaymentEntryPayload): Promise<PaymentEntry> {
    return this.request(
      `/crm/payments/${paymentId}/incomes`,
      {
        method: "POST",
        body: JSON.stringify(payload),
      },
      async () => {
        const payment = paymentsMock.find((item) => item.id === paymentId);
        if (!payment) {
          throw new ApiError("Payment not found", 404);
        }

        const now = new Date().toISOString();
        const attachments = (payload.attachments ?? []).map((attachment) => ({
          id: attachment.id ?? createRandomId(),
          fileName: attachment.fileName,
          fileSize: attachment.fileSize,
          uploadedAt: attachment.uploadedAt ?? now,
          uploadedBy: attachment.uploadedBy ?? "Система",
          url: attachment.url,
        }));
        const plannedAmount = payload.plannedAmount ?? 0;
        const actualAmount = payload.actualAmount ?? null;
        const effectiveAmount = actualAmount ?? plannedAmount;
        const category = payload.category ?? "other_income";
        const historyEntry = {
          id: createRandomId(),
          changedAt: now,
          changedBy: "Система",
          plannedAmount,
          actualAmount,
          reason: payload.reason ?? (actualAmount !== null ? "confirmation" : "initial_planning"),
          note: payload.note ?? null,
        } satisfies PaymentEntry["history"][number];

        const income: PaymentEntry = {
          id: createRandomId(),
          paymentId,
          amount: effectiveAmount,
          plannedAmount,
          actualAmount,
          currency: payment.currency,
          category,
          postedAt: payload.plannedPostedAt ?? now,
          actualPostedAt: payload.actualPostedAt ?? null,
          note: payload.note,
          status: actualAmount !== null ? "confirmed" : "pending_confirmation",
          adjustmentReason: payload.reason ?? null,
          attachments,
          history: [historyEntry],
          createdAt: now,
          updatedAt: now,
          createdBy: "Система",
          updatedBy: "Система",
        };

        payment.incomes.unshift(income);
        payment.updatedAt = now;
        recalculateTotals(payment);

        return { ...income, attachments: income.attachments.map((item) => ({ ...item })), history: income.history.map((item) => ({ ...item })) };
      },
    );
  }

  updatePaymentIncome(paymentId: string, incomeId: string, payload: PaymentEntryPayload): Promise<PaymentEntry> {
    return this.request(
      `/crm/payments/${paymentId}/incomes/${incomeId}`,
      {
        method: "PATCH",
        body: JSON.stringify(payload),
      },
      async () => {
        const payment = paymentsMock.find((item) => item.id === paymentId);
        if (!payment) {
          throw new ApiError("Payment not found", 404);
        }

        const income = payment.incomes.find((item) => item.id === incomeId);
        if (!income) {
          throw new ApiError("Income not found", 404);
        }

        if (!income.attachments) {
          income.attachments = [];
        }
        if (!income.history) {
          income.history = [];
        }

        const now = new Date().toISOString();

        let hasMeaningfulChange = false;

        if (payload.category !== undefined) {
          income.category = payload.category;
          hasMeaningfulChange = true;
        }
        if (payload.plannedAmount !== undefined) {
          income.plannedAmount = payload.plannedAmount;
          hasMeaningfulChange = true;
        }
        if (payload.plannedPostedAt !== undefined) {
          income.postedAt = payload.plannedPostedAt;
          hasMeaningfulChange = true;
        }
        if (payload.note !== undefined) {
          income.note = payload.note ?? undefined;
          hasMeaningfulChange = true;
        }
        if (payload.actualAmount !== undefined) {
          income.actualAmount = payload.actualAmount;
          hasMeaningfulChange = true;
        }
        if (payload.actualPostedAt !== undefined) {
          income.actualPostedAt = payload.actualPostedAt;
          hasMeaningfulChange = true;
        }
        if (payload.reason !== undefined) {
          income.adjustmentReason = payload.reason;
          hasMeaningfulChange = true;
        }

        if (payload.attachments && payload.attachments.length > 0) {
          const attachments = payload.attachments.map((attachment) => ({
            id: attachment.id ?? createRandomId(),
            fileName: attachment.fileName,
            fileSize: attachment.fileSize,
            uploadedAt: attachment.uploadedAt ?? now,
            uploadedBy: attachment.uploadedBy ?? "Система",
            url: attachment.url,
          }));
          income.attachments.push(...attachments);
          hasMeaningfulChange = true;
        }

        income.amount = (income.actualAmount ?? income.plannedAmount) ?? income.amount;
        income.status = income.actualAmount !== undefined && income.actualAmount !== null ? "confirmed" : "pending_confirmation";

        if (hasMeaningfulChange) {
          income.history.unshift({
            id: createRandomId(),
            changedAt: now,
            changedBy: "Система",
            plannedAmount: income.plannedAmount,
            actualAmount: income.actualAmount ?? null,
            reason: income.adjustmentReason ?? null,
            note: income.note ?? null,
          });
        }

        income.updatedAt = now;
        payment.updatedAt = now;
        recalculateTotals(payment);

        return {
          ...income,
          attachments: income.attachments.map((item) => ({ ...item })),
          history: income.history.map((item) => ({ ...item })),
        };
      },
    );
  }

  deletePaymentIncome(paymentId: string, incomeId: string): Promise<{ id: string }> {
    return this.request(
      `/crm/payments/${paymentId}/incomes/${incomeId}`,
      {
        method: "DELETE",
      },
      async () => {
        const payment = paymentsMock.find((item) => item.id === paymentId);
        if (!payment) {
          throw new ApiError("Payment not found", 404);
        }

        const index = payment.incomes.findIndex((item) => item.id === incomeId);
        if (index === -1) {
          throw new ApiError("Income not found", 404);
        }

        payment.incomes.splice(index, 1);
        payment.updatedAt = new Date().toISOString();
        recalculateTotals(payment);

        return { id: incomeId };
      },
    );
  }

  createPaymentExpense(paymentId: string, payload: PaymentEntryPayload): Promise<PaymentEntry> {
    return this.request(
      `/crm/payments/${paymentId}/expenses`,
      {
        method: "POST",
        body: JSON.stringify(payload),
      },
      async () => {
        const payment = paymentsMock.find((item) => item.id === paymentId);
        if (!payment) {
          throw new ApiError("Payment not found", 404);
        }

        const now = new Date().toISOString();
        const attachments = (payload.attachments ?? []).map((attachment) => ({
          id: attachment.id ?? createRandomId(),
          fileName: attachment.fileName,
          fileSize: attachment.fileSize,
          uploadedAt: attachment.uploadedAt ?? now,
          uploadedBy: attachment.uploadedBy ?? "Система",
          url: attachment.url,
        }));
        const plannedAmount = payload.plannedAmount ?? 0;
        const actualAmount = payload.actualAmount ?? null;
        const effectiveAmount = actualAmount ?? plannedAmount;
        const category = payload.category ?? "other_expense";
        const historyEntry = {
          id: createRandomId(),
          changedAt: now,
          changedBy: "Система",
          plannedAmount,
          actualAmount,
          reason: payload.reason ?? (actualAmount !== null ? "confirmation" : "initial_planning"),
          note: payload.note ?? null,
        } satisfies PaymentEntry["history"][number];

        const expense: PaymentEntry = {
          id: createRandomId(),
          paymentId,
          amount: effectiveAmount,
          plannedAmount,
          actualAmount,
          currency: payment.currency,
          category,
          postedAt: payload.plannedPostedAt ?? now,
          actualPostedAt: payload.actualPostedAt ?? null,
          note: payload.note,
          status: actualAmount !== null ? "confirmed" : "pending_confirmation",
          adjustmentReason: payload.reason ?? null,
          attachments,
          history: [historyEntry],
          createdAt: now,
          updatedAt: now,
          createdBy: "Система",
          updatedBy: "Система",
        };

        payment.expenses.unshift(expense);
        payment.updatedAt = now;
        recalculateTotals(payment);

        return { ...expense, attachments: expense.attachments.map((item) => ({ ...item })), history: expense.history.map((item) => ({ ...item })) };
      },
    );
  }

  updatePaymentExpense(paymentId: string, expenseId: string, payload: PaymentEntryPayload): Promise<PaymentEntry> {
    return this.request(
      `/crm/payments/${paymentId}/expenses/${expenseId}`,
      {
        method: "PATCH",
        body: JSON.stringify(payload),
      },
      async () => {
        const payment = paymentsMock.find((item) => item.id === paymentId);
        if (!payment) {
          throw new ApiError("Payment not found", 404);
        }

        const expense = payment.expenses.find((item) => item.id === expenseId);
        if (!expense) {
          throw new ApiError("Expense not found", 404);
        }

        if (!expense.attachments) {
          expense.attachments = [];
        }
        if (!expense.history) {
          expense.history = [];
        }

        const now = new Date().toISOString();
        let hasMeaningfulChange = false;

        if (payload.category !== undefined) {
          expense.category = payload.category;
          hasMeaningfulChange = true;
        }
        if (payload.plannedAmount !== undefined) {
          expense.plannedAmount = payload.plannedAmount;
          hasMeaningfulChange = true;
        }
        if (payload.plannedPostedAt !== undefined) {
          expense.postedAt = payload.plannedPostedAt;
          hasMeaningfulChange = true;
        }
        if (payload.note !== undefined) {
          expense.note = payload.note ?? undefined;
          hasMeaningfulChange = true;
        }
        if (payload.actualAmount !== undefined) {
          expense.actualAmount = payload.actualAmount;
          hasMeaningfulChange = true;
        }
        if (payload.actualPostedAt !== undefined) {
          expense.actualPostedAt = payload.actualPostedAt;
          hasMeaningfulChange = true;
        }
        if (payload.reason !== undefined) {
          expense.adjustmentReason = payload.reason;
          hasMeaningfulChange = true;
        }

        if (payload.attachments && payload.attachments.length > 0) {
          const attachments = payload.attachments.map((attachment) => ({
            id: attachment.id ?? createRandomId(),
            fileName: attachment.fileName,
            fileSize: attachment.fileSize,
            uploadedAt: attachment.uploadedAt ?? now,
            uploadedBy: attachment.uploadedBy ?? "Система",
            url: attachment.url,
          }));
          expense.attachments.push(...attachments);
          hasMeaningfulChange = true;
        }

        expense.amount = (expense.actualAmount ?? expense.plannedAmount) ?? expense.amount;
        expense.status = expense.actualAmount !== undefined && expense.actualAmount !== null ? "confirmed" : "pending_confirmation";

        if (hasMeaningfulChange) {
          expense.history.unshift({
            id: createRandomId(),
            changedAt: now,
            changedBy: "Система",
            plannedAmount: expense.plannedAmount,
            actualAmount: expense.actualAmount ?? null,
            reason: expense.adjustmentReason ?? null,
            note: expense.note ?? null,
          });
        }

        expense.updatedAt = now;
        payment.updatedAt = now;
        recalculateTotals(payment);

        return {
          ...expense,
          attachments: expense.attachments.map((item) => ({ ...item })),
          history: expense.history.map((item) => ({ ...item })),
        };
      },
    );
  }

  deletePaymentExpense(paymentId: string, expenseId: string): Promise<{ id: string }> {
    return this.request(
      `/crm/payments/${paymentId}/expenses/${expenseId}`,
      {
        method: "DELETE",
      },
      async () => {
        const payment = paymentsMock.find((item) => item.id === paymentId);
        if (!payment) {
          throw new ApiError("Payment not found", 404);
        }

        const index = payment.expenses.findIndex((item) => item.id === expenseId);
        if (index === -1) {
          throw new ApiError("Expense not found", 404);
        }

        payment.expenses.splice(index, 1);
        payment.updatedAt = new Date().toISOString();
        recalculateTotals(payment);

        return { id: expenseId };
      },
    );
  }

  async bulkUpdateTasks(
    taskIds: string[],
    payload: UpdateTaskPayload,
    options?: { shiftDueDateByDays?: number },
  ): Promise<Task[]> {
    const changes = sanitizeTaskPatch(payload);

    return this.request(
      `/crm/tasks/bulk`,
      {
        method: "PATCH",
        body: JSON.stringify({ taskIds, changes, options }),
      },
      async () => {
        const updated: Task[] = [];

        for (const taskId of taskIds) {
          const task = tasksMock.find((item) => item.id === taskId);
          if (!task) {
            continue;
          }

          const patch: UpdateTaskPayload = { ...changes };

          if (options?.shiftDueDateByDays) {
            const dueDate = new Date(task.dueDate);
            dueDate.setDate(dueDate.getDate() + options.shiftDueDateByDays);
            patch.dueDate = dueDate.toISOString();
          }

          applyTaskPatch(task, patch);
          updated.push({ ...task });
        }

        if (updated.length === 0) {
          throw new ApiError("Tasks not found", 404);
        }

        return updated;
      },
    );
  }

  async updateTaskStatus(taskId: string, status: TaskStatus): Promise<Task> {
    return this.updateTask(taskId, { status, completed: status === "done" });
  }

  getClientActivities(clientId: string): Promise<ActivityLogEntry[]> {
    return this.request(`/crm/clients/${clientId}/activity`, undefined, async () =>
      activitiesMock.filter((entry) => entry.clientId === clientId),
    );
  }
}

function clonePaymentEntry(entry: PaymentEntry): PaymentEntry {
  return {
    ...entry,
    attachments: entry.attachments?.map((attachment) => ({ ...attachment })) ?? [],
    history: entry.history?.map((record) => ({ ...record })) ?? [],
  };
}

function clonePayment(payment: Payment): Payment {
  return {
    ...payment,
<<<<<<< HEAD
    incomes: payment.incomes.map((income) => ({ ...income })),
    expenses: payment.expenses.map((expense) => ({ ...expense })),
    history: payment.history.map((change) => ({
      ...change,
      snapshot: { ...change.snapshot },
    })),
=======
    incomes: payment.incomes.map((income) => clonePaymentEntry({ ...income })),
    expenses: payment.expenses.map((expense) => clonePaymentEntry({ ...expense })),
>>>>>>> cc127b49
  };
}

function recalculateTotals(payment: Payment): Payment {
  for (const income of payment.incomes) {
    income.amount = (income.actualAmount ?? income.plannedAmount ?? income.amount) ?? 0;
  }

  for (const expense of payment.expenses) {
    expense.amount = (expense.actualAmount ?? expense.plannedAmount ?? expense.amount) ?? 0;
  }

  const incomesTotal = payment.incomes.reduce((sum, income) => sum + income.amount, 0);
  const expensesTotal = payment.expenses.reduce((sum, expense) => sum + expense.amount, 0);
  payment.incomesTotal = incomesTotal;
  payment.expensesTotal = expensesTotal;
  payment.netTotal = incomesTotal - expensesTotal;
  payment.amount = payment.plannedAmount;
  return payment;
}

function sanitizeTaskPatch(patch: UpdateTaskPayload): UpdateTaskPayload {
  const result: UpdateTaskPayload = {};

  for (const key of Object.keys(patch) as Array<keyof UpdateTaskPayload>) {
    const value = patch[key];
    if (value !== undefined) {
      result[key] = value;
    }
  }

  return result;
}

function applyTaskPatch(task: Task, patch: UpdateTaskPayload): Task {
  if (patch.status) {
    task.status = patch.status;
    task.completed = patch.completed ?? patch.status === "done";
  }

  if (patch.completed !== undefined && !patch.status) {
    task.completed = patch.completed;
    if (patch.completed) {
      task.status = "done";
    } else if (task.status === "done") {
      task.status = "in_progress";
    }
  }

  if (patch.owner !== undefined) {
    task.owner = patch.owner;
  }

  if (patch.dueDate !== undefined) {
    task.dueDate = patch.dueDate;
  }

  if (patch.tags !== undefined) {
    task.tags = [...patch.tags];
  }

  if (patch.type !== undefined) {
    task.type = patch.type;
  }

  if (patch.reminderAt !== undefined) {
    task.reminderAt = patch.reminderAt;
  }

  return task;
}

const DAY_IN_MS = 86_400_000;

const DEAL_STAGE_ORDER: DealStage[] = [
  "qualification",
  "negotiation",
  "proposal",
  "closedWon",
  "closedLost",
];

function getPeriodStart(period: DealPeriodFilter | undefined): number | undefined {
  switch (period) {
    case "7d":
      return Date.now() - DAY_IN_MS * 7;
    case "30d":
      return Date.now() - DAY_IN_MS * 30;
    case "90d":
      return Date.now() - DAY_IN_MS * 90;
    default:
      return undefined;
  }
}

function filterDealsMock(deals: Deal[], filters?: DealFilters): Deal[] {
  const managerNames = new Set<string>();
  const includeNoManager = (filters?.managers ?? []).some((manager) => manager === NO_MANAGER_VALUE);

  for (const manager of filters?.managers ?? []) {
    if (!manager || manager === NO_MANAGER_VALUE) {
      continue;
    }

    managerNames.add(manager.toLowerCase());
  }
  const search = filters?.search?.trim().toLowerCase();
  const periodStart = getPeriodStart(filters?.period);
  const stageFilter = filters?.stage && filters.stage !== "all" ? filters.stage : undefined;

  return deals
    .map((deal, index) => ({ deal, index }))
    .filter(({ deal }) => {
      if (stageFilter && deal.stage !== stageFilter) {
        return false;
      }

      const hasManagerFilter = includeNoManager || managerNames.size > 0;

      if (hasManagerFilter) {
        const owner = deal.owner?.trim();

        if (!owner) {
          return includeNoManager;
        }

        if (managerNames.size > 0 && !managerNames.has(owner.toLowerCase())) {
          return false;
        }

      }

      if (periodStart && new Date(deal.updatedAt).getTime() < periodStart) {
        return false;
      }

      if (search) {
        const haystack = `${deal.name} ${deal.clientName}`.toLowerCase();
        if (!haystack.includes(search)) {
          return false;
        }
      }

      return true;
    })
    .map(({ deal, index }) => ({ deal: { ...deal }, index }))
    .sort((a, b) => {
      const diff = compareDealsByNextReview(a.deal, b.deal);
      if (diff !== 0) {
        return diff;
      }

      return a.index - b.index;
    })
    .map((entry) => entry.deal);
}

function calculateStageMetrics(deals: Deal[]): DealStageMetrics[] {
  const baselineCount = deals.filter((deal) => deal.stage === "qualification").length;
  const now = Date.now();

  return DEAL_STAGE_ORDER.map((stage, index) => {
    const stageDeals = deals.filter((deal) => deal.stage === stage);
    const count = stageDeals.length;
    const totalValue = stageDeals.reduce((acc, deal) => acc + deal.value, 0);
    const conversionRate =
      index === 0
        ? 1
        : baselineCount > 0
          ? Math.max(0, Math.min(1, count / baselineCount))
          : 0;
    const avgCycleDurationDays =
      stageDeals.length === 0
        ? null
        : Number.parseFloat(
            (
              stageDeals.reduce((acc, deal) => acc + (now - new Date(deal.updatedAt).getTime()), 0) /
              stageDeals.length /
              DAY_IN_MS
            ).toFixed(1),
          );

    return {
      stage,
      count,
      totalValue,
      conversionRate,
      avgCycleDurationDays,
    } satisfies DealStageMetrics;
  });
}

function updateDealStageMock(dealId: string, stage: DealStage): Deal {
  const deal = dealsMock.find((item) => item.id === dealId);

  if (!deal) {
    throw new ApiError("Deal not found", 404);
  }

  deal.stage = stage;
  deal.updatedAt = new Date().toISOString();

  const details = dealDetailsMock[dealId];
  if (details) {
    details.stage = stage;
    details.updatedAt = deal.updatedAt;
  }

  return { ...deal };
}

export const apiClient = new ApiClient();

export function createApiClient(config: ApiClientConfig = {}) {
  return new ApiClient(config);
}<|MERGE_RESOLUTION|>--- conflicted
+++ resolved
@@ -1319,17 +1319,14 @@
 function clonePayment(payment: Payment): Payment {
   return {
     ...payment,
-<<<<<<< HEAD
     incomes: payment.incomes.map((income) => ({ ...income })),
     expenses: payment.expenses.map((expense) => ({ ...expense })),
     history: payment.history.map((change) => ({
       ...change,
       snapshot: { ...change.snapshot },
     })),
-=======
     incomes: payment.incomes.map((income) => clonePaymentEntry({ ...income })),
     expenses: payment.expenses.map((expense) => clonePaymentEntry({ ...expense })),
->>>>>>> cc127b49
   };
 }
 
