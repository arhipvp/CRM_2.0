import {
  adminAuditLogMock,
  adminDictionariesMock,
  adminRolesMock,
  adminUsersMock,
  notificationChannelSettingsMock,
  notificationEventJournalMock,
  notificationFeedMock,
} from "@/mocks/data";
import type {
  ActivityLogEntry,
  Client,
  ClientContact,
  ClientPolicy,
  ClientPolicyStatus,
  ClientReminderCalendarItem,
  ClientTaskChecklistItem,
  Deal,
  DealDetailsData,
  DealDocument,
  DealFilters,
  DealPeriodFilter,
  DealNote,
  DealStage,
  DealStageMetrics,
  PaginatedResult,
  Payment,
  PaymentEntry,
  PaymentStatus,
  Task,
  TaskActivityType,
  TaskChecklistItem,
  TaskComment,
  TaskStatus,
} from "@/types/crm";
import type {
  NotificationChannel,
  NotificationChannelState,
  NotificationEventEntry,
  NotificationEventJournalFilters,
  NotificationEventJournalResponse,
  NotificationFilterOption,
  NotificationFeedFilters,
  NotificationFeedItem,
  NotificationFeedResponse,
} from "@/types/notifications";
import type {
  AdminAuditExportFormat,
  AdminAuditExportResult,
  AdminAuditFilters,
  AdminAuditLogEntry,
  AdminDictionaryEntry,
  AdminDictionaryFilters,
  AdminDictionaryKind,
  AdminDictionaryBulkUpdatePayload,
  AdminPermission,
  AdminRole,
  AdminUser,
  AdminUserFilters,
  CreateAdminUserPayload,
  UpdateAdminUserPayload,
  UpsertDictionaryPayload,
} from "@/types/admin";
import { sortDealsByNextReview } from "@/lib/utils/deals";
import { createRandomId } from "@/lib/utils/id";
import { NO_MANAGER_VALUE } from "@/lib/utils/managers";

type CrmDeal = {
  id: string;
  client_id: string;
  title: string;
  description?: string | null;
  status: string;
  stage?: DealStage;
  owner_id?: string | null;
  next_review_at: string;
  created_at: string;
  updated_at: string;
};

type CrmDealStageMetric = {
  stage: DealStage;
  count: number;
  total_value: number;
  conversion_rate: number;
  avg_cycle_duration_days: number | null;
};

type CrmClientSummary = {
  id: string;
  name?: string | null;
};

export interface ApiClientConfig {
  baseUrl?: string;
  headers?: Record<string, string>;
  timeoutMs?: number;
  serverTimeoutMs?: number;
  adminPermissions?: AdminPermission[];
}

const DEFAULT_TIMEOUT_MS = 15_000;
const DEFAULT_SERVER_TIMEOUT_MS = 7_500;
const DEFAULT_ADMIN_PERMISSIONS: AdminPermission[] = [
  "manage:users",
  "manage:dictionaries",
  "view:audit",
  "export:audit",
];

function parseTimeout(value: string | undefined): number | undefined {
  if (!value) {
    return undefined;
  }

  const parsed = Number.parseInt(value, 10);
  if (!Number.isFinite(parsed) || parsed <= 0) {
    return undefined;
  }

  return parsed;
}

const ENV_TIMEOUT_MS = parseTimeout(process.env.FRONTEND_PROXY_TIMEOUT);
const ENV_SERVER_TIMEOUT_MS = parseTimeout(process.env.FRONTEND_SERVER_TIMEOUT_MS);

function normalizeTimeout(value: number | undefined): number | undefined {
  if (value === undefined) {
    return undefined;
  }

  if (!Number.isFinite(value) || value <= 0) {
    return undefined;
  }

  return value;
}

function mergeAbortSignals(signals: Array<AbortSignal | undefined>): AbortSignal | undefined {
  const activeSignals = signals.filter(Boolean) as AbortSignal[];

  if (activeSignals.length === 0) {
    return undefined;
  }

  if (activeSignals.length === 1) {
    return activeSignals[0];
  }

  const controller = new AbortController();
  const abort = (signal: AbortSignal) => {
    if (!controller.signal.aborted) {
      // `reason` доступен не во всех окружениях, поэтому подстрахуемся.
      const reason = (signal as AbortSignal & { reason?: unknown }).reason;
      controller.abort(reason);
    }
  };

  for (const signal of activeSignals) {
    if (signal.aborted) {
      abort(signal);
      break;
    }

    signal.addEventListener("abort", () => abort(signal), { once: true });
  }

  return controller.signal;
}

const NOTIFICATION_SOURCE_LABELS: Record<NotificationFeedItem["source"], string> = {
  crm: "CRM",
  payments: "Платежи",
  system: "Система",
};

const NOTIFICATION_CATEGORY_LABELS: Record<NotificationFeedItem["category"], string> = {
  deal: "Сделки",
  task: "Задачи",
  payment: "Платежи",
  security: "Безопасность",
  system: "Система",
};

function cloneNotification(item: NotificationFeedItem): NotificationFeedItem {
  return {
    ...item,
    context: item.context ? { ...item.context, link: item.context.link ? { ...item.context.link } : undefined } : undefined,
    tags: item.tags ? [...item.tags] : undefined,
    channels: [...item.channels],
  };
}

function matchesNotificationStatus(item: NotificationFeedItem, status: NotificationFeedFilters["status"]): boolean {
  if (!status || status === "all") {
    return true;
  }

  switch (status) {
    case "unread":
      return !item.read;
    case "important":
      return item.important;
    case "failed":
      return item.deliveryStatus === "failed";
    default:
      return true;
  }
}

function matchesNotificationSearch(item: NotificationFeedItem, search?: string): boolean {
  if (!search) {
    return true;
  }

  const query = search.trim().toLowerCase();
  if (!query) {
    return true;
  }

  const haystack = [
    item.title,
    item.message,
    ...(item.tags ?? []),
    item.context?.dealId ?? "",
    item.context?.clientId ?? "",
  ]
    .filter(Boolean)
    .join(" \u0000")
    .toLowerCase();

  return haystack.includes(query);
}

function matchesNotificationFeedFilters(
  item: NotificationFeedItem,
  filters?: NotificationFeedFilters,
): boolean {
  if (!filters) {
    return true;
  }

  if (filters.category && filters.category !== "all" && item.category !== filters.category) {
    return false;
  }

  if (filters.source && filters.source !== "all" && item.source !== filters.source) {
    return false;
  }

  if (!matchesNotificationStatus(item, filters.status)) {
    return false;
  }

  if (!matchesNotificationSearch(item, filters.search)) {
    return false;
  }

  return true;
}

function sortNotifications(items: NotificationFeedItem[]): NotificationFeedItem[] {
  return [...items].sort((a, b) => new Date(b.createdAt).getTime() - new Date(a.createdAt).getTime());
}

function buildNotificationFilterOptions(
  items: NotificationFeedItem[],
  key: "category" | "source",
): NotificationFilterOption[] {
  const counts = new Map<string, number>();

  for (const item of items) {
    const value = item[key];
    counts.set(value, (counts.get(value) ?? 0) + 1);
  }

  const options = Array.from(counts.entries()).map(([value, count]) => ({
    value,
    count,
    label:
      key === "source"
        ? NOTIFICATION_SOURCE_LABELS[value as NotificationFeedItem["source"]] ?? value
        : NOTIFICATION_CATEGORY_LABELS[value as NotificationFeedItem["category"]] ?? value,
  }));

  options.sort((a, b) => a.label.localeCompare(b.label, "ru"));

  return options;
}

function cloneNotificationChannel(state: NotificationChannelState): NotificationChannelState {
  return { ...state };
}

function cloneEvent(entry: NotificationEventEntry): NotificationEventEntry {
  return {
    ...entry,
    tags: entry.tags ? [...entry.tags] : undefined,
    metadata: entry.metadata ? { ...entry.metadata } : undefined,
  };
}

function matchesEventFilters(entry: NotificationEventEntry, filters?: NotificationEventJournalFilters): boolean {
  if (!filters) {
    return true;
  }

  if (filters.category && filters.category !== "all" && entry.category !== filters.category) {
    return false;
  }

  if (filters.source && filters.source !== "all" && entry.source !== filters.source) {
    return false;
  }

  if (filters.severity && filters.severity !== "all" && entry.severity !== filters.severity) {
    return false;
  }

  if (filters.search) {
    const query = filters.search.trim().toLowerCase();
    if (query) {
      const haystack = [
        entry.summary,
        entry.actor,
        ...(entry.tags ?? []),
        ...Object.values(entry.metadata ?? {}),
      ]
        .filter(Boolean)
        .join(" \u0000")
        .toLowerCase();

      if (!haystack.includes(query)) {
        return false;
      }
    }
  }

  return true;
}

function mapStatusToStage(status: string | undefined): DealStage {
  switch ((status ?? "").toLowerCase()) {
    case "in_progress":
    case "negotiation":
      return "negotiation";
    case "proposal":
      return "proposal";
    case "won":
    case "closed_won":
      return "closedWon";
    case "lost":
    case "closed_lost":
      return "closedLost";
    default:
      return "qualification";
  }
}
function sortEvents(items: NotificationEventEntry[]): NotificationEventEntry[] {
  return [...items].sort((a, b) => new Date(b.timestamp).getTime() - new Date(a.timestamp).getTime());
}

function buildEventFilterOptions(
  items: NotificationEventEntry[],
  key: "category" | "source",
): NotificationFilterOption[] {
  const counts = new Map<string, number>();

  for (const item of items) {
    const value = item[key];
    counts.set(value, (counts.get(value) ?? 0) + 1);
  }

  const options = Array.from(counts.entries()).map(([value, count]) => ({
    value,
    count,
    label:
      key === "source"
        ? NOTIFICATION_SOURCE_LABELS[value as NotificationFeedItem["source"]] ?? value
        : NOTIFICATION_CATEGORY_LABELS[value as NotificationFeedItem["category"]] ?? value,
  }));

  options.sort((a, b) => a.label.localeCompare(b.label, "ru"));

  return options;
}

export class ApiError extends Error {
  constructor(message: string, public readonly status?: number) {
    super(message);
    this.name = "ApiError";
  }
}

function normalizeSearch(value?: string) {
  return value?.trim().toLowerCase();
}

function applyAdminUserFilters(users: AdminUser[], filters?: AdminUserFilters) {
  if (!filters) {
    return users;
  }

  const search = normalizeSearch(filters.search);
  const roles = filters.roleIds?.filter(Boolean);
  const statuses = filters.statuses?.filter(Boolean);

  return users.filter((user) => {
    if (roles && roles.length > 0 && !roles.includes(user.roleId)) {
      return false;
    }

    if (statuses && statuses.length > 0 && !statuses.includes(user.status)) {
      return false;
    }

    if (search) {
      const haystack = `${user.fullName} ${user.email} ${user.roleName}`.toLowerCase();
      if (!haystack.includes(search)) {
        return false;
      }
    }

    return true;
  });
}

function applyAdminDictionaryFilters(entries: AdminDictionaryEntry[], filters?: AdminDictionaryFilters) {
  if (!filters) {
    return entries;
  }

  const search = normalizeSearch(filters.search);
  const kind = filters.kind && filters.kind !== "all" ? filters.kind : undefined;

  return entries.filter((entry) => {
    if (kind && entry.kind !== kind) {
      return false;
    }

    if (search) {
      const haystack = `${entry.label} ${entry.code} ${entry.description ?? ""}`.toLowerCase();
      if (!haystack.includes(search)) {
        return false;
      }
    }

    return true;
  });
}

function applyAdminAuditFilters(entries: AdminAuditLogEntry[], filters?: AdminAuditFilters) {
  if (!filters) {
    return entries;
  }

  const search = normalizeSearch(filters.search);
  const scope = filters.scope && filters.scope !== "all" ? filters.scope : undefined;
  const severity = filters.severity && filters.severity !== "all" ? filters.severity : undefined;
  const actorIds = filters.actorIds?.filter(Boolean);
  const fromDate = filters.dateFrom ? new Date(filters.dateFrom) : undefined;
  const toDate = filters.dateTo ? new Date(filters.dateTo) : undefined;

  return entries.filter((entry) => {
    if (actorIds && actorIds.length > 0 && !actorIds.includes(entry.actorId)) {
      return false;
    }

    if (scope && entry.scope !== scope) {
      return false;
    }

    if (severity && entry.severity !== severity) {
      return false;
    }

    if (fromDate || toDate) {
      const createdAt = new Date(entry.createdAt);
      if (Number.isNaN(createdAt.getTime())) {
        return false;
      }

      if (fromDate && createdAt < fromDate) {
        return false;
      }

      if (toDate && createdAt > toDate) {
        return false;
      }
    }

    if (search) {
      const haystack = `${entry.actorName} ${entry.summary} ${entry.action} ${entry.actorRole}`.toLowerCase();
      if (!haystack.includes(search)) {
        return false;
      }
    }

    return true;
  });
}

function resolveRoleName(roleId: string): string {
  return adminRolesMock.find((role) => role.id === roleId)?.name ?? "Неизвестная роль";
}

function escapeCsvValue(value: string | number | boolean | undefined | null): string {
  if (value === undefined || value === null) {
    return "";
  }

  const stringValue = String(value);
  if (stringValue.includes(";") || stringValue.includes(",") || stringValue.includes("\n") || stringValue.includes('"')) {
    return `"${stringValue.replace(/"/g, '""')}"`;
  }

  return stringValue;
}

function serializeAuditToCsv(entries: AdminAuditLogEntry[]): string {
  const header = [
    "createdAt",
    "actorName",
    "actorRole",
    "scope",
    "action",
    "summary",
    "severity",
    "entityType",
    "entityId",
  ];

  const lines = entries.map((entry) =>
    [
      escapeCsvValue(entry.createdAt),
      escapeCsvValue(entry.actorName),
      escapeCsvValue(entry.actorRole),
      escapeCsvValue(entry.scope),
      escapeCsvValue(entry.action),
      escapeCsvValue(entry.summary),
      escapeCsvValue(entry.severity),
      escapeCsvValue(entry.entityType ?? ""),
      escapeCsvValue(entry.entityId ?? ""),
    ].join(","),
  );

  return [header.join(","), ...lines].join("\n");
}

export interface DealTaskPayload {
  title: string;
  dueDate?: string;
  owner?: string;
}

export interface DealNotePayload {
  content: string;
}

export interface DealDocumentPayload {
  title: string;
  fileName: string;
  fileSize: number;
  url?: string;
}

export interface PaymentPayload {
  dealId: string;
  clientId: string;
  policyNumber: string;
  policyId?: string;
  plannedDate: string;
  plannedAmount: number;
  currency: string;
  status?: PaymentStatus;
  comment?: string;
  actualDate?: string | null;
  actualAmount?: number | null;
  recordedBy?: string;
  recordedByRole?: string;
}

export interface PaymentUpdatePayload {
  plannedDate?: string;
  plannedAmount?: number;
  currency?: string;
  status?: PaymentStatus;
  comment?: string | null;
  actualDate?: string | null;
  actualAmount?: number | null;
  recordedBy?: string | null;
  recordedByRole?: string | null;
  changeReason?: string | null;
}

export interface PaymentConfirmationPayload {
  actualAmount: number;
  actualDate: string;
  recordedBy: string;
  recordedByRole?: string;
  comment?: string;
}

export interface PaymentRevokePayload {
  recordedBy: string;
  recordedByRole?: string;
  reason?: string;
}

export interface CreateTaskPayload {
  title: string;
  dueDate: string;
  owner: string;
  status?: TaskStatus;
  type?: TaskActivityType;
  tags?: string[];
  dealId?: string;
  clientId?: string;
  reminderAt?: string | null;
  description?: string;
  checklist?: TaskChecklistItem[];
  comments?: TaskComment[];
}

export interface PaymentEntryAttachmentPayload {
  id?: string;
  fileName: string;
  fileSize: number;
  uploadedAt?: string;
  uploadedBy?: string;
  url?: string;
}

export interface PaymentEntryPayload {
  category?: string;
  plannedAmount?: number;
  plannedPostedAt?: string;
  note?: string;
  actualAmount?: number | null;
  actualPostedAt?: string | null;
  reason?: string | null;
  attachments?: PaymentEntryAttachmentPayload[];
}
export type UpdateTaskPayload = Partial<
  Pick<
    Task,
    | "status"
    | "owner"
    | "dueDate"
    | "tags"
    | "type"
    | "reminderAt"
    | "completed"
    | "description"
    | "checklist"
    | "comments"
  >
>;

export interface UpsertClientPolicyPayload {
  number: string;
  product: string;
  insurer: string;
  premium: number;
  currency: string;
  periodStart: string;
  periodEnd: string;
  status?: ClientPolicyStatus;
  tags?: string[];
  coverageSummary?: string;
  managerId?: string;
  managerName?: string;
  managerTitle?: string;
  managerEmail?: string;
  managerPhone?: string;
}

export interface UpdateClientContactsPayload {
  email: string;
  phone: string;
  contacts?: Array<Omit<ClientContact, "id"> & { id?: string }>;
}

export interface ClientPoliciesQueryParams {
  status?: "active" | "archived";
  search?: string;
}

export interface ClientActivityQueryParams {
  type?: ActivityLogEntry["type"] | "all";
  page?: number;
  pageSize?: number;
}

export interface UpdateDealPayload {
  name?: string;
  stage?: Deal["stage"];
  probability?: number;
  expectedCloseDate?: string | null;
  owner?: string;
  nextReviewAt: string;
}

export class ApiClient {
  private adminPermissions: Set<AdminPermission>;
  private clientNameCache: Map<string, string> | null = null;

  constructor(private readonly config: ApiClientConfig = {}) {
    this.adminPermissions = new Set(config.adminPermissions ?? DEFAULT_ADMIN_PERMISSIONS);
  }

  setAdminPermissions(permissions: AdminPermission[]) {
    if (!Array.isArray(permissions) || permissions.length === 0) {
      this.adminPermissions = new Set(DEFAULT_ADMIN_PERMISSIONS);
      return;
    }

    const normalized = permissions.filter(Boolean) as AdminPermission[];
    this.adminPermissions = new Set(normalized.length > 0 ? normalized : DEFAULT_ADMIN_PERMISSIONS);
  }

  getAdminPermissions(): AdminPermission[] {
    return Array.from(this.adminPermissions);
  }

  private ensureAdminPermission(permission: AdminPermission) {
    if (!this.adminPermissions.has(permission)) {
      throw new ApiError("Недостаточно прав для выполнения операции", 403);
    }
  }

  private get baseUrl() {
    return this.config.baseUrl ?? process.env.NEXT_PUBLIC_API_BASE_URL;
  }

  private get timeoutMs(): number {
    const isServer = typeof window === "undefined";
    const configTimeout = normalizeTimeout(
      isServer ? this.config.serverTimeoutMs ?? this.config.timeoutMs : this.config.timeoutMs,
    );

    if (configTimeout !== undefined) {
      return configTimeout;
    }

    if (isServer) {
      return ENV_SERVER_TIMEOUT_MS ?? ENV_TIMEOUT_MS ?? DEFAULT_SERVER_TIMEOUT_MS;
    }

    return ENV_TIMEOUT_MS ?? DEFAULT_TIMEOUT_MS;
  }

  private async request<T>(
    path: string,
    init?: RequestInit,
    fallback?: () => T | Promise<T>,
  ): Promise<T> {
    const baseUrl = this.baseUrl?.trim();
    const useMocks = !baseUrl || baseUrl === "mock";

    if (useMocks) {
      if (fallback) {
        return await fallback();
      }
      throw new ApiError("API base URL is not configured or mock mode is enabled without a fallback");
    }

    let url: string;
    try {
      url = new URL(path, baseUrl).toString();
    } catch (error) {
      const message = error instanceof Error ? error.message : "Failed to construct API URL";
      throw new ApiError(message);
    }

    const timeoutMs = this.timeoutMs;
    const timeoutController = typeof AbortController !== "undefined" ? new AbortController() : undefined;
    let timeoutId: ReturnType<typeof setTimeout> | undefined;

    if (timeoutController) {
      timeoutId = setTimeout(() => timeoutController.abort(), timeoutMs);
    }

    try {
      const response = await fetch(url, {
        ...init,
        signal: mergeAbortSignals([timeoutController?.signal, init?.signal ?? undefined]),
        headers: {
          Accept: "application/json",
          "Content-Type": "application/json",
          ...this.config.headers,
          ...init?.headers,
        },
      });

      if (!response.ok) {
        const details = await response.text();
        throw new ApiError(details || response.statusText, response.status);
      }

      if (response.status === 204) {
        return undefined as T;
      }

      return (await response.json()) as T;
    } catch (error) {
      if (timeoutController && timeoutController.signal.aborted) {
        throw new ApiError(`Request timed out after ${timeoutMs} ms`);
      }

      if (error instanceof ApiError) {
        throw error;
      }

      if (error instanceof Error) {
        throw new ApiError(error.message);
      }

      throw new ApiError("Request failed");
    } finally {
      if (timeoutId) {
        clearTimeout(timeoutId);
      }
    }
  }

  private buildQueryString(filters?: DealFilters): string {
    if (!filters) {
      return "";
    }

    const params = new URLSearchParams();

    if (filters.stage && filters.stage !== "all") {
      params.set("stage", filters.stage);
    }

    if (filters.managers && filters.managers.length > 0) {
      for (const manager of filters.managers) {
        params.append("manager", manager === NO_MANAGER_VALUE ? NO_MANAGER_VALUE : manager);
      }
    }

    if (filters.period && filters.period !== "all") {
      params.set("period", filters.period);
    }

    if (filters.search) {
      params.set("search", filters.search);
    }

    const query = params.toString();
    return query ? `?${query}` : "";
  }

  private buildNotificationFeedQuery(filters?: NotificationFeedFilters): string {
    if (!filters) {
      return "";
    }

    const params = new URLSearchParams();

    if (filters.category && filters.category !== "all") {
      params.set("category", filters.category);
    }

    if (filters.source && filters.source !== "all") {
      params.set("source", filters.source);
    }

    if (filters.status && filters.status !== "all") {
      params.set("status", filters.status);
    }

    if (filters.search?.trim()) {
      params.set("search", filters.search.trim());
    }

    const query = params.toString();
    return query ? `?${query}` : "";
  }

  private buildNotificationJournalQuery(filters?: NotificationEventJournalFilters): string {
    if (!filters) {
      return "";
    }

    const params = new URLSearchParams();

    if (filters.category && filters.category !== "all") {
      params.set("category", filters.category);
    }

    if (filters.source && filters.source !== "all") {
      params.set("source", filters.source);
    }

    if (filters.severity && filters.severity !== "all") {
      params.set("severity", filters.severity);
    }

    if (filters.search?.trim()) {
      params.set("search", filters.search.trim());
    }

    const query = params.toString();
    return query ? `?${query}` : "";
  }

  private normalizeDateToIso(value: string | null | undefined): string | undefined {
    if (!value) {
      return undefined;
    }

    const candidate = value.includes("T") ? value : `${value}T00:00:00Z`;
    const parsed = new Date(candidate);

    if (!Number.isFinite(parsed.getTime())) {
      return undefined;
    }

    return parsed.toISOString();
  }

  private async ensureClientNameCache(): Promise<void> {
    if (this.clientNameCache !== null) {
      return;
    }

    try {
      const response = await this.request<CrmClientSummary[] | Client[]>(
        "/crm/clients",
        undefined,
        async () => clientsMock,
      );

      const map = new Map<string, string>();
      for (const item of response as Array<{ id?: string; name?: string | null }>) {
        if (!item || typeof item.id !== "string") {
          continue;
        }
        const label = item.name && item.name.trim().length > 0 ? item.name.trim() : item.id;
        map.set(item.id, label);
      }
      this.clientNameCache = map;
    } catch {
      this.clientNameCache = new Map();
    }
  }

  private getClientName(clientId: string): string {
    if (!this.clientNameCache) {
      return clientId;
    }
    return this.clientNameCache.get(clientId) ?? clientId;
  }

  private isCrmDealArray(value: unknown): value is CrmDeal[] {
    return Array.isArray(value) && value.every((item) => typeof item === "object" && item !== null && "client_id" in item);
  }

  private isCrmDeal(value: unknown): value is CrmDeal {
    return typeof value === "object" && value !== null && "client_id" in value;
  }

  private mapDealFromApi(deal: CrmDeal): Deal {
    const stage = deal.stage ?? mapStatusToStage(deal.status);
    const nextReviewAt = this.normalizeDateToIso(deal.next_review_at) ?? deal.next_review_at;
    const updatedAt = this.normalizeDateToIso(deal.updated_at) ?? deal.updated_at;
    const owner = deal.owner_id && deal.owner_id.trim().length > 0 ? deal.owner_id : NO_MANAGER_VALUE;

    return {
      id: deal.id,
      name: deal.title,
      clientId: deal.client_id,
      clientName: this.getClientName(deal.client_id),
      probability: 0,
      stage,
      owner,
      updatedAt,
      nextReviewAt,
      expectedCloseDate: undefined,
      tasks: [],
      notes: [],
      documents: [],
      payments: [],
      activity: [],
    } satisfies Deal;
  }

  private mapStageMetric(metric: CrmDealStageMetric | DealStageMetrics): DealStageMetrics {
    if (typeof (metric as CrmDealStageMetric).total_value === "number") {
      const apiMetric = metric as CrmDealStageMetric;
      return {
        stage: apiMetric.stage,
        count: apiMetric.count,
        totalValue: apiMetric.total_value,
        conversionRate: apiMetric.conversion_rate,
        avgCycleDurationDays: apiMetric.avg_cycle_duration_days,
      } satisfies DealStageMetrics;
    }

    return metric as DealStageMetrics;
  }

  async getDeals(filters?: DealFilters): Promise<Deal[]> {
    const query = this.buildQueryString(filters);
<<<<<<< HEAD
    const deals = await this.request(`/crm/deals${query}`, undefined);
    return sortDealsByNextReview(deals);
=======
    const response = await this.request<CrmDeal[] | Deal[]>(
      `/crm/deals${query}`,
      undefined,
      async () => filterDealsMock(dealsMock, filters),
    );

    if (this.isCrmDealArray(response)) {
      await this.ensureClientNameCache();
      const mapped = response.map((deal) => this.mapDealFromApi(deal));
      return sortDealsByNextReview(mapped);
    }

    return sortDealsByNextReview(response as Deal[]);
>>>>>>> e953d8c0
  }

  async getDealStageMetrics(filters?: DealFilters): Promise<DealStageMetrics[]> {
    const query = this.buildQueryString(filters);
    const response = await this.request<Array<CrmDealStageMetric | DealStageMetrics>>(
      `/crm/deals/stage-metrics${query}`,
<<<<<<< HEAD
      undefined);
=======
      undefined,
      async () => calculateStageMetrics(filterDealsMock(dealsMock, filters)),
    );

    return response.map((metric) => this.mapStageMetric(metric));
>>>>>>> e953d8c0
  }

  getDealDetails(id: string): Promise<DealDetailsData> {
    return this.request(`/crm/deals/${id}`, undefined);
  }

  getDealTasks(dealId: string): Promise<Task[]> {
    return this.request(`/crm/deals/${dealId}/tasks`, undefined);
  }

  createDealTask(dealId: string, payload: DealTaskPayload): Promise<Task> {
    return this.request(
      `/crm/deals/${dealId}/tasks`,
      {
        method: "POST",
        body: JSON.stringify(payload),
      });
  }

  getDealNotes(dealId: string): Promise<DealNote[]> {
    return this.request(`/crm/deals/${dealId}/notes`, undefined);
  }

  createDealNote(dealId: string, payload: DealNotePayload): Promise<DealNote> {
    return this.request(
      `/crm/deals/${dealId}/notes`,
      {
        method: "POST",
        body: JSON.stringify(payload),
      });
  }

  getDealDocuments(dealId: string): Promise<DealDocument[]> {
    return this.request(`/crm/deals/${dealId}/documents`, undefined);
  }

  uploadDealDocument(dealId: string, payload: DealDocumentPayload): Promise<DealDocument> {
    return this.request(
      `/crm/deals/${dealId}/documents`,
      {
        method: "POST",
        body: JSON.stringify(payload),
      });
  }

  getDealPayments(dealId: string): Promise<Payment[]> {
    return this.request(`/crm/deals/${dealId}/payments`, undefined);
  }

  getDealActivity(dealId: string): Promise<ActivityLogEntry[]> {
    return this.request(`/crm/deals/${dealId}/activity`, undefined);
  }

  updateDeal(dealId: string, payload: UpdateDealPayload): Promise<DealDetailsData> {
    return this.request(
      `/crm/deals/${dealId}`,
      {
        method: "PATCH",
        body: JSON.stringify(payload),
      });
  }

  async updateDealStage(dealId: string, stage: DealStage): Promise<Deal> {
    const response = await this.request<CrmDeal | Deal>(
      `/crm/deals/${dealId}/stage`,
      {
        method: "PATCH",
        body: JSON.stringify({ stage }),
<<<<<<< HEAD
      });
=======
      },
      async () => updateDealStageMock(dealId, stage),
    );

    if (this.isCrmDeal(response)) {
      await this.ensureClientNameCache();
      return this.mapDealFromApi(response);
    }

    return response as Deal;
>>>>>>> e953d8c0
  }

  getClients(): Promise<Client[]> {
    return this.request("/crm/clients", undefined);
  }

  getClient(id: string): Promise<Client> {
    return this.request(`/crm/clients/${id}`, undefined);
  }

  updateClientContacts(clientId: string, payload: UpdateClientContactsPayload): Promise<Client> {
    return this.request(
      `/crm/clients/${clientId}`,
      {
        method: "PATCH",
        body: JSON.stringify(payload),
      });
  }

  getClientPolicies(clientId: string, params?: ClientPoliciesQueryParams): Promise<ClientPolicy[]> {
    return this.request(
      `/crm/clients/${clientId}/policies`,
      undefined);
  }

  createClientPolicy(clientId: string, payload: UpsertClientPolicyPayload): Promise<ClientPolicy> {
    return this.request(
      `/crm/clients/${clientId}/policies`,
      {
        method: "POST",
        body: JSON.stringify(payload),
      });
  }

  updateClientPolicy(policyId: string, payload: Partial<UpsertClientPolicyPayload>): Promise<ClientPolicy> {
    return this.request(
      `/crm/policies/${policyId}`,
      {
        method: "PATCH",
        body: JSON.stringify(payload),
      });
  }

  getClientTasks(clientId: string): Promise<ClientTaskChecklistItem[]> {
    return this.request(
      `/crm/clients/${clientId}/tasks`,
      undefined);
  }

  toggleClientTask(taskId: string, completed: boolean): Promise<ClientTaskChecklistItem> {
    return this.request(
      `/crm/client-tasks/${taskId}`,
      {
        method: "PATCH",
        body: JSON.stringify({ completed }),
      });
  }

  getClientReminders(clientId: string): Promise<ClientReminderCalendarItem[]> {
    return this.request(
      `/crm/clients/${clientId}/reminders`,
      undefined);
  }

  getTasks(): Promise<Task[]> {
    return this.request("/crm/tasks", undefined);
  }

  createTask(payload: CreateTaskPayload): Promise<Task> {
    return this.request(
      "/crm/tasks",
      {
        method: "POST",
        body: JSON.stringify(payload),
      });
  }

  async updateTask(taskId: string, payload: UpdateTaskPayload): Promise<Task> {
    const changes = sanitizeTaskPatch(payload);

    return this.request(
      `/crm/tasks/${taskId}`,
      {
        method: "PATCH",
        body: JSON.stringify(changes),
      });
  }

  getPayments(params?: { include?: Array<"incomes" | "expenses"> }): Promise<Payment[]> {
    return this.request("/crm/payments", undefined);
  }

  createPayment(payload: PaymentPayload): Promise<Payment> {
    return this.request(
      "/crm/payments",
      {
        method: "POST",
        body: JSON.stringify(payload),
      });
  }

  updatePayment(paymentId: string, payload: PaymentUpdatePayload): Promise<Payment> {
    return this.request(
      `/crm/payments/${paymentId}`,
      {
        method: "PATCH",
        body: JSON.stringify(payload),
      });
  }

  confirmPayment(paymentId: string, payload: PaymentConfirmationPayload): Promise<Payment> {
    return this.request(
      `/crm/payments/${paymentId}/confirm`,
      {
        method: "POST",
        body: JSON.stringify(payload),
      });
  }

  revokePaymentConfirmation(paymentId: string, payload: PaymentRevokePayload): Promise<Payment> {
    return this.request(
      `/crm/payments/${paymentId}/revoke-confirmation`,
      {
        method: "POST",
        body: JSON.stringify(payload),
      });
  }

  deletePayment(paymentId: string): Promise<{ id: string }> {
    return this.request(
      `/crm/payments/${paymentId}`,
      {
        method: "DELETE",
      });
  }

  createPaymentIncome(paymentId: string, payload: PaymentEntryPayload): Promise<PaymentEntry> {
    return this.request(
      `/crm/payments/${paymentId}/incomes`,
      {
        method: "POST",
        body: JSON.stringify(payload),
      });
  }

  updatePaymentIncome(paymentId: string, incomeId: string, payload: PaymentEntryPayload): Promise<PaymentEntry> {
    return this.request(
      `/crm/payments/${paymentId}/incomes/${incomeId}`,
      {
        method: "PATCH",
        body: JSON.stringify(payload),
      });
  }

  deletePaymentIncome(paymentId: string, incomeId: string): Promise<{ id: string }> {
    return this.request(
      `/crm/payments/${paymentId}/incomes/${incomeId}`,
      {
        method: "DELETE",
      });
  }

  createPaymentExpense(paymentId: string, payload: PaymentEntryPayload): Promise<PaymentEntry> {
    return this.request(
      `/crm/payments/${paymentId}/expenses`,
      {
        method: "POST",
        body: JSON.stringify(payload),
      });
  }

  updatePaymentExpense(paymentId: string, expenseId: string, payload: PaymentEntryPayload): Promise<PaymentEntry> {
    return this.request(
      `/crm/payments/${paymentId}/expenses/${expenseId}`,
      {
        method: "PATCH",
        body: JSON.stringify(payload),
      });
  }

  deletePaymentExpense(paymentId: string, expenseId: string): Promise<{ id: string }> {
    return this.request(
      `/crm/payments/${paymentId}/expenses/${expenseId}`,
      {
        method: "DELETE",
      });
  }

  async bulkUpdateTasks(
    taskIds: string[],
    payload: UpdateTaskPayload,
    options?: { shiftDueDateByDays?: number },
  ): Promise<Task[]> {
    const changes = sanitizeTaskPatch(payload);

    return this.request(
      `/crm/tasks/bulk`,
      {
        method: "PATCH",
        body: JSON.stringify({ taskIds, changes, options }),
      });
  }

  async updateTaskStatus(taskId: string, status: TaskStatus): Promise<Task> {
    return this.updateTask(taskId, { status, completed: status === "done" });
  }

  getClientActivities(
    clientId: string,
    params?: ClientActivityQueryParams,
  ): Promise<PaginatedResult<ActivityLogEntry>> {
    return this.request(`/crm/clients/${clientId}/activity`, undefined);
  }

  async getNotificationFeed(filters?: NotificationFeedFilters): Promise<NotificationFeedResponse> {
    const query = this.buildNotificationFeedQuery(filters);

    return this.request(
      `/notifications/feed${query}`,
      undefined,
      async () => {
        const allItems = sortNotifications(notificationFeedMock).map(cloneNotification);
        const filteredItems = allItems.filter((item) => matchesNotificationFeedFilters(item, filters));

        return {
          items: filteredItems,
          unreadCount: notificationFeedMock.filter((item) => !item.read).length,
          availableCategories: buildNotificationFilterOptions(allItems, "category"),
          availableSources: buildNotificationFilterOptions(allItems, "source"),
          channelSettings: notificationChannelSettingsMock.map(cloneNotificationChannel),
        } satisfies NotificationFeedResponse;
      },
    );
  }

  async getNotificationEventJournal(
    filters?: NotificationEventJournalFilters,
  ): Promise<NotificationEventJournalResponse> {
    const query = this.buildNotificationJournalQuery(filters);

    return this.request(
      `/notifications/events${query}`,
      undefined,
      async () => {
        const allEvents = sortEvents(notificationEventJournalMock).map(cloneEvent);
        const filteredEvents = allEvents.filter((event) => matchesEventFilters(event, filters));

        return {
          items: filteredEvents,
          availableCategories: buildEventFilterOptions(allEvents, "category"),
          availableSources: buildEventFilterOptions(allEvents, "source"),
        } satisfies NotificationEventJournalResponse;
      },
    );
  }

  async markNotificationsRead(ids: string[]): Promise<NotificationFeedItem[]> {
    if (ids.length === 0) {
      return [];
    }

    return this.request(
      `/notifications/feed/read`,
      {
        method: "POST",
        body: JSON.stringify({ ids }),
      },
      async () => {
        const updated: NotificationFeedItem[] = [];
        for (const item of notificationFeedMock) {
          if (ids.includes(item.id)) {
            if (!item.read) {
              item.read = true;
            }
            updated.push(cloneNotification(item));
          }
        }

        return updated;
      },
    );
  }

  async toggleNotificationsImportant(ids: string[], important: boolean): Promise<NotificationFeedItem[]> {
    if (ids.length === 0) {
      return [];
    }

    return this.request(
      `/notifications/feed/important`,
      {
        method: "POST",
        body: JSON.stringify({ ids, important }),
      },
      async () => {
        const updated: NotificationFeedItem[] = [];
        for (const item of notificationFeedMock) {
          if (ids.includes(item.id)) {
            item.important = important;
            updated.push(cloneNotification(item));
          }
        }

        return updated;
      },
    );
  }

  async deleteNotifications(ids: string[]): Promise<string[]> {
    if (ids.length === 0) {
      return [];
    }

    return this.request(
      `/notifications/feed`,
      {
        method: "DELETE",
        body: JSON.stringify({ ids }),
      },
      async () => {
        const idSet = new Set(ids);
        let removed = 0;
        for (let index = notificationFeedMock.length - 1; index >= 0; index -= 1) {
          if (idSet.has(notificationFeedMock[index]?.id ?? "")) {
            notificationFeedMock.splice(index, 1);
            removed += 1;
          }
        }

        if (removed === 0) {
          throw new ApiError("Notifications not found", 404);
        }

        return ids;
      },
    );
  }

  async updateNotificationChannel(channel: NotificationChannel, enabled: boolean): Promise<NotificationChannelState> {
    return this.request(
      `/notifications/channels/${channel}`,
      {
        method: "PATCH",
        body: JSON.stringify({ enabled }),
      },
      async () => {
        const entry = notificationChannelSettingsMock.find((item) => item.channel === channel);
        if (!entry) {
          throw new ApiError("Channel not found", 404);
        }

        if (!entry.editable) {
          throw new ApiError("Channel is read-only", 400);
        }

        entry.enabled = enabled;
        entry.lastChangedAt = new Date().toISOString();

        return cloneNotificationChannel(entry);
      },
    );
  }
  getAdminRoles(): Promise<AdminRole[]> {
    this.ensureAdminPermission("manage:users");

    return this.request("/admin/roles", undefined, async () =>
      adminRolesMock.map((role) => ({ ...role, permissions: [...role.permissions] })),
    );
  }

  getAdminUsers(filters?: AdminUserFilters): Promise<AdminUser[]> {
    this.ensureAdminPermission("manage:users");

    const params = new URLSearchParams();
    if (filters?.search) {
      params.set("search", filters.search.trim());
    }
    if (filters?.roleIds && filters.roleIds.length > 0) {
      for (const roleId of filters.roleIds) {
        if (roleId) {
          params.append("roleId", roleId);
        }
      }
    }
    if (filters?.statuses && filters.statuses.length > 0) {
      for (const status of filters.statuses) {
        if (status) {
          params.append("status", status);
        }
      }
    }

    const query = params.toString();

    return this.request(`/admin/users${query ? `?${query}` : ""}`, undefined, async () => {
      const filtered = applyAdminUserFilters(adminUsersMock, filters);
      return filtered.map((user) => ({ ...user }));
    });
  }

  createAdminUser(payload: CreateAdminUserPayload): Promise<AdminUser> {
    this.ensureAdminPermission("manage:users");

    return this.request(
      "/admin/users",
      {
        method: "POST",
        body: JSON.stringify(payload),
      },
      async () => {
        const fullName = payload.fullName.trim();
        if (!fullName) {
          throw new ApiError("ФИО обязательно", 422);
        }

        const email = payload.email.trim().toLowerCase();
        const emailPattern = /^[^@\s]+@[^@\s]+\.[^@\s]+$/;
        if (!emailPattern.test(email)) {
          throw new ApiError("Некорректный email", 422);
        }
        if (adminUsersMock.some((user) => user.email.toLowerCase() === email)) {
          throw new ApiError("Пользователь с таким email уже существует", 409);
        }

        const now = new Date().toISOString();
        const status = payload.status ?? "invited";
        const roleName = resolveRoleName(payload.roleId);
        const user: AdminUser = {
          id: createRandomId(),
          fullName,
          email,
          roleId: payload.roleId,
          roleName,
          status,
          lastActiveAt: status === "active" ? now : undefined,
          createdAt: now,
          updatedAt: now,
          mfaEnabled: payload.mfaEnabled ?? false,
        };

        adminUsersMock.unshift(user);
        return { ...user };
      },
    );
  }

  updateAdminUser(userId: string, payload: UpdateAdminUserPayload): Promise<AdminUser> {
    this.ensureAdminPermission("manage:users");

    return this.request(
      `/admin/users/${userId}`,
      {
        method: "PATCH",
        body: JSON.stringify(payload),
      },
      async () => {
        const user = adminUsersMock.find((item) => item.id === userId);
        if (!user) {
          throw new ApiError("Пользователь не найден", 404);
        }

        if (payload.email !== undefined) {
          const email = payload.email.trim().toLowerCase();
          const emailPattern = /^[^@\s]+@[^@\s]+\.[^@\s]+$/;
          if (!emailPattern.test(email)) {
            throw new ApiError("Некорректный email", 422);
          }
          if (adminUsersMock.some((item) => item.id !== userId && item.email.toLowerCase() === email)) {
            throw new ApiError("Пользователь с таким email уже существует", 409);
          }
          user.email = email;
        }

        if (payload.fullName !== undefined) {
          const fullName = payload.fullName.trim();
          if (!fullName) {
            throw new ApiError("ФИО обязательно", 422);
          }
          user.fullName = fullName;
        }

        if (payload.roleId !== undefined) {
          user.roleId = payload.roleId;
          user.roleName = resolveRoleName(payload.roleId);
        }

        if (payload.status !== undefined) {
          user.status = payload.status;
          if (payload.status === "active" && !user.lastActiveAt) {
            user.lastActiveAt = new Date().toISOString();
          }
        }

        if (payload.mfaEnabled !== undefined) {
          user.mfaEnabled = payload.mfaEnabled;
        }

        user.updatedAt = new Date().toISOString();

        return { ...user };
      },
    );
  }

  deleteAdminUser(userId: string): Promise<{ id: string }> {
    this.ensureAdminPermission("manage:users");

    return this.request(
      `/admin/users/${userId}`,
      {
        method: "DELETE",
      },
      async () => {
        const index = adminUsersMock.findIndex((item) => item.id === userId);
        if (index === -1) {
          throw new ApiError("Пользователь не найден", 404);
        }

        adminUsersMock.splice(index, 1);
        return { id: userId };
      },
    );
  }

  getAdminDictionaries(filters?: AdminDictionaryFilters): Promise<AdminDictionaryEntry[]> {
    this.ensureAdminPermission("manage:dictionaries");

    const params = new URLSearchParams();
    if (filters?.kind && filters.kind !== "all") {
      params.set("kind", filters.kind);
    }
    if (filters?.search) {
      params.set("search", filters.search.trim());
    }

    const query = params.toString();

    return this.request(`/admin/dictionaries${query ? `?${query}` : ""}`, undefined, async () => {
      const filtered = applyAdminDictionaryFilters(adminDictionariesMock, filters);
      return filtered.map((entry) => ({ ...entry }));
    });
  }

  createAdminDictionaryEntry(kind: AdminDictionaryKind, payload: UpsertDictionaryPayload): Promise<AdminDictionaryEntry> {
    this.ensureAdminPermission("manage:dictionaries");

    return this.request(
      `/admin/dictionaries/${kind}`,
      {
        method: "POST",
        body: JSON.stringify(payload),
      },
      async () => {
        const code = payload.code.trim();
        if (!code) {
          throw new ApiError("Код обязателен", 422);
        }
        const label = payload.label.trim();
        if (!label) {
          throw new ApiError("Название обязательно", 422);
        }
        if (
          adminDictionariesMock.some(
            (entry) => entry.kind === kind && entry.code.toLowerCase() === code.toLowerCase(),
          )
        ) {
          throw new ApiError("Справочник с таким кодом уже существует", 409);
        }

        const now = new Date().toISOString();
        const entry: AdminDictionaryEntry = {
          id: createRandomId(),
          kind,
          code,
          label,
          description: payload.description?.trim(),
          isActive: payload.isActive ?? true,
          updatedAt: now,
          updatedBy: "Вы",
        };

        adminDictionariesMock.unshift(entry);
        return { ...entry };
      },
    );
  }

  updateAdminDictionaryEntry(
    entryId: string,
    payload: Partial<UpsertDictionaryPayload>,
  ): Promise<AdminDictionaryEntry> {
    this.ensureAdminPermission("manage:dictionaries");

    return this.request(
      `/admin/dictionaries/${entryId}`,
      {
        method: "PATCH",
        body: JSON.stringify(payload),
      },
      async () => {
        const entry = adminDictionariesMock.find((item) => item.id === entryId);
        if (!entry) {
          throw new ApiError("Запись справочника не найдена", 404);
        }

        if (payload.code !== undefined) {
          const code = payload.code.trim();
          if (!code) {
            throw new ApiError("Код обязателен", 422);
          }
          if (
            adminDictionariesMock.some(
              (item) => item.id !== entryId && item.kind === entry.kind && item.code.toLowerCase() === code.toLowerCase(),
            )
          ) {
            throw new ApiError("Справочник с таким кодом уже существует", 409);
          }
          entry.code = code;
        }

        if (payload.label !== undefined) {
          const label = payload.label.trim();
          if (!label) {
            throw new ApiError("Название обязательно", 422);
          }
          entry.label = label;
        }

        if (payload.description !== undefined) {
          entry.description = payload.description?.trim();
        }

        if (payload.isActive !== undefined) {
          entry.isActive = payload.isActive;
        }

        entry.updatedAt = new Date().toISOString();
        entry.updatedBy = "Вы";

        return { ...entry };
      },
    );
  }

  bulkUpdateAdminDictionaryEntries(payload: AdminDictionaryBulkUpdatePayload): Promise<AdminDictionaryEntry[]> {
    this.ensureAdminPermission("manage:dictionaries");

    return this.request(
      "/admin/dictionaries/bulk",
      {
        method: "PATCH",
        body: JSON.stringify(payload),
      },
      async () => {
        const updated: AdminDictionaryEntry[] = [];
        for (const change of payload.entries) {
          const entry = adminDictionariesMock.find((item) => item.id === change.id);
          if (!entry) {
            continue;
          }

          if (change.changes.label !== undefined) {
            const label = change.changes.label.trim();
            if (!label) {
              throw new ApiError("Название обязательно", 422);
            }
            entry.label = label;
          }

          if (change.changes.description !== undefined) {
            entry.description = change.changes.description?.trim();
          }

          if (change.changes.isActive !== undefined) {
            entry.isActive = change.changes.isActive;
          }

          entry.updatedAt = new Date().toISOString();
          entry.updatedBy = "Вы";
          updated.push({ ...entry });
        }

        if (updated.length === 0) {
          throw new ApiError("Нет записей для обновления", 404);
        }

        return updated;
      },
    );
  }

  deleteAdminDictionaryEntry(entryId: string): Promise<{ id: string }> {
    this.ensureAdminPermission("manage:dictionaries");

    return this.request(
      `/admin/dictionaries/${entryId}`,
      {
        method: "DELETE",
      },
      async () => {
        const index = adminDictionariesMock.findIndex((item) => item.id === entryId);
        if (index === -1) {
          throw new ApiError("Запись справочника не найдена", 404);
        }

        adminDictionariesMock.splice(index, 1);
        return { id: entryId };
      },
    );
  }

  getAdminAuditLog(filters?: AdminAuditFilters): Promise<AdminAuditLogEntry[]> {
    this.ensureAdminPermission("view:audit");

    const params = new URLSearchParams();
    if (filters?.search) {
      params.set("search", filters.search.trim());
    }
    if (filters?.scope && filters.scope !== "all") {
      params.set("scope", filters.scope);
    }
    if (filters?.severity && filters.severity !== "all") {
      params.set("severity", filters.severity);
    }
    if (filters?.actorIds && filters.actorIds.length > 0) {
      for (const actorId of filters.actorIds) {
        if (actorId) {
          params.append("actorId", actorId);
        }
      }
    }
    if (filters?.dateFrom) {
      params.set("dateFrom", filters.dateFrom);
    }
    if (filters?.dateTo) {
      params.set("dateTo", filters.dateTo);
    }

    const query = params.toString();

    return this.request(`/admin/audit${query ? `?${query}` : ""}`, undefined, async () => {
      const filtered = applyAdminAuditFilters(adminAuditLogMock, filters);
      return filtered
        .map((entry) => ({ ...entry, changes: entry.changes ? entry.changes.map((item) => ({ ...item })) : undefined }))
        .sort((a, b) => new Date(b.createdAt).getTime() - new Date(a.createdAt).getTime());
    });
  }

  exportAdminAuditLog(format: AdminAuditExportFormat, filters?: AdminAuditFilters): Promise<AdminAuditExportResult> {
    this.ensureAdminPermission("export:audit");

    const params = new URLSearchParams();
    params.set("format", format);
    if (filters?.search) {
      params.set("search", filters.search.trim());
    }
    if (filters?.scope && filters.scope !== "all") {
      params.set("scope", filters.scope);
    }
    if (filters?.severity && filters.severity !== "all") {
      params.set("severity", filters.severity);
    }
    if (filters?.actorIds && filters.actorIds.length > 0) {
      for (const actorId of filters.actorIds) {
        if (actorId) {
          params.append("actorId", actorId);
        }
      }
    }
    if (filters?.dateFrom) {
      params.set("dateFrom", filters.dateFrom);
    }
    if (filters?.dateTo) {
      params.set("dateTo", filters.dateTo);
    }

    const query = params.toString();

    return this.request(`/admin/audit/export?${query}`, undefined, async () => {
      const entries = applyAdminAuditFilters(adminAuditLogMock, filters).sort(
        (a, b) => new Date(b.createdAt).getTime() - new Date(a.createdAt).getTime(),
      );

      if (format === "json") {
        return {
          fileName: `audit-log-${new Date().toISOString()}.json`,
          mimeType: "application/json",
          content: JSON.stringify(entries, null, 2),
        } satisfies AdminAuditExportResult;
      }

      return {
        fileName: `audit-log-${new Date().toISOString()}.csv`,
        mimeType: "text/csv",
        content: serializeAuditToCsv(entries),
      } satisfies AdminAuditExportResult;
    });
  }
}

function sanitizeTaskPatch(patch: UpdateTaskPayload): UpdateTaskPayload {
  const result = {} as UpdateTaskPayload;

  for (const key of Object.keys(patch) as Array<keyof UpdateTaskPayload>) {
    const value = patch[key];
    if (value !== undefined) {
      Object.assign(result, { [key]: value });
    }
  }

  return result;
}

function applyTaskPatch(task: Task, patch: UpdateTaskPayload): Task {
  if (patch.status) {
    task.status = patch.status;
    task.completed = patch.completed ?? patch.status === "done";
  }

  if (patch.completed !== undefined && !patch.status) {
    task.completed = patch.completed;
    if (patch.completed) {
      task.status = "done";
    } else if (task.status === "done") {
      task.status = "in_progress";
    }
  }

  if (patch.owner !== undefined) {
    task.owner = patch.owner;
  }

  if (patch.dueDate !== undefined) {
    task.dueDate = patch.dueDate;
  }

  if (patch.tags !== undefined) {
    task.tags = [...patch.tags];
  }

  if (patch.type !== undefined) {
    task.type = patch.type;
  }

  if (patch.reminderAt !== undefined) {
    task.reminderAt = patch.reminderAt;
  }

  if (patch.description !== undefined) {
    task.description = patch.description;
  }

  if (patch.checklist !== undefined) {
    task.checklist = patch.checklist?.map((item) => ({ ...item })) ?? [];
  }

  if (patch.comments !== undefined) {
    task.comments = patch.comments?.map((comment) => ({ ...comment })) ?? [];
  }

  return task;
}

export const apiClient = new ApiClient();

export function createApiClient(config: ApiClientConfig = {}) {
  return new ApiClient(config);
}

export function getServerApiClient(config: ApiClientConfig = {}) {
  const serverConfig: ApiClientConfig = { ...config };

  if (serverConfig.serverTimeoutMs === undefined) {
    const normalizedTimeout = normalizeTimeout(serverConfig.timeoutMs);
    if (normalizedTimeout !== undefined) {
      serverConfig.serverTimeoutMs = normalizedTimeout;
    } else {
      serverConfig.serverTimeoutMs = ENV_SERVER_TIMEOUT_MS ?? ENV_TIMEOUT_MS ?? DEFAULT_SERVER_TIMEOUT_MS;
    }
  }

  return createApiClient(serverConfig);
}<|MERGE_RESOLUTION|>--- conflicted
+++ resolved
@@ -1005,10 +1005,6 @@
 
   async getDeals(filters?: DealFilters): Promise<Deal[]> {
     const query = this.buildQueryString(filters);
-<<<<<<< HEAD
-    const deals = await this.request(`/crm/deals${query}`, undefined);
-    return sortDealsByNextReview(deals);
-=======
     const response = await this.request<CrmDeal[] | Deal[]>(
       `/crm/deals${query}`,
       undefined,
@@ -1022,22 +1018,17 @@
     }
 
     return sortDealsByNextReview(response as Deal[]);
->>>>>>> e953d8c0
   }
 
   async getDealStageMetrics(filters?: DealFilters): Promise<DealStageMetrics[]> {
     const query = this.buildQueryString(filters);
     const response = await this.request<Array<CrmDealStageMetric | DealStageMetrics>>(
       `/crm/deals/stage-metrics${query}`,
-<<<<<<< HEAD
-      undefined);
-=======
       undefined,
       async () => calculateStageMetrics(filterDealsMock(dealsMock, filters)),
     );
 
     return response.map((metric) => this.mapStageMetric(metric));
->>>>>>> e953d8c0
   }
 
   getDealDetails(id: string): Promise<DealDetailsData> {
@@ -1106,9 +1097,6 @@
       {
         method: "PATCH",
         body: JSON.stringify({ stage }),
-<<<<<<< HEAD
-      });
-=======
       },
       async () => updateDealStageMock(dealId, stage),
     );
@@ -1119,7 +1107,6 @@
     }
 
     return response as Deal;
->>>>>>> e953d8c0
   }
 
   getClients(): Promise<Client[]> {
