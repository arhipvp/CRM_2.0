--- conflicted
+++ resolved
@@ -14,11 +14,6 @@
   DealDocument,
   DealFilters,
   DealNote,
-<<<<<<< HEAD
-  DealPeriodFilter,
-  DealStage,
-=======
->>>>>>> 2fb0266b
   DealStageMetrics,
   Payment,
   Task,
