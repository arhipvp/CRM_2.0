import {
  activitiesMock,
  clientsMock,
  dealDetailsMock,
  dealDocumentsMock,
  dealNotesMock,
  dealsMock,
  paymentsMock,
  tasksMock,
} from "@/mocks/data";
import type {
  ActivityLogEntry,
  Client,
  Deal,
  DealDetailsData,
  DealDocument,
  DealFilters,
  DealPeriodFilter,
  DealNote,
  DealStage,
  DealStageMetrics,
  Payment,
  PaymentEntry,
  PaymentStatus,
  Task,
  TaskStatus,
} from "@/types/crm";
import { compareDealsByNextReview, sortDealsByNextReview } from "@/lib/utils/deals";
import { createRandomId } from "@/lib/utils/id";
import { NO_MANAGER_VALUE } from "@/lib/utils/managers";

export interface ApiClientConfig {
  baseUrl?: string;
  headers?: Record<string, string>;
  timeoutMs?: number;
}

const DEFAULT_TIMEOUT_MS = 15_000;

function parseTimeout(value: string | undefined): number | undefined {
  if (!value) {
    return undefined;
  }

  const parsed = Number.parseInt(value, 10);
  if (!Number.isFinite(parsed) || parsed <= 0) {
    return undefined;
  }

  return parsed;
}

const ENV_TIMEOUT_MS = parseTimeout(process.env.FRONTEND_PROXY_TIMEOUT);

function normalizeTimeout(value: number | undefined): number | undefined {
  if (value === undefined) {
    return undefined;
  }

  if (!Number.isFinite(value) || value <= 0) {
    return undefined;
  }

  return value;
}

function mergeAbortSignals(signals: Array<AbortSignal | undefined>): AbortSignal | undefined {
  const activeSignals = signals.filter(Boolean) as AbortSignal[];

  if (activeSignals.length === 0) {
    return undefined;
  }

  if (activeSignals.length === 1) {
    return activeSignals[0];
  }

  const controller = new AbortController();
  const abort = (signal: AbortSignal) => {
    if (!controller.signal.aborted) {
      // `reason` доступен не во всех окружениях, поэтому подстрахуемся.
      const reason = (signal as AbortSignal & { reason?: unknown }).reason;
      controller.abort(reason);
    }
  };

  for (const signal of activeSignals) {
    if (signal.aborted) {
      abort(signal);
      break;
    }

    signal.addEventListener("abort", () => abort(signal), { once: true });
  }

  return controller.signal;
}

export class ApiError extends Error {
  constructor(message: string, public readonly status?: number) {
    super(message);
    this.name = "ApiError";
  }
}

export interface DealTaskPayload {
  title: string;
  dueDate?: string;
  owner?: string;
}

export interface DealNotePayload {
  content: string;
}

export interface DealDocumentPayload {
  title: string;
  fileName: string;
  fileSize: number;
  url?: string;
}

<<<<<<< HEAD
export interface PaymentPayload {
  dealId: string;
  clientId: string;
  policyNumber: string;
  policyId?: string;
  plannedDate: string;
  plannedAmount: number;
  currency: string;
  status?: PaymentStatus;
  comment?: string;
  actualDate?: string | null;
  recordedBy?: string;
}

export interface PaymentUpdatePayload {
  plannedDate?: string;
  plannedAmount?: number;
  currency?: string;
  status?: PaymentStatus;
  comment?: string | null;
  actualDate?: string | null;
  recordedBy?: string | null;
}

export interface PaymentEntryPayload {
  amount: number;
  category: string;
  postedAt: string;
  note?: string;
}
=======
export type UpdateTaskPayload = Partial<
  Pick<Task, "status" | "owner" | "dueDate" | "tags" | "type" | "reminderAt" | "completed">
>;
>>>>>>> d0e1e8cf

export interface UpdateDealPayload {
  name?: string;
  stage?: Deal["stage"];
  value?: number;
  probability?: number;
  expectedCloseDate?: string | null;
  owner?: string;
  nextReviewAt: string;
}

export class ApiClient {
  constructor(private readonly config: ApiClientConfig = {}) {}

  private get baseUrl() {
    return this.config.baseUrl ?? process.env.NEXT_PUBLIC_API_BASE_URL;
  }

  private get timeoutMs(): number {
    return normalizeTimeout(this.config.timeoutMs) ?? ENV_TIMEOUT_MS ?? DEFAULT_TIMEOUT_MS;
  }

  private async request<T>(
    path: string,
    init?: RequestInit,
    fallback?: () => T | Promise<T>,
  ): Promise<T> {
    const baseUrl = this.baseUrl?.trim();
    const useMocks = !baseUrl || baseUrl === "mock";

    const resolveWithFallback = async (
      error?: unknown,
      missingFallbackMessage?: string,
    ): Promise<T> => {
      if (fallback) {
        return await fallback();
      }

      if (error instanceof ApiError) {
        throw error;
      }

      if (missingFallbackMessage) {
        throw new ApiError(missingFallbackMessage);
      }

      if (error instanceof Error) {
        throw new ApiError(error.message);
      }

      throw new ApiError("Request failed");
    };

    if (useMocks) {
      return await resolveWithFallback(
        undefined,
        "API base URL is not configured or mock mode is enabled without a fallback",
      );
    }

    let url: string;
    try {
      url = new URL(path, baseUrl).toString();
    } catch (error) {
      return await resolveWithFallback(
        error,
        "Failed to construct API URL and no fallback is available",
      );
    }

    const timeoutMs = this.timeoutMs;
    const timeoutController = typeof AbortController !== "undefined" ? new AbortController() : undefined;
    let timeoutId: ReturnType<typeof setTimeout> | undefined;

    if (timeoutController) {
      timeoutId = setTimeout(() => timeoutController.abort(), timeoutMs);
    }

    try {
      const response = await fetch(url, {
        ...init,
        signal: mergeAbortSignals([timeoutController?.signal, init?.signal ?? undefined]),
        headers: {
          Accept: "application/json",
          "Content-Type": "application/json",
          ...this.config.headers,
          ...init?.headers,
        },
      });

      if (!response.ok) {
        const details = await response.text();
        throw new ApiError(details || response.statusText, response.status);
      }

      if (response.status === 204) {
        return undefined as T;
      }

      return (await response.json()) as T;
    } catch (error) {
      if (timeoutController && timeoutController.signal.aborted) {
        const timeoutError = new ApiError(`Request timed out after ${timeoutMs} ms`);
        return await resolveWithFallback(timeoutError, "Request timed out and no fallback is available");
      }

      if (error instanceof ApiError) {
        throw error;
      }

      return await resolveWithFallback(error, "Request failed and no fallback is available");
    } finally {
      if (timeoutId) {
        clearTimeout(timeoutId);
      }
    }
  }

  private buildQueryString(filters?: DealFilters): string {
    if (!filters) {
      return "";
    }

    const params = new URLSearchParams();

    if (filters.stage && filters.stage !== "all") {
      params.set("stage", filters.stage);
    }

    if (filters.managers && filters.managers.length > 0) {
      for (const manager of filters.managers) {
        params.append("manager", manager === NO_MANAGER_VALUE ? NO_MANAGER_VALUE : manager);
      }
    }

    if (filters.period && filters.period !== "all") {
      params.set("period", filters.period);
    }

    if (filters.search) {
      params.set("search", filters.search);
    }

    const query = params.toString();
    return query ? `?${query}` : "";
  }

  async getDeals(filters?: DealFilters): Promise<Deal[]> {
    const query = this.buildQueryString(filters);
    const deals = await this.request(`/crm/deals${query}`, undefined, async () => filterDealsMock(dealsMock, filters));
    return sortDealsByNextReview(deals);
  }

  getDealStageMetrics(filters?: DealFilters): Promise<DealStageMetrics[]> {
    const query = this.buildQueryString(filters);
    return this.request(
      `/crm/deals/stage-metrics${query}`,
      undefined,
      async () => calculateStageMetrics(filterDealsMock(dealsMock, filters)),
    );
  }

  getDealDetails(id: string): Promise<DealDetailsData> {
    return this.request(`/crm/deals/${id}`, undefined, async () => {
      const deal = dealDetailsMock[id];
      if (!deal) {
        throw new ApiError("Deal not found", 404);
      }

<<<<<<< HEAD
      const tasks = tasksMock.filter((item) => item.dealId === id);
      const notes = dealNotesMock.filter((item) => item.dealId === id);
      const documents = dealDocumentsMock.filter((item) => item.dealId === id);
      const payments = paymentsMock
        .filter((item) => item.dealId === id)
        .map((payment) => clonePayment(payment));
      const activity = activitiesMock.filter((item) => item.dealId === id);

      return {
        ...deal,
        tasks,
        notes,
        documents,
        payments,
        activity,
      };
=======
      const base = dealsMock.find((item) => item.id === id);
      if (base) {
        deal.value = base.value;
        deal.probability = base.probability;
        deal.stage = base.stage;
        deal.owner = base.owner;
        deal.nextReviewAt = base.nextReviewAt;
        deal.expectedCloseDate = base.expectedCloseDate;
        deal.updatedAt = base.updatedAt;
      }

      return JSON.parse(JSON.stringify(deal)) as DealDetailsData;
>>>>>>> d0e1e8cf
    });
  }

  getDealTasks(dealId: string): Promise<Task[]> {
    return this.request(`/crm/deals/${dealId}/tasks`, undefined, async () =>
      tasksMock.filter((task) => task.dealId === dealId),
    );
  }

  createDealTask(dealId: string, payload: DealTaskPayload): Promise<Task> {
    return this.request(
      `/crm/deals/${dealId}/tasks`,
      {
        method: "POST",
        body: JSON.stringify(payload),
      },
      async () => {
        const deal = dealsMock.find((item) => item.id === dealId);
        const task: Task = {
          id: createRandomId(),
          title: payload.title,
          dueDate: payload.dueDate ?? new Date().toISOString(),
          completed: false,
          owner: payload.owner ?? deal?.owner ?? "",
          dealId,
          clientId: deal?.clientId,
        };
        tasksMock.unshift(task);
        return task;
      },
    );
  }

  getDealNotes(dealId: string): Promise<DealNote[]> {
    return this.request(`/crm/deals/${dealId}/notes`, undefined, async () =>
      dealNotesMock.filter((note) => note.dealId === dealId),
    );
  }

  createDealNote(dealId: string, payload: DealNotePayload): Promise<DealNote> {
    return this.request(
      `/crm/deals/${dealId}/notes`,
      {
        method: "POST",
        body: JSON.stringify(payload),
      },
      async () => {
        const note: DealNote = {
          id: createRandomId(),
          dealId,
          author: "Вы",
          content: payload.content,
          createdAt: new Date().toISOString(),
        };
        dealNotesMock.unshift(note);
        return note;
      },
    );
  }

  getDealDocuments(dealId: string): Promise<DealDocument[]> {
    return this.request(`/crm/deals/${dealId}/documents`, undefined, async () =>
      dealDocumentsMock.filter((doc) => doc.dealId === dealId),
    );
  }

  uploadDealDocument(dealId: string, payload: DealDocumentPayload): Promise<DealDocument> {
    return this.request(
      `/crm/deals/${dealId}/documents`,
      {
        method: "POST",
        body: JSON.stringify(payload),
      },
      async () => {
        const document: DealDocument = {
          id: createRandomId(),
          dealId,
          title: payload.title,
          fileName: payload.fileName,
          fileSize: payload.fileSize,
          uploadedAt: new Date().toISOString(),
          uploadedBy: "Вы",
          url: payload.url,
        };
        dealDocumentsMock.unshift(document);
        return document;
      },
    );
  }

  getDealPayments(dealId: string): Promise<Payment[]> {
    return this.request(`/crm/deals/${dealId}/payments`, undefined, async () =>
      paymentsMock
        .filter((payment) => payment.dealId === dealId)
        .map((payment) => clonePayment(payment)),
    );
  }

  getDealActivity(dealId: string): Promise<ActivityLogEntry[]> {
    return this.request(`/crm/deals/${dealId}/activity`, undefined, async () =>
      activitiesMock.filter((entry) => entry.dealId === dealId),
    );
  }

  updateDeal(dealId: string, payload: UpdateDealPayload): Promise<Deal> {
    return this.request(
      `/crm/deals/${dealId}`,
      {
        method: "PATCH",
        body: JSON.stringify(payload),
      },
      async () => {
        const deal = dealsMock.find((item) => item.id === dealId);
        if (!deal) {
          throw new ApiError("Deal not found", 404);
        }

        if (payload.name !== undefined) {
          deal.name = payload.name;
        }
        if (payload.stage !== undefined) {
          deal.stage = payload.stage;
        }
        if (payload.value !== undefined) {
          deal.value = payload.value;
        }
        if (payload.probability !== undefined) {
          deal.probability = payload.probability;
        }
        if (payload.owner !== undefined) {
          deal.owner = payload.owner;
        }

        deal.nextReviewAt = payload.nextReviewAt;

        if (payload.expectedCloseDate !== undefined) {
          deal.expectedCloseDate = payload.expectedCloseDate ?? undefined;
        }

        deal.updatedAt = new Date().toISOString();

        const details = dealDetailsMock[dealId];
        if (details) {
          details.name = deal.name;
          details.stage = deal.stage;
          details.value = deal.value;
          details.probability = deal.probability;
          details.owner = deal.owner;
          details.nextReviewAt = deal.nextReviewAt;
          details.expectedCloseDate = deal.expectedCloseDate;
          details.updatedAt = deal.updatedAt;

          const nextReviewField = details.forms
            .flatMap((group) => group.fields)
            .find((field) => field.id === "nextReviewAt");
          if (nextReviewField) {
            nextReviewField.value = deal.nextReviewAt.slice(0, 10);
          }
        }

        return this.getDealDetails(dealId);
      },
    );
  }

  updateDealStage(dealId: string, stage: DealStage): Promise<Deal> {
    return this.request(
      `/crm/deals/${dealId}/stage`,
      {
        method: "PATCH",
        body: JSON.stringify({ stage }),
      },
      async () => updateDealStageMock(dealId, stage),
    );
  }

  getClients(): Promise<Client[]> {
    return this.request("/crm/clients", undefined, async () => clientsMock);
  }

  getClient(id: string): Promise<Client> {
    return this.request(`/crm/clients/${id}`, undefined, async () => {
      const client = clientsMock.find((item) => item.id === id);
      if (!client) {
        throw new ApiError("Client not found", 404);
      }
      return client;
    });
  }

  getTasks(): Promise<Task[]> {
    return this.request("/crm/tasks", undefined, async () => tasksMock);
  }

  async updateTask(taskId: string, payload: UpdateTaskPayload): Promise<Task> {
    const changes = sanitizeTaskPatch(payload);

    return this.request(
      `/crm/tasks/${taskId}`,
      {
        method: "PATCH",
        body: JSON.stringify(changes),
      },
      async () => {
        const task = tasksMock.find((item) => item.id === taskId);
        if (!task) {
          throw new ApiError("Task not found", 404);
        }

        applyTaskPatch(task, changes);
        return { ...task };
      },
    );
  }

<<<<<<< HEAD
  getPayments(params?: { include?: Array<"incomes" | "expenses"> }): Promise<Payment[]> {
    return this.request("/crm/payments", undefined, async () => {
      const includeIncomes = params?.include?.includes("incomes");
      const includeExpenses = params?.include?.includes("expenses");

      return paymentsMock.map((payment) => {
        const clone = clonePayment(payment);
        if (!includeIncomes) {
          clone.incomes = [];
        }
        if (!includeExpenses) {
          clone.expenses = [];
        }
        return clone;
      });
    });
  }

  createPayment(payload: PaymentPayload): Promise<Payment> {
    return this.request(
      "/crm/payments",
      {
        method: "POST",
        body: JSON.stringify(payload),
      },
      async () => {
        const now = new Date().toISOString();
        const deal = dealsMock.find((item) => item.id === payload.dealId);
        const client = clientsMock.find((item) => item.id === payload.clientId);
        const siblings = paymentsMock.filter((payment) => payment.policyNumber === payload.policyNumber);
        const nextSequence = siblings.length > 0 ? Math.max(...siblings.map((item) => item.sequence)) + 1 : 1;

        const payment: Payment = {
          id: createRandomId(),
          dealId: payload.dealId,
          dealName: deal?.name,
          clientId: payload.clientId,
          clientName: client?.name,
          policyId: payload.policyId ?? createRandomId(),
          policyNumber: payload.policyNumber,
          sequence: nextSequence,
          amount: payload.plannedAmount,
          plannedAmount: payload.plannedAmount,
          currency: payload.currency,
          status: payload.status ?? (payload.actualDate ? "received" : "planned"),
          paidAt: payload.actualDate ?? undefined,
          plannedDate: payload.plannedDate,
          dueDate: payload.plannedDate,
          actualDate: payload.actualDate ?? undefined,
          comment: payload.comment ?? undefined,
          incomesTotal: 0,
          expensesTotal: 0,
          netTotal: 0,
          incomes: [],
          expenses: [],
          createdAt: now,
          updatedAt: now,
          recordedBy: payload.recordedBy ?? undefined,
          updatedBy: payload.recordedBy ?? undefined,
        };

        paymentsMock.unshift(payment);
        return clonePayment(payment);
      },
    );
  }

  updatePayment(paymentId: string, payload: PaymentUpdatePayload): Promise<Payment> {
    return this.request(
      `/crm/payments/${paymentId}`,
      {
        method: "PATCH",
        body: JSON.stringify(payload),
      },
      async () => {
        const payment = paymentsMock.find((item) => item.id === paymentId);
        if (!payment) {
          throw new ApiError("Payment not found", 404);
        }

        if (payload.plannedAmount !== undefined) {
          payment.plannedAmount = payload.plannedAmount;
          payment.amount = payload.plannedAmount;
        }

        if (payload.plannedDate !== undefined) {
          payment.plannedDate = payload.plannedDate || undefined;
          payment.dueDate = payload.plannedDate || undefined;
        }

        if (payload.currency !== undefined) {
          payment.currency = payload.currency;
          payment.incomes = payment.incomes.map((income) => ({ ...income, currency: payload.currency! }));
          payment.expenses = payment.expenses.map((expense) => ({ ...expense, currency: payload.currency! }));
        }

        if (payload.status !== undefined) {
          payment.status = payload.status;
        }

        if (payload.comment !== undefined) {
          payment.comment = payload.comment ?? undefined;
        }

        if (payload.actualDate !== undefined) {
          payment.actualDate = payload.actualDate ?? undefined;
          payment.paidAt = payload.actualDate ?? undefined;
        }

        if (payload.recordedBy !== undefined) {
          payment.recordedBy = payload.recordedBy ?? undefined;
        }

        payment.updatedAt = new Date().toISOString();
        if (payload.recordedBy) {
          payment.updatedBy = payload.recordedBy;
        }

        return clonePayment(recalculateTotals(payment));
      },
    );
  }

  deletePayment(paymentId: string): Promise<{ id: string }> {
    return this.request(
      `/crm/payments/${paymentId}`,
      {
        method: "DELETE",
      },
      async () => {
        const index = paymentsMock.findIndex((item) => item.id === paymentId);
        if (index === -1) {
          throw new ApiError("Payment not found", 404);
        }

        paymentsMock.splice(index, 1);
        return { id: paymentId };
      },
    );
  }

  createPaymentIncome(paymentId: string, payload: PaymentEntryPayload): Promise<PaymentEntry> {
    return this.request(
      `/crm/payments/${paymentId}/incomes`,
      {
        method: "POST",
        body: JSON.stringify(payload),
      },
      async () => {
        const payment = paymentsMock.find((item) => item.id === paymentId);
        if (!payment) {
          throw new ApiError("Payment not found", 404);
        }

        const now = new Date().toISOString();
        const income: PaymentEntry = {
          id: createRandomId(),
          paymentId,
          amount: payload.amount,
          currency: payment.currency,
          category: payload.category,
          postedAt: payload.postedAt,
          note: payload.note,
          createdAt: now,
          updatedAt: now,
        };

        payment.incomes.unshift(income);
        payment.updatedAt = now;
        recalculateTotals(payment);

        return { ...income };
      },
    );
  }

  updatePaymentIncome(paymentId: string, incomeId: string, payload: PaymentEntryPayload): Promise<PaymentEntry> {
    return this.request(
      `/crm/payments/${paymentId}/incomes/${incomeId}`,
      {
        method: "PATCH",
        body: JSON.stringify(payload),
      },
      async () => {
        const payment = paymentsMock.find((item) => item.id === paymentId);
        if (!payment) {
          throw new ApiError("Payment not found", 404);
        }

        const income = payment.incomes.find((item) => item.id === incomeId);
        if (!income) {
          throw new ApiError("Income not found", 404);
        }

        if (payload.amount !== undefined) {
          income.amount = payload.amount;
        }
        if (payload.category !== undefined) {
          income.category = payload.category;
        }
        if (payload.postedAt !== undefined) {
          income.postedAt = payload.postedAt;
        }
        if (payload.note !== undefined) {
          income.note = payload.note;
        }

        income.updatedAt = new Date().toISOString();
        payment.updatedAt = income.updatedAt;
        recalculateTotals(payment);

        return { ...income };
      },
    );
  }

  deletePaymentIncome(paymentId: string, incomeId: string): Promise<{ id: string }> {
    return this.request(
      `/crm/payments/${paymentId}/incomes/${incomeId}`,
      {
        method: "DELETE",
      },
      async () => {
        const payment = paymentsMock.find((item) => item.id === paymentId);
        if (!payment) {
          throw new ApiError("Payment not found", 404);
        }

        const index = payment.incomes.findIndex((item) => item.id === incomeId);
        if (index === -1) {
          throw new ApiError("Income not found", 404);
        }

        payment.incomes.splice(index, 1);
        payment.updatedAt = new Date().toISOString();
        recalculateTotals(payment);

        return { id: incomeId };
      },
    );
  }

  createPaymentExpense(paymentId: string, payload: PaymentEntryPayload): Promise<PaymentEntry> {
    return this.request(
      `/crm/payments/${paymentId}/expenses`,
      {
        method: "POST",
        body: JSON.stringify(payload),
      },
      async () => {
        const payment = paymentsMock.find((item) => item.id === paymentId);
        if (!payment) {
          throw new ApiError("Payment not found", 404);
        }

        const now = new Date().toISOString();
        const expense: PaymentEntry = {
          id: createRandomId(),
          paymentId,
          amount: payload.amount,
          currency: payment.currency,
          category: payload.category,
          postedAt: payload.postedAt,
          note: payload.note,
          createdAt: now,
          updatedAt: now,
        };

        payment.expenses.unshift(expense);
        payment.updatedAt = now;
        recalculateTotals(payment);

        return { ...expense };
      },
    );
  }

  updatePaymentExpense(paymentId: string, expenseId: string, payload: PaymentEntryPayload): Promise<PaymentEntry> {
    return this.request(
      `/crm/payments/${paymentId}/expenses/${expenseId}`,
      {
        method: "PATCH",
        body: JSON.stringify(payload),
      },
      async () => {
        const payment = paymentsMock.find((item) => item.id === paymentId);
        if (!payment) {
          throw new ApiError("Payment not found", 404);
        }

        const expense = payment.expenses.find((item) => item.id === expenseId);
        if (!expense) {
          throw new ApiError("Expense not found", 404);
        }

        if (payload.amount !== undefined) {
          expense.amount = payload.amount;
        }
        if (payload.category !== undefined) {
          expense.category = payload.category;
        }
        if (payload.postedAt !== undefined) {
          expense.postedAt = payload.postedAt;
        }
        if (payload.note !== undefined) {
          expense.note = payload.note;
        }

        expense.updatedAt = new Date().toISOString();
        payment.updatedAt = expense.updatedAt;
        recalculateTotals(payment);

        return { ...expense };
      },
    );
  }

  deletePaymentExpense(paymentId: string, expenseId: string): Promise<{ id: string }> {
    return this.request(
      `/crm/payments/${paymentId}/expenses/${expenseId}`,
      {
        method: "DELETE",
      },
      async () => {
        const payment = paymentsMock.find((item) => item.id === paymentId);
        if (!payment) {
          throw new ApiError("Payment not found", 404);
        }

        const index = payment.expenses.findIndex((item) => item.id === expenseId);
        if (index === -1) {
          throw new ApiError("Expense not found", 404);
        }

        payment.expenses.splice(index, 1);
        payment.updatedAt = new Date().toISOString();
        recalculateTotals(payment);

        return { id: expenseId };
      },
    );
=======
  async bulkUpdateTasks(
    taskIds: string[],
    payload: UpdateTaskPayload,
    options?: { shiftDueDateByDays?: number },
  ): Promise<Task[]> {
    const changes = sanitizeTaskPatch(payload);

    return this.request(
      `/crm/tasks/bulk`,
      {
        method: "PATCH",
        body: JSON.stringify({ taskIds, changes, options }),
      },
      async () => {
        const updated: Task[] = [];

        for (const taskId of taskIds) {
          const task = tasksMock.find((item) => item.id === taskId);
          if (!task) {
            continue;
          }

          const patch: UpdateTaskPayload = { ...changes };

          if (options?.shiftDueDateByDays) {
            const dueDate = new Date(task.dueDate);
            dueDate.setDate(dueDate.getDate() + options.shiftDueDateByDays);
            patch.dueDate = dueDate.toISOString();
          }

          applyTaskPatch(task, patch);
          updated.push({ ...task });
        }

        if (updated.length === 0) {
          throw new ApiError("Tasks not found", 404);
        }

        return updated;
      },
    );
  }

  async updateTaskStatus(taskId: string, status: TaskStatus): Promise<Task> {
    return this.updateTask(taskId, { status, completed: status === "done" });
  }

  getPayments(): Promise<Payment[]> {
    return this.request("/crm/payments", undefined, async () => paymentsMock);
>>>>>>> d0e1e8cf
  }

  getClientActivities(clientId: string): Promise<ActivityLogEntry[]> {
    return this.request(`/crm/clients/${clientId}/activity`, undefined, async () =>
      activitiesMock.filter((entry) => entry.clientId === clientId),
    );
  }
}

<<<<<<< HEAD
function clonePayment(payment: Payment): Payment {
  return {
    ...payment,
    incomes: payment.incomes.map((income) => ({ ...income })),
    expenses: payment.expenses.map((expense) => ({ ...expense })),
  };
}

function recalculateTotals(payment: Payment): Payment {
  const incomesTotal = payment.incomes.reduce((sum, income) => sum + income.amount, 0);
  const expensesTotal = payment.expenses.reduce((sum, expense) => sum + expense.amount, 0);
  payment.incomesTotal = incomesTotal;
  payment.expensesTotal = expensesTotal;
  payment.netTotal = incomesTotal - expensesTotal;
  payment.amount = payment.plannedAmount;
  return payment;
=======
function sanitizeTaskPatch(patch: UpdateTaskPayload): UpdateTaskPayload {
  const result: UpdateTaskPayload = {};

  for (const key of Object.keys(patch) as Array<keyof UpdateTaskPayload>) {
    const value = patch[key];
    if (value !== undefined) {
      result[key] = value;
    }
  }

  return result;
}

function applyTaskPatch(task: Task, patch: UpdateTaskPayload): Task {
  if (patch.status) {
    task.status = patch.status;
    task.completed = patch.completed ?? patch.status === "done";
  }

  if (patch.completed !== undefined && !patch.status) {
    task.completed = patch.completed;
    if (patch.completed) {
      task.status = "done";
    } else if (task.status === "done") {
      task.status = "in_progress";
    }
  }

  if (patch.owner !== undefined) {
    task.owner = patch.owner;
  }

  if (patch.dueDate !== undefined) {
    task.dueDate = patch.dueDate;
  }

  if (patch.tags !== undefined) {
    task.tags = [...patch.tags];
  }

  if (patch.type !== undefined) {
    task.type = patch.type;
  }

  if (patch.reminderAt !== undefined) {
    task.reminderAt = patch.reminderAt;
  }

  return task;
>>>>>>> d0e1e8cf
}

const DAY_IN_MS = 86_400_000;

const DEAL_STAGE_ORDER: DealStage[] = [
  "qualification",
  "negotiation",
  "proposal",
  "closedWon",
  "closedLost",
];

function getPeriodStart(period: DealPeriodFilter | undefined): number | undefined {
  switch (period) {
    case "7d":
      return Date.now() - DAY_IN_MS * 7;
    case "30d":
      return Date.now() - DAY_IN_MS * 30;
    case "90d":
      return Date.now() - DAY_IN_MS * 90;
    default:
      return undefined;
  }
}

function filterDealsMock(deals: Deal[], filters?: DealFilters): Deal[] {
  const managerNames = new Set<string>();
  const includeNoManager = (filters?.managers ?? []).some((manager) => manager === NO_MANAGER_VALUE);

  for (const manager of filters?.managers ?? []) {
    if (!manager || manager === NO_MANAGER_VALUE) {
      continue;
    }

    managerNames.add(manager.toLowerCase());
  }
  const search = filters?.search?.trim().toLowerCase();
  const periodStart = getPeriodStart(filters?.period);
  const stageFilter = filters?.stage && filters.stage !== "all" ? filters.stage : undefined;

  return deals
    .map((deal, index) => ({ deal, index }))
    .filter(({ deal }) => {
      if (stageFilter && deal.stage !== stageFilter) {
        return false;
      }

      const hasManagerFilter = includeNoManager || managerNames.size > 0;

      if (hasManagerFilter) {
        const owner = deal.owner?.trim();

        if (!owner) {
          return includeNoManager;
        }

        if (managerNames.size > 0 && !managerNames.has(owner.toLowerCase())) {
          return false;
        }

      }

      if (periodStart && new Date(deal.updatedAt).getTime() < periodStart) {
        return false;
      }

      if (search) {
        const haystack = `${deal.name} ${deal.clientName}`.toLowerCase();
        if (!haystack.includes(search)) {
          return false;
        }
      }

      return true;
    })
    .map(({ deal, index }) => ({ deal: { ...deal }, index }))
    .sort((a, b) => {
      const diff = compareDealsByNextReview(a.deal, b.deal);
      if (diff !== 0) {
        return diff;
      }

      return a.index - b.index;
    })
    .map((entry) => entry.deal);
}

function calculateStageMetrics(deals: Deal[]): DealStageMetrics[] {
  const baselineCount = deals.filter((deal) => deal.stage === "qualification").length;
  const now = Date.now();

  return DEAL_STAGE_ORDER.map((stage, index) => {
    const stageDeals = deals.filter((deal) => deal.stage === stage);
    const count = stageDeals.length;
    const totalValue = stageDeals.reduce((acc, deal) => acc + deal.value, 0);
    const conversionRate =
      index === 0
        ? 1
        : baselineCount > 0
          ? Math.max(0, Math.min(1, count / baselineCount))
          : 0;
    const avgCycleDurationDays =
      stageDeals.length === 0
        ? null
        : Number.parseFloat(
            (
              stageDeals.reduce((acc, deal) => acc + (now - new Date(deal.updatedAt).getTime()), 0) /
              stageDeals.length /
              DAY_IN_MS
            ).toFixed(1),
          );

    return {
      stage,
      count,
      totalValue,
      conversionRate,
      avgCycleDurationDays,
    } satisfies DealStageMetrics;
  });
}

function updateDealStageMock(dealId: string, stage: DealStage): Deal {
  const deal = dealsMock.find((item) => item.id === dealId);

  if (!deal) {
    throw new ApiError("Deal not found", 404);
  }

  deal.stage = stage;
  deal.updatedAt = new Date().toISOString();

  const details = dealDetailsMock[dealId];
  if (details) {
    details.stage = stage;
    details.updatedAt = deal.updatedAt;
  }

  return { ...deal };
}

export const apiClient = new ApiClient();

export function createApiClient(config: ApiClientConfig = {}) {
  return new ApiClient(config);
}<|MERGE_RESOLUTION|>--- conflicted
+++ resolved
@@ -120,7 +120,6 @@
   url?: string;
 }
 
-<<<<<<< HEAD
 export interface PaymentPayload {
   dealId: string;
   clientId: string;
@@ -151,11 +150,9 @@
   postedAt: string;
   note?: string;
 }
-=======
 export type UpdateTaskPayload = Partial<
   Pick<Task, "status" | "owner" | "dueDate" | "tags" | "type" | "reminderAt" | "completed">
 >;
->>>>>>> d0e1e8cf
 
 export interface UpdateDealPayload {
   name?: string;
@@ -325,7 +322,6 @@
         throw new ApiError("Deal not found", 404);
       }
 
-<<<<<<< HEAD
       const tasks = tasksMock.filter((item) => item.dealId === id);
       const notes = dealNotesMock.filter((item) => item.dealId === id);
       const documents = dealDocumentsMock.filter((item) => item.dealId === id);
@@ -342,7 +338,6 @@
         payments,
         activity,
       };
-=======
       const base = dealsMock.find((item) => item.id === id);
       if (base) {
         deal.value = base.value;
@@ -355,7 +350,6 @@
       }
 
       return JSON.parse(JSON.stringify(deal)) as DealDetailsData;
->>>>>>> d0e1e8cf
     });
   }
 
@@ -571,7 +565,6 @@
     );
   }
 
-<<<<<<< HEAD
   getPayments(params?: { include?: Array<"incomes" | "expenses"> }): Promise<Payment[]> {
     return this.request("/crm/payments", undefined, async () => {
       const includeIncomes = params?.include?.includes("incomes");
@@ -913,7 +906,6 @@
         return { id: expenseId };
       },
     );
-=======
   async bulkUpdateTasks(
     taskIds: string[],
     payload: UpdateTaskPayload,
@@ -963,7 +955,6 @@
 
   getPayments(): Promise<Payment[]> {
     return this.request("/crm/payments", undefined, async () => paymentsMock);
->>>>>>> d0e1e8cf
   }
 
   getClientActivities(clientId: string): Promise<ActivityLogEntry[]> {
@@ -973,7 +964,6 @@
   }
 }
 
-<<<<<<< HEAD
 function clonePayment(payment: Payment): Payment {
   return {
     ...payment,
@@ -990,7 +980,6 @@
   payment.netTotal = incomesTotal - expensesTotal;
   payment.amount = payment.plannedAmount;
   return payment;
-=======
 function sanitizeTaskPatch(patch: UpdateTaskPayload): UpdateTaskPayload {
   const result: UpdateTaskPayload = {};
 
@@ -1040,7 +1029,6 @@
   }
 
   return task;
->>>>>>> d0e1e8cf
 }
 
 const DAY_IN_MS = 86_400_000;
