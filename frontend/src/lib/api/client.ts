import {
  activitiesMock,
  adminAuditLogMock,
  adminDictionariesMock,
  adminRolesMock,
  adminUsersMock,
  clientsMock,
  dealDetailsMock,
  dealDocumentsMock,
  dealNotesMock,
  dealsMock,
  paymentsMock,
  tasksMock,
  notificationChannelSettingsMock,
  notificationEventJournalMock,
  notificationFeedMock,
} from "@/mocks/data";
import type {
  ActivityLogEntry,
  Client,
  Deal,
  DealDetailsData,
  DealDocument,
  DealFilters,
  DealPeriodFilter,
  DealNote,
  DealStage,
  DealStageMetrics,
  Payment,
  PaymentEntry,
  PaymentStatus,
  Task,
  TaskActivityType,
  TaskStatus,
} from "@/types/crm";
import type {
<<<<<<< HEAD
  NotificationChannel,
  NotificationChannelState,
  NotificationEventEntry,
  NotificationEventJournalFilters,
  NotificationEventJournalResponse,
  NotificationFilterOption,
  NotificationFeedFilters,
  NotificationFeedItem,
  NotificationFeedResponse,
} from "@/types/notifications";
=======
  AdminAuditExportFormat,
  AdminAuditExportResult,
  AdminAuditFilters,
  AdminAuditLogEntry,
  AdminDictionaryEntry,
  AdminDictionaryFilters,
  AdminDictionaryKind,
  AdminDictionaryBulkUpdatePayload,
  AdminPermission,
  AdminRole,
  AdminUser,
  AdminUserFilters,
  CreateAdminUserPayload,
  UpdateAdminUserPayload,
  UpsertDictionaryPayload,
} from "@/types/admin";
>>>>>>> c0280fb5
import { compareDealsByNextReview, sortDealsByNextReview } from "@/lib/utils/deals";
import { createRandomId } from "@/lib/utils/id";
import { NO_MANAGER_VALUE } from "@/lib/utils/managers";

export interface ApiClientConfig {
  baseUrl?: string;
  headers?: Record<string, string>;
  timeoutMs?: number;
  adminPermissions?: AdminPermission[];
}

const DEFAULT_TIMEOUT_MS = 15_000;
const DEFAULT_ADMIN_PERMISSIONS: AdminPermission[] = [
  "manage:users",
  "manage:dictionaries",
  "view:audit",
  "export:audit",
];

function parseTimeout(value: string | undefined): number | undefined {
  if (!value) {
    return undefined;
  }

  const parsed = Number.parseInt(value, 10);
  if (!Number.isFinite(parsed) || parsed <= 0) {
    return undefined;
  }

  return parsed;
}

const ENV_TIMEOUT_MS = parseTimeout(process.env.FRONTEND_PROXY_TIMEOUT);

function normalizeTimeout(value: number | undefined): number | undefined {
  if (value === undefined) {
    return undefined;
  }

  if (!Number.isFinite(value) || value <= 0) {
    return undefined;
  }

  return value;
}

function mergeAbortSignals(signals: Array<AbortSignal | undefined>): AbortSignal | undefined {
  const activeSignals = signals.filter(Boolean) as AbortSignal[];

  if (activeSignals.length === 0) {
    return undefined;
  }

  if (activeSignals.length === 1) {
    return activeSignals[0];
  }

  const controller = new AbortController();
  const abort = (signal: AbortSignal) => {
    if (!controller.signal.aborted) {
      // `reason` доступен не во всех окружениях, поэтому подстрахуемся.
      const reason = (signal as AbortSignal & { reason?: unknown }).reason;
      controller.abort(reason);
    }
  };

  for (const signal of activeSignals) {
    if (signal.aborted) {
      abort(signal);
      break;
    }

    signal.addEventListener("abort", () => abort(signal), { once: true });
  }

  return controller.signal;
}

const NOTIFICATION_SOURCE_LABELS: Record<NotificationFeedItem["source"], string> = {
  crm: "CRM",
  payments: "Платежи",
  system: "Система",
};

const NOTIFICATION_CATEGORY_LABELS: Record<NotificationFeedItem["category"], string> = {
  deal: "Сделки",
  task: "Задачи",
  payment: "Платежи",
  security: "Безопасность",
  system: "Система",
};

function cloneNotification(item: NotificationFeedItem): NotificationFeedItem {
  return {
    ...item,
    context: item.context ? { ...item.context, link: item.context.link ? { ...item.context.link } : undefined } : undefined,
    tags: item.tags ? [...item.tags] : undefined,
    channels: [...item.channels],
  };
}

function matchesNotificationStatus(item: NotificationFeedItem, status: NotificationFeedFilters["status"]): boolean {
  if (!status || status === "all") {
    return true;
  }

  switch (status) {
    case "unread":
      return !item.read;
    case "important":
      return item.important;
    case "failed":
      return item.deliveryStatus === "failed";
    default:
      return true;
  }
}

function matchesNotificationSearch(item: NotificationFeedItem, search?: string): boolean {
  if (!search) {
    return true;
  }

  const query = search.trim().toLowerCase();
  if (!query) {
    return true;
  }

  const haystack = [
    item.title,
    item.message,
    ...(item.tags ?? []),
    item.context?.dealId ?? "",
    item.context?.clientId ?? "",
  ]
    .filter(Boolean)
    .join(" \u0000")
    .toLowerCase();

  return haystack.includes(query);
}

function matchesNotificationFeedFilters(
  item: NotificationFeedItem,
  filters?: NotificationFeedFilters,
): boolean {
  if (!filters) {
    return true;
  }

  if (filters.category && filters.category !== "all" && item.category !== filters.category) {
    return false;
  }

  if (filters.source && filters.source !== "all" && item.source !== filters.source) {
    return false;
  }

  if (!matchesNotificationStatus(item, filters.status)) {
    return false;
  }

  if (!matchesNotificationSearch(item, filters.search)) {
    return false;
  }

  return true;
}

function sortNotifications(items: NotificationFeedItem[]): NotificationFeedItem[] {
  return [...items].sort((a, b) => new Date(b.createdAt).getTime() - new Date(a.createdAt).getTime());
}

function buildNotificationFilterOptions(
  items: NotificationFeedItem[],
  key: "category" | "source",
): NotificationFilterOption[] {
  const counts = new Map<string, number>();

  for (const item of items) {
    const value = item[key];
    counts.set(value, (counts.get(value) ?? 0) + 1);
  }

  const options = Array.from(counts.entries()).map(([value, count]) => ({
    value,
    count,
    label:
      key === "source"
        ? NOTIFICATION_SOURCE_LABELS[value as NotificationFeedItem["source"]] ?? value
        : NOTIFICATION_CATEGORY_LABELS[value as NotificationFeedItem["category"]] ?? value,
  }));

  options.sort((a, b) => a.label.localeCompare(b.label, "ru"));

  return options;
}

function cloneNotificationChannel(state: NotificationChannelState): NotificationChannelState {
  return { ...state };
}

function cloneEvent(entry: NotificationEventEntry): NotificationEventEntry {
  return {
    ...entry,
    tags: entry.tags ? [...entry.tags] : undefined,
    metadata: entry.metadata ? { ...entry.metadata } : undefined,
  };
}

function matchesEventFilters(entry: NotificationEventEntry, filters?: NotificationEventJournalFilters): boolean {
  if (!filters) {
    return true;
  }

  if (filters.category && filters.category !== "all" && entry.category !== filters.category) {
    return false;
  }

  if (filters.source && filters.source !== "all" && entry.source !== filters.source) {
    return false;
  }

  if (filters.severity && filters.severity !== "all" && entry.severity !== filters.severity) {
    return false;
  }

  if (filters.search) {
    const query = filters.search.trim().toLowerCase();
    if (query) {
      const haystack = [
        entry.summary,
        entry.actor,
        ...(entry.tags ?? []),
        ...Object.values(entry.metadata ?? {}),
      ]
        .filter(Boolean)
        .join(" \u0000")
        .toLowerCase();

      if (!haystack.includes(query)) {
        return false;
      }
    }
  }

  return true;
}

function sortEvents(items: NotificationEventEntry[]): NotificationEventEntry[] {
  return [...items].sort((a, b) => new Date(b.timestamp).getTime() - new Date(a.timestamp).getTime());
}

function buildEventFilterOptions(
  items: NotificationEventEntry[],
  key: "category" | "source",
): NotificationFilterOption[] {
  const counts = new Map<string, number>();

  for (const item of items) {
    const value = item[key];
    counts.set(value, (counts.get(value) ?? 0) + 1);
  }

  const options = Array.from(counts.entries()).map(([value, count]) => ({
    value,
    count,
    label:
      key === "source"
        ? NOTIFICATION_SOURCE_LABELS[value as NotificationFeedItem["source"]] ?? value
        : NOTIFICATION_CATEGORY_LABELS[value as NotificationFeedItem["category"]] ?? value,
  }));

  options.sort((a, b) => a.label.localeCompare(b.label, "ru"));

  return options;
}

export class ApiError extends Error {
  constructor(message: string, public readonly status?: number) {
    super(message);
    this.name = "ApiError";
  }
}

function normalizeSearch(value?: string) {
  return value?.trim().toLowerCase();
}

function applyAdminUserFilters(users: AdminUser[], filters?: AdminUserFilters) {
  if (!filters) {
    return users;
  }

  const search = normalizeSearch(filters.search);
  const roles = filters.roleIds?.filter(Boolean);
  const statuses = filters.statuses?.filter(Boolean);

  return users.filter((user) => {
    if (roles && roles.length > 0 && !roles.includes(user.roleId)) {
      return false;
    }

    if (statuses && statuses.length > 0 && !statuses.includes(user.status)) {
      return false;
    }

    if (search) {
      const haystack = `${user.fullName} ${user.email} ${user.roleName}`.toLowerCase();
      if (!haystack.includes(search)) {
        return false;
      }
    }

    return true;
  });
}

function applyAdminDictionaryFilters(entries: AdminDictionaryEntry[], filters?: AdminDictionaryFilters) {
  if (!filters) {
    return entries;
  }

  const search = normalizeSearch(filters.search);
  const kind = filters.kind && filters.kind !== "all" ? filters.kind : undefined;

  return entries.filter((entry) => {
    if (kind && entry.kind !== kind) {
      return false;
    }

    if (search) {
      const haystack = `${entry.label} ${entry.code} ${entry.description ?? ""}`.toLowerCase();
      if (!haystack.includes(search)) {
        return false;
      }
    }

    return true;
  });
}

function applyAdminAuditFilters(entries: AdminAuditLogEntry[], filters?: AdminAuditFilters) {
  if (!filters) {
    return entries;
  }

  const search = normalizeSearch(filters.search);
  const scope = filters.scope && filters.scope !== "all" ? filters.scope : undefined;
  const severity = filters.severity && filters.severity !== "all" ? filters.severity : undefined;
  const actorIds = filters.actorIds?.filter(Boolean);
  const fromDate = filters.dateFrom ? new Date(filters.dateFrom) : undefined;
  const toDate = filters.dateTo ? new Date(filters.dateTo) : undefined;

  return entries.filter((entry) => {
    if (actorIds && actorIds.length > 0 && !actorIds.includes(entry.actorId)) {
      return false;
    }

    if (scope && entry.scope !== scope) {
      return false;
    }

    if (severity && entry.severity !== severity) {
      return false;
    }

    if (fromDate || toDate) {
      const createdAt = new Date(entry.createdAt);
      if (Number.isNaN(createdAt.getTime())) {
        return false;
      }

      if (fromDate && createdAt < fromDate) {
        return false;
      }

      if (toDate && createdAt > toDate) {
        return false;
      }
    }

    if (search) {
      const haystack = `${entry.actorName} ${entry.summary} ${entry.action} ${entry.actorRole}`.toLowerCase();
      if (!haystack.includes(search)) {
        return false;
      }
    }

    return true;
  });
}

function resolveRoleName(roleId: string): string {
  return adminRolesMock.find((role) => role.id === roleId)?.name ?? "Неизвестная роль";
}

function escapeCsvValue(value: string | number | boolean | undefined | null): string {
  if (value === undefined || value === null) {
    return "";
  }

  const stringValue = String(value);
  if (stringValue.includes(";") || stringValue.includes(",") || stringValue.includes("\n") || stringValue.includes('"')) {
    return `"${stringValue.replace(/"/g, '""')}"`;
  }

  return stringValue;
}

function serializeAuditToCsv(entries: AdminAuditLogEntry[]): string {
  const header = [
    "createdAt",
    "actorName",
    "actorRole",
    "scope",
    "action",
    "summary",
    "severity",
    "entityType",
    "entityId",
  ];

  const lines = entries.map((entry) =>
    [
      escapeCsvValue(entry.createdAt),
      escapeCsvValue(entry.actorName),
      escapeCsvValue(entry.actorRole),
      escapeCsvValue(entry.scope),
      escapeCsvValue(entry.action),
      escapeCsvValue(entry.summary),
      escapeCsvValue(entry.severity),
      escapeCsvValue(entry.entityType ?? ""),
      escapeCsvValue(entry.entityId ?? ""),
    ].join(","),
  );

  return [header.join(","), ...lines].join("\n");
}

export interface DealTaskPayload {
  title: string;
  dueDate?: string;
  owner?: string;
}

export interface DealNotePayload {
  content: string;
}

export interface DealDocumentPayload {
  title: string;
  fileName: string;
  fileSize: number;
  url?: string;
}

export interface PaymentPayload {
  dealId: string;
  clientId: string;
  policyNumber: string;
  policyId?: string;
  plannedDate: string;
  plannedAmount: number;
  currency: string;
  status?: PaymentStatus;
  comment?: string;
  actualDate?: string | null;
  actualAmount?: number | null;
  recordedBy?: string;
  recordedByRole?: string;
}

export interface PaymentUpdatePayload {
  plannedDate?: string;
  plannedAmount?: number;
  currency?: string;
  status?: PaymentStatus;
  comment?: string | null;
  actualDate?: string | null;
  actualAmount?: number | null;
  recordedBy?: string | null;
  recordedByRole?: string | null;
  changeReason?: string | null;
}

export interface PaymentConfirmationPayload {
  actualAmount: number;
  actualDate: string;
  recordedBy: string;
  recordedByRole?: string;
  comment?: string;
}

export interface PaymentRevokePayload {
  recordedBy: string;
  recordedByRole?: string;
  reason?: string;
}

export interface CreateTaskPayload {
  title: string;
  dueDate: string;
  owner: string;
  status?: TaskStatus;
  type?: TaskActivityType;
  tags?: string[];
  dealId?: string;
  clientId?: string;
  reminderAt?: string | null;
}

export interface PaymentEntryAttachmentPayload {
  id?: string;
  fileName: string;
  fileSize: number;
  uploadedAt?: string;
  uploadedBy?: string;
  url?: string;
}

export interface PaymentEntryPayload {
  category?: string;
  plannedAmount?: number;
  plannedPostedAt?: string;
  note?: string;
  actualAmount?: number | null;
  actualPostedAt?: string | null;
  reason?: string | null;
  attachments?: PaymentEntryAttachmentPayload[];
}
export type UpdateTaskPayload = Partial<
  Pick<Task, "status" | "owner" | "dueDate" | "tags" | "type" | "reminderAt" | "completed">
>;

export interface UpdateDealPayload {
  name?: string;
  stage?: Deal["stage"];
  value?: number;
  probability?: number;
  expectedCloseDate?: string | null;
  owner?: string;
  nextReviewAt: string;
}

export class ApiClient {
  private adminPermissions: Set<AdminPermission>;

  constructor(private readonly config: ApiClientConfig = {}) {
    this.adminPermissions = new Set(config.adminPermissions ?? DEFAULT_ADMIN_PERMISSIONS);
  }

  setAdminPermissions(permissions: AdminPermission[]) {
    if (!Array.isArray(permissions) || permissions.length === 0) {
      this.adminPermissions = new Set(DEFAULT_ADMIN_PERMISSIONS);
      return;
    }

    const normalized = permissions.filter(Boolean) as AdminPermission[];
    this.adminPermissions = new Set(normalized.length > 0 ? normalized : DEFAULT_ADMIN_PERMISSIONS);
  }

  getAdminPermissions(): AdminPermission[] {
    return Array.from(this.adminPermissions);
  }

  private ensureAdminPermission(permission: AdminPermission) {
    if (!this.adminPermissions.has(permission)) {
      throw new ApiError("Недостаточно прав для выполнения операции", 403);
    }
  }

  private get baseUrl() {
    return this.config.baseUrl ?? process.env.NEXT_PUBLIC_API_BASE_URL;
  }

  private get timeoutMs(): number {
    return normalizeTimeout(this.config.timeoutMs) ?? ENV_TIMEOUT_MS ?? DEFAULT_TIMEOUT_MS;
  }

  private async request<T>(
    path: string,
    init?: RequestInit,
    fallback?: () => T | Promise<T>,
  ): Promise<T> {
    const baseUrl = this.baseUrl?.trim();
    const useMocks = !baseUrl || baseUrl === "mock";

    const resolveWithFallback = async (
      error?: unknown,
      missingFallbackMessage?: string,
    ): Promise<T> => {
      if (fallback) {
        return await fallback();
      }

      if (error instanceof ApiError) {
        throw error;
      }

      if (missingFallbackMessage) {
        throw new ApiError(missingFallbackMessage);
      }

      if (error instanceof Error) {
        throw new ApiError(error.message);
      }

      throw new ApiError("Request failed");
    };

    if (useMocks) {
      return await resolveWithFallback(
        undefined,
        "API base URL is not configured or mock mode is enabled without a fallback",
      );
    }

    let url: string;
    try {
      url = new URL(path, baseUrl).toString();
    } catch (error) {
      return await resolveWithFallback(
        error,
        "Failed to construct API URL and no fallback is available",
      );
    }

    const timeoutMs = this.timeoutMs;
    const timeoutController = typeof AbortController !== "undefined" ? new AbortController() : undefined;
    let timeoutId: ReturnType<typeof setTimeout> | undefined;

    if (timeoutController) {
      timeoutId = setTimeout(() => timeoutController.abort(), timeoutMs);
    }

    try {
      const response = await fetch(url, {
        ...init,
        signal: mergeAbortSignals([timeoutController?.signal, init?.signal ?? undefined]),
        headers: {
          Accept: "application/json",
          "Content-Type": "application/json",
          ...this.config.headers,
          ...init?.headers,
        },
      });

      if (!response.ok) {
        const details = await response.text();
        throw new ApiError(details || response.statusText, response.status);
      }

      if (response.status === 204) {
        return undefined as T;
      }

      return (await response.json()) as T;
    } catch (error) {
      if (timeoutController && timeoutController.signal.aborted) {
        const timeoutError = new ApiError(`Request timed out after ${timeoutMs} ms`);
        return await resolveWithFallback(timeoutError, "Request timed out and no fallback is available");
      }

      if (error instanceof ApiError) {
        throw error;
      }

      return await resolveWithFallback(error, "Request failed and no fallback is available");
    } finally {
      if (timeoutId) {
        clearTimeout(timeoutId);
      }
    }
  }

  private buildQueryString(filters?: DealFilters): string {
    if (!filters) {
      return "";
    }

    const params = new URLSearchParams();

    if (filters.stage && filters.stage !== "all") {
      params.set("stage", filters.stage);
    }

    if (filters.managers && filters.managers.length > 0) {
      for (const manager of filters.managers) {
        params.append("manager", manager === NO_MANAGER_VALUE ? NO_MANAGER_VALUE : manager);
      }
    }

    if (filters.period && filters.period !== "all") {
      params.set("period", filters.period);
    }

    if (filters.search) {
      params.set("search", filters.search);
    }

    const query = params.toString();
    return query ? `?${query}` : "";
  }

  private buildNotificationFeedQuery(filters?: NotificationFeedFilters): string {
    if (!filters) {
      return "";
    }

    const params = new URLSearchParams();

    if (filters.category && filters.category !== "all") {
      params.set("category", filters.category);
    }

    if (filters.source && filters.source !== "all") {
      params.set("source", filters.source);
    }

    if (filters.status && filters.status !== "all") {
      params.set("status", filters.status);
    }

    if (filters.search?.trim()) {
      params.set("search", filters.search.trim());
    }

    const query = params.toString();
    return query ? `?${query}` : "";
  }

  private buildNotificationJournalQuery(filters?: NotificationEventJournalFilters): string {
    if (!filters) {
      return "";
    }

    const params = new URLSearchParams();

    if (filters.category && filters.category !== "all") {
      params.set("category", filters.category);
    }

    if (filters.source && filters.source !== "all") {
      params.set("source", filters.source);
    }

    if (filters.severity && filters.severity !== "all") {
      params.set("severity", filters.severity);
    }

    if (filters.search?.trim()) {
      params.set("search", filters.search.trim());
    }

    const query = params.toString();
    return query ? `?${query}` : "";
  }

  async getDeals(filters?: DealFilters): Promise<Deal[]> {
    const query = this.buildQueryString(filters);
    const deals = await this.request(`/crm/deals${query}`, undefined, async () => filterDealsMock(dealsMock, filters));
    return sortDealsByNextReview(deals);
  }

  getDealStageMetrics(filters?: DealFilters): Promise<DealStageMetrics[]> {
    const query = this.buildQueryString(filters);
    return this.request(
      `/crm/deals/stage-metrics${query}`,
      undefined,
      async () => calculateStageMetrics(filterDealsMock(dealsMock, filters)),
    );
  }

  getDealDetails(id: string): Promise<DealDetailsData> {
    return this.request(`/crm/deals/${id}`, undefined, async () => {
      const deal = dealDetailsMock[id];
      if (!deal) {
        throw new ApiError("Deal not found", 404);
      }

      const details = JSON.parse(JSON.stringify(deal)) as DealDetailsData;
      const base = dealsMock.find((item) => item.id === id);
      if (base) {
        details.value = base.value;
        details.probability = base.probability;
        details.stage = base.stage;
        details.owner = base.owner;
        details.nextReviewAt = base.nextReviewAt;
        details.expectedCloseDate = base.expectedCloseDate;
        details.updatedAt = base.updatedAt;
      }

      const tasks = tasksMock.filter((item) => item.dealId === id);
      const notes = dealNotesMock.filter((item) => item.dealId === id);
      const documents = dealDocumentsMock.filter((item) => item.dealId === id);
      const payments = paymentsMock
        .filter((item) => item.dealId === id)
        .map((payment) => clonePayment(payment));
      const activity = activitiesMock.filter((item) => item.dealId === id);

      return {
        ...details,
        tasks,
        notes,
        documents,
        payments,
        activity,
      };
    });
  }

  getDealTasks(dealId: string): Promise<Task[]> {
    return this.request(`/crm/deals/${dealId}/tasks`, undefined, async () =>
      tasksMock.filter((task) => task.dealId === dealId),
    );
  }

  createDealTask(dealId: string, payload: DealTaskPayload): Promise<Task> {
    return this.request(
      `/crm/deals/${dealId}/tasks`,
      {
        method: "POST",
        body: JSON.stringify(payload),
      },
      async () => {
        const deal = dealsMock.find((item) => item.id === dealId);
        const task: Task = {
          id: createRandomId(),
          title: payload.title,
          dueDate: payload.dueDate ?? new Date().toISOString(),
          completed: false,
          owner: payload.owner ?? deal?.owner ?? "",
          dealId,
          clientId: deal?.clientId,
        };
        tasksMock.unshift(task);
        return task;
      },
    );
  }

  getDealNotes(dealId: string): Promise<DealNote[]> {
    return this.request(`/crm/deals/${dealId}/notes`, undefined, async () =>
      dealNotesMock.filter((note) => note.dealId === dealId),
    );
  }

  createDealNote(dealId: string, payload: DealNotePayload): Promise<DealNote> {
    return this.request(
      `/crm/deals/${dealId}/notes`,
      {
        method: "POST",
        body: JSON.stringify(payload),
      },
      async () => {
        const note: DealNote = {
          id: createRandomId(),
          dealId,
          author: "Вы",
          content: payload.content,
          createdAt: new Date().toISOString(),
        };
        dealNotesMock.unshift(note);
        return note;
      },
    );
  }

  getDealDocuments(dealId: string): Promise<DealDocument[]> {
    return this.request(`/crm/deals/${dealId}/documents`, undefined, async () =>
      dealDocumentsMock.filter((doc) => doc.dealId === dealId),
    );
  }

  uploadDealDocument(dealId: string, payload: DealDocumentPayload): Promise<DealDocument> {
    return this.request(
      `/crm/deals/${dealId}/documents`,
      {
        method: "POST",
        body: JSON.stringify(payload),
      },
      async () => {
        const document: DealDocument = {
          id: createRandomId(),
          dealId,
          title: payload.title,
          fileName: payload.fileName,
          fileSize: payload.fileSize,
          uploadedAt: new Date().toISOString(),
          uploadedBy: "Вы",
          url: payload.url,
        };
        dealDocumentsMock.unshift(document);
        return document;
      },
    );
  }

  getDealPayments(dealId: string): Promise<Payment[]> {
    return this.request(`/crm/deals/${dealId}/payments`, undefined, async () =>
      paymentsMock
        .filter((payment) => payment.dealId === dealId)
        .map((payment) => clonePayment(payment)),
    );
  }

  getDealActivity(dealId: string): Promise<ActivityLogEntry[]> {
    return this.request(`/crm/deals/${dealId}/activity`, undefined, async () =>
      activitiesMock.filter((entry) => entry.dealId === dealId),
    );
  }

  updateDeal(dealId: string, payload: UpdateDealPayload): Promise<Deal> {
    return this.request(
      `/crm/deals/${dealId}`,
      {
        method: "PATCH",
        body: JSON.stringify(payload),
      },
      async () => {
        const deal = dealsMock.find((item) => item.id === dealId);
        if (!deal) {
          throw new ApiError("Deal not found", 404);
        }

        if (payload.name !== undefined) {
          deal.name = payload.name;
        }
        if (payload.stage !== undefined) {
          deal.stage = payload.stage;
        }
        if (payload.value !== undefined) {
          deal.value = payload.value;
        }
        if (payload.probability !== undefined) {
          deal.probability = payload.probability;
        }
        if (payload.owner !== undefined) {
          deal.owner = payload.owner;
        }

        deal.nextReviewAt = payload.nextReviewAt;

        if (payload.expectedCloseDate !== undefined) {
          deal.expectedCloseDate = payload.expectedCloseDate ?? undefined;
        }

        deal.updatedAt = new Date().toISOString();

        const details = dealDetailsMock[dealId];
        if (details) {
          details.name = deal.name;
          details.stage = deal.stage;
          details.value = deal.value;
          details.probability = deal.probability;
          details.owner = deal.owner;
          details.nextReviewAt = deal.nextReviewAt;
          details.expectedCloseDate = deal.expectedCloseDate;
          details.updatedAt = deal.updatedAt;

          const nextReviewField = details.forms
            .flatMap((group) => group.fields)
            .find((field) => field.id === "nextReviewAt");
          if (nextReviewField) {
            nextReviewField.value = deal.nextReviewAt.slice(0, 10);
          }
        }

        return this.getDealDetails(dealId);
      },
    );
  }

  updateDealStage(dealId: string, stage: DealStage): Promise<Deal> {
    return this.request(
      `/crm/deals/${dealId}/stage`,
      {
        method: "PATCH",
        body: JSON.stringify({ stage }),
      },
      async () => updateDealStageMock(dealId, stage),
    );
  }

  getClients(): Promise<Client[]> {
    return this.request("/crm/clients", undefined, async () => clientsMock);
  }

  getClient(id: string): Promise<Client> {
    return this.request(`/crm/clients/${id}`, undefined, async () => {
      const client = clientsMock.find((item) => item.id === id);
      if (!client) {
        throw new ApiError("Client not found", 404);
      }
      return client;
    });
  }

  getTasks(): Promise<Task[]> {
    return this.request("/crm/tasks", undefined, async () => tasksMock);
  }

  createTask(payload: CreateTaskPayload): Promise<Task> {
    return this.request(
      "/crm/tasks",
      {
        method: "POST",
        body: JSON.stringify(payload),
      },
      async () => {
        const status = payload.status ?? "new";
        const completed = status === "done";
        const type = payload.type ?? "other";
        const tags = payload.tags?.map((tag) => tag.trim()).filter(Boolean) ?? [];
        const reminderAt = payload.reminderAt ?? undefined;

        const task: Task = {
          id: createRandomId(),
          title: payload.title,
          dueDate: payload.dueDate,
          status,
          completed,
          owner: payload.owner,
          type,
          tags,
          dealId: payload.dealId ?? undefined,
          clientId: payload.clientId ?? undefined,
          reminderAt,
        };

        tasksMock.unshift(task);
        return { ...task };
      },
    );
  }

  async updateTask(taskId: string, payload: UpdateTaskPayload): Promise<Task> {
    const changes = sanitizeTaskPatch(payload);

    return this.request(
      `/crm/tasks/${taskId}`,
      {
        method: "PATCH",
        body: JSON.stringify(changes),
      },
      async () => {
        const task = tasksMock.find((item) => item.id === taskId);
        if (!task) {
          throw new ApiError("Task not found", 404);
        }

        applyTaskPatch(task, changes);
        return { ...task };
      },
    );
  }

  getPayments(params?: { include?: Array<"incomes" | "expenses"> }): Promise<Payment[]> {
    return this.request("/crm/payments", undefined, async () => {
      const includeIncomes = params?.include?.includes("incomes");
      const includeExpenses = params?.include?.includes("expenses");

      return paymentsMock.map((payment) => {
        const clone = clonePayment(payment);
        if (!includeIncomes) {
          clone.incomes = [];
        }
        if (!includeExpenses) {
          clone.expenses = [];
        }
        return clone;
      });
    });
  }

  createPayment(payload: PaymentPayload): Promise<Payment> {
    return this.request(
      "/crm/payments",
      {
        method: "POST",
        body: JSON.stringify(payload),
      },
      async () => {
        const now = new Date().toISOString();
        const deal = dealsMock.find((item) => item.id === payload.dealId);
        const client = clientsMock.find((item) => item.id === payload.clientId);
        const siblings = paymentsMock.filter((payment) => payment.policyNumber === payload.policyNumber);
        const nextSequence = siblings.length > 0 ? Math.max(...siblings.map((item) => item.sequence)) + 1 : 1;

        const confirmed = Boolean(payload.actualDate || payload.actualAmount);
        const payment: Payment = {
          id: createRandomId(),
          dealId: payload.dealId,
          dealName: deal?.name,
          clientId: payload.clientId,
          clientName: client?.name,
          policyId: payload.policyId ?? createRandomId(),
          policyNumber: payload.policyNumber,
          sequence: nextSequence,
          amount: payload.plannedAmount,
          plannedAmount: payload.plannedAmount,
          currency: payload.currency,
          status: payload.status ?? (confirmed ? "received" : "planned"),
          confirmationStatus: confirmed ? "confirmed" : "pending",
          actualAmount: payload.actualAmount ?? undefined,
          paidAt: payload.actualDate ?? undefined,
          plannedDate: payload.plannedDate,
          dueDate: payload.plannedDate,
          actualDate: payload.actualDate ?? undefined,
          comment: payload.comment ?? undefined,
          incomesTotal: 0,
          expensesTotal: 0,
          netTotal: 0,
          incomes: [],
          expenses: [],
          createdAt: now,
          updatedAt: now,
          recordedBy: payload.recordedBy ?? undefined,
          recordedByRole: payload.recordedByRole ?? undefined,
          updatedBy: payload.recordedBy ?? undefined,
          history: [],
        };

        paymentsMock.unshift(payment);
        return clonePayment(payment);
      },
    );
  }

  updatePayment(paymentId: string, payload: PaymentUpdatePayload): Promise<Payment> {
    return this.request(
      `/crm/payments/${paymentId}`,
      {
        method: "PATCH",
        body: JSON.stringify(payload),
      },
      async () => {
        const payment = paymentsMock.find((item) => item.id === paymentId);
        if (!payment) {
          throw new ApiError("Payment not found", 404);
        }

        if (payload.plannedAmount !== undefined) {
          payment.plannedAmount = payload.plannedAmount;
          payment.amount = payload.plannedAmount;
        }

        if (payload.plannedDate !== undefined) {
          payment.plannedDate = payload.plannedDate || undefined;
          payment.dueDate = payload.plannedDate || undefined;
        }

        if (payload.currency !== undefined) {
          payment.currency = payload.currency;
          payment.incomes = payment.incomes.map((income) => ({ ...income, currency: payload.currency! }));
          payment.expenses = payment.expenses.map((expense) => ({ ...expense, currency: payload.currency! }));
        }

        if (payload.status !== undefined) {
          payment.status = payload.status;
        }

        if (payload.comment !== undefined) {
          payment.comment = payload.comment ?? undefined;
        }

        if (payload.actualDate !== undefined) {
          payment.actualDate = payload.actualDate ?? undefined;
          payment.paidAt = payload.actualDate ?? undefined;
        }

        if (payload.actualAmount !== undefined) {
          payment.actualAmount = payload.actualAmount ?? undefined;
        }

        if (payload.recordedBy !== undefined) {
          payment.recordedBy = payload.recordedBy ?? undefined;
        }

        if (payload.recordedByRole !== undefined) {
          payment.recordedByRole = payload.recordedByRole ?? undefined;
        }

        const now = new Date().toISOString();
        payment.updatedAt = now;
        if (payload.recordedBy) {
          payment.updatedBy = payload.recordedBy;
        }

        if (payload.changeReason) {
          payment.history = [
            {
              id: createRandomId(),
              changedAt: now,
              changedBy: payload.recordedBy ?? payment.updatedBy ?? "Система",
              reason: payload.changeReason,
              snapshot: {
                plannedAmount: payment.plannedAmount,
                actualAmount: payment.actualAmount,
                plannedDate: payment.plannedDate,
                actualDate: payment.actualDate,
                status: payment.status,
              },
            },
            ...payment.history,
          ];
        }

        return clonePayment(recalculateTotals(payment));
      },
    );
  }

  confirmPayment(paymentId: string, payload: PaymentConfirmationPayload): Promise<Payment> {
    return this.request(
      `/crm/payments/${paymentId}/confirm`,
      {
        method: "POST",
        body: JSON.stringify(payload),
      },
      async () => {
        const payment = paymentsMock.find((item) => item.id === paymentId);
        if (!payment) {
          throw new ApiError("Payment not found", 404);
        }

        const now = new Date().toISOString();
        payment.actualAmount = payload.actualAmount;
        payment.actualDate = payload.actualDate;
        payment.paidAt = payload.actualDate;
        payment.recordedBy = payload.recordedBy;
        payment.recordedByRole = payload.recordedByRole ?? payment.recordedByRole;
        if (payload.comment) {
          payment.comment = payload.comment;
        }

        if (payment.status === "planned" || payment.status === "expected") {
          payment.status = "received";
        }

        payment.confirmationStatus = "confirmed";
        payment.updatedAt = now;
        payment.updatedBy = payload.recordedBy;

        payment.history = [
          {
            id: createRandomId(),
            changedAt: now,
            changedBy: payload.recordedBy,
            reason: payload.comment ?? "Платёж подтверждён",
            snapshot: {
              plannedAmount: payment.plannedAmount,
              actualAmount: payment.actualAmount,
              plannedDate: payment.plannedDate,
              actualDate: payment.actualDate,
              status: payment.status,
            },
          },
          ...payment.history,
        ];

        return clonePayment(recalculateTotals(payment));
      },
    );
  }

  revokePaymentConfirmation(paymentId: string, payload: PaymentRevokePayload): Promise<Payment> {
    return this.request(
      `/crm/payments/${paymentId}/revoke-confirmation`,
      {
        method: "POST",
        body: JSON.stringify(payload),
      },
      async () => {
        const payment = paymentsMock.find((item) => item.id === paymentId);
        if (!payment) {
          throw new ApiError("Payment not found", 404);
        }

        const now = new Date().toISOString();
        payment.confirmationStatus = "pending";
        payment.actualAmount = undefined;
        payment.actualDate = undefined;
        payment.paidAt = undefined;
        payment.recordedBy = undefined;
        payment.recordedByRole = undefined;
        if (payment.status === "received") {
          payment.status = "expected";
        }

        payment.updatedAt = now;
        payment.updatedBy = payload.recordedBy;

        payment.history = [
          {
            id: createRandomId(),
            changedAt: now,
            changedBy: payload.recordedBy,
            reason: payload.reason ?? "Подтверждение отменено",
            snapshot: {
              plannedAmount: payment.plannedAmount,
              actualAmount: payment.actualAmount,
              plannedDate: payment.plannedDate,
              actualDate: payment.actualDate,
              status: payment.status,
            },
          },
          ...payment.history,
        ];

        return clonePayment(recalculateTotals(payment));
      },
    );
  }

  deletePayment(paymentId: string): Promise<{ id: string }> {
    return this.request(
      `/crm/payments/${paymentId}`,
      {
        method: "DELETE",
      },
      async () => {
        const index = paymentsMock.findIndex((item) => item.id === paymentId);
        if (index === -1) {
          throw new ApiError("Payment not found", 404);
        }

        paymentsMock.splice(index, 1);
        return { id: paymentId };
      },
    );
  }

  createPaymentIncome(paymentId: string, payload: PaymentEntryPayload): Promise<PaymentEntry> {
    return this.request(
      `/crm/payments/${paymentId}/incomes`,
      {
        method: "POST",
        body: JSON.stringify(payload),
      },
      async () => {
        const payment = paymentsMock.find((item) => item.id === paymentId);
        if (!payment) {
          throw new ApiError("Payment not found", 404);
        }

        const now = new Date().toISOString();
        const attachments = (payload.attachments ?? []).map((attachment) => ({
          id: attachment.id ?? createRandomId(),
          fileName: attachment.fileName,
          fileSize: attachment.fileSize,
          uploadedAt: attachment.uploadedAt ?? now,
          uploadedBy: attachment.uploadedBy ?? "Система",
          url: attachment.url,
        }));
        const plannedAmount = payload.plannedAmount ?? 0;
        const actualAmount = payload.actualAmount ?? null;
        const effectiveAmount = actualAmount ?? plannedAmount;
        const category = payload.category ?? "other_income";
        const historyEntry = {
          id: createRandomId(),
          changedAt: now,
          changedBy: "Система",
          plannedAmount,
          actualAmount,
          reason: payload.reason ?? (actualAmount !== null ? "confirmation" : "initial_planning"),
          note: payload.note ?? null,
        } satisfies PaymentEntry["history"][number];

        const income: PaymentEntry = {
          id: createRandomId(),
          paymentId,
          amount: effectiveAmount,
          plannedAmount,
          actualAmount,
          currency: payment.currency,
          category,
          postedAt: payload.plannedPostedAt ?? now,
          actualPostedAt: payload.actualPostedAt ?? null,
          note: payload.note,
          status: actualAmount !== null ? "confirmed" : "pending_confirmation",
          adjustmentReason: payload.reason ?? null,
          attachments,
          history: [historyEntry],
          createdAt: now,
          updatedAt: now,
          createdBy: "Система",
          updatedBy: "Система",
        };

        payment.incomes.unshift(income);
        payment.updatedAt = now;
        recalculateTotals(payment);

        return { ...income, attachments: income.attachments.map((item) => ({ ...item })), history: income.history.map((item) => ({ ...item })) };
      },
    );
  }

  updatePaymentIncome(paymentId: string, incomeId: string, payload: PaymentEntryPayload): Promise<PaymentEntry> {
    return this.request(
      `/crm/payments/${paymentId}/incomes/${incomeId}`,
      {
        method: "PATCH",
        body: JSON.stringify(payload),
      },
      async () => {
        const payment = paymentsMock.find((item) => item.id === paymentId);
        if (!payment) {
          throw new ApiError("Payment not found", 404);
        }

        const income = payment.incomes.find((item) => item.id === incomeId);
        if (!income) {
          throw new ApiError("Income not found", 404);
        }

        if (!income.attachments) {
          income.attachments = [];
        }
        if (!income.history) {
          income.history = [];
        }

        const now = new Date().toISOString();

        let hasMeaningfulChange = false;

        if (payload.category !== undefined) {
          income.category = payload.category;
          hasMeaningfulChange = true;
        }
        if (payload.plannedAmount !== undefined) {
          income.plannedAmount = payload.plannedAmount;
          hasMeaningfulChange = true;
        }
        if (payload.plannedPostedAt !== undefined) {
          income.postedAt = payload.plannedPostedAt;
          hasMeaningfulChange = true;
        }
        if (payload.note !== undefined) {
          income.note = payload.note ?? undefined;
          hasMeaningfulChange = true;
        }
        if (payload.actualAmount !== undefined) {
          income.actualAmount = payload.actualAmount;
          hasMeaningfulChange = true;
        }
        if (payload.actualPostedAt !== undefined) {
          income.actualPostedAt = payload.actualPostedAt;
          hasMeaningfulChange = true;
        }
        if (payload.reason !== undefined) {
          income.adjustmentReason = payload.reason;
          hasMeaningfulChange = true;
        }

        if (payload.attachments && payload.attachments.length > 0) {
          const attachments = payload.attachments.map((attachment) => ({
            id: attachment.id ?? createRandomId(),
            fileName: attachment.fileName,
            fileSize: attachment.fileSize,
            uploadedAt: attachment.uploadedAt ?? now,
            uploadedBy: attachment.uploadedBy ?? "Система",
            url: attachment.url,
          }));
          income.attachments.push(...attachments);
          hasMeaningfulChange = true;
        }

        income.amount = (income.actualAmount ?? income.plannedAmount) ?? income.amount;
        income.status = income.actualAmount !== undefined && income.actualAmount !== null ? "confirmed" : "pending_confirmation";

        if (hasMeaningfulChange) {
          income.history.unshift({
            id: createRandomId(),
            changedAt: now,
            changedBy: "Система",
            plannedAmount: income.plannedAmount,
            actualAmount: income.actualAmount ?? null,
            reason: income.adjustmentReason ?? null,
            note: income.note ?? null,
          });
        }

        income.updatedAt = now;
        payment.updatedAt = now;
        recalculateTotals(payment);

        return {
          ...income,
          attachments: income.attachments.map((item) => ({ ...item })),
          history: income.history.map((item) => ({ ...item })),
        };
      },
    );
  }

  deletePaymentIncome(paymentId: string, incomeId: string): Promise<{ id: string }> {
    return this.request(
      `/crm/payments/${paymentId}/incomes/${incomeId}`,
      {
        method: "DELETE",
      },
      async () => {
        const payment = paymentsMock.find((item) => item.id === paymentId);
        if (!payment) {
          throw new ApiError("Payment not found", 404);
        }

        const index = payment.incomes.findIndex((item) => item.id === incomeId);
        if (index === -1) {
          throw new ApiError("Income not found", 404);
        }

        payment.incomes.splice(index, 1);
        payment.updatedAt = new Date().toISOString();
        recalculateTotals(payment);

        return { id: incomeId };
      },
    );
  }

  createPaymentExpense(paymentId: string, payload: PaymentEntryPayload): Promise<PaymentEntry> {
    return this.request(
      `/crm/payments/${paymentId}/expenses`,
      {
        method: "POST",
        body: JSON.stringify(payload),
      },
      async () => {
        const payment = paymentsMock.find((item) => item.id === paymentId);
        if (!payment) {
          throw new ApiError("Payment not found", 404);
        }

        const now = new Date().toISOString();
        const attachments = (payload.attachments ?? []).map((attachment) => ({
          id: attachment.id ?? createRandomId(),
          fileName: attachment.fileName,
          fileSize: attachment.fileSize,
          uploadedAt: attachment.uploadedAt ?? now,
          uploadedBy: attachment.uploadedBy ?? "Система",
          url: attachment.url,
        }));
        const plannedAmount = payload.plannedAmount ?? 0;
        const actualAmount = payload.actualAmount ?? null;
        const effectiveAmount = actualAmount ?? plannedAmount;
        const category = payload.category ?? "other_expense";
        const historyEntry = {
          id: createRandomId(),
          changedAt: now,
          changedBy: "Система",
          plannedAmount,
          actualAmount,
          reason: payload.reason ?? (actualAmount !== null ? "confirmation" : "initial_planning"),
          note: payload.note ?? null,
        } satisfies PaymentEntry["history"][number];

        const expense: PaymentEntry = {
          id: createRandomId(),
          paymentId,
          amount: effectiveAmount,
          plannedAmount,
          actualAmount,
          currency: payment.currency,
          category,
          postedAt: payload.plannedPostedAt ?? now,
          actualPostedAt: payload.actualPostedAt ?? null,
          note: payload.note,
          status: actualAmount !== null ? "confirmed" : "pending_confirmation",
          adjustmentReason: payload.reason ?? null,
          attachments,
          history: [historyEntry],
          createdAt: now,
          updatedAt: now,
          createdBy: "Система",
          updatedBy: "Система",
        };

        payment.expenses.unshift(expense);
        payment.updatedAt = now;
        recalculateTotals(payment);

        return { ...expense, attachments: expense.attachments.map((item) => ({ ...item })), history: expense.history.map((item) => ({ ...item })) };
      },
    );
  }

  updatePaymentExpense(paymentId: string, expenseId: string, payload: PaymentEntryPayload): Promise<PaymentEntry> {
    return this.request(
      `/crm/payments/${paymentId}/expenses/${expenseId}`,
      {
        method: "PATCH",
        body: JSON.stringify(payload),
      },
      async () => {
        const payment = paymentsMock.find((item) => item.id === paymentId);
        if (!payment) {
          throw new ApiError("Payment not found", 404);
        }

        const expense = payment.expenses.find((item) => item.id === expenseId);
        if (!expense) {
          throw new ApiError("Expense not found", 404);
        }

        if (!expense.attachments) {
          expense.attachments = [];
        }
        if (!expense.history) {
          expense.history = [];
        }

        const now = new Date().toISOString();
        let hasMeaningfulChange = false;

        if (payload.category !== undefined) {
          expense.category = payload.category;
          hasMeaningfulChange = true;
        }
        if (payload.plannedAmount !== undefined) {
          expense.plannedAmount = payload.plannedAmount;
          hasMeaningfulChange = true;
        }
        if (payload.plannedPostedAt !== undefined) {
          expense.postedAt = payload.plannedPostedAt;
          hasMeaningfulChange = true;
        }
        if (payload.note !== undefined) {
          expense.note = payload.note ?? undefined;
          hasMeaningfulChange = true;
        }
        if (payload.actualAmount !== undefined) {
          expense.actualAmount = payload.actualAmount;
          hasMeaningfulChange = true;
        }
        if (payload.actualPostedAt !== undefined) {
          expense.actualPostedAt = payload.actualPostedAt;
          hasMeaningfulChange = true;
        }
        if (payload.reason !== undefined) {
          expense.adjustmentReason = payload.reason;
          hasMeaningfulChange = true;
        }

        if (payload.attachments && payload.attachments.length > 0) {
          const attachments = payload.attachments.map((attachment) => ({
            id: attachment.id ?? createRandomId(),
            fileName: attachment.fileName,
            fileSize: attachment.fileSize,
            uploadedAt: attachment.uploadedAt ?? now,
            uploadedBy: attachment.uploadedBy ?? "Система",
            url: attachment.url,
          }));
          expense.attachments.push(...attachments);
          hasMeaningfulChange = true;
        }

        expense.amount = (expense.actualAmount ?? expense.plannedAmount) ?? expense.amount;
        expense.status = expense.actualAmount !== undefined && expense.actualAmount !== null ? "confirmed" : "pending_confirmation";

        if (hasMeaningfulChange) {
          expense.history.unshift({
            id: createRandomId(),
            changedAt: now,
            changedBy: "Система",
            plannedAmount: expense.plannedAmount,
            actualAmount: expense.actualAmount ?? null,
            reason: expense.adjustmentReason ?? null,
            note: expense.note ?? null,
          });
        }

        expense.updatedAt = now;
        payment.updatedAt = now;
        recalculateTotals(payment);

        return {
          ...expense,
          attachments: expense.attachments.map((item) => ({ ...item })),
          history: expense.history.map((item) => ({ ...item })),
        };
      },
    );
  }

  deletePaymentExpense(paymentId: string, expenseId: string): Promise<{ id: string }> {
    return this.request(
      `/crm/payments/${paymentId}/expenses/${expenseId}`,
      {
        method: "DELETE",
      },
      async () => {
        const payment = paymentsMock.find((item) => item.id === paymentId);
        if (!payment) {
          throw new ApiError("Payment not found", 404);
        }

        const index = payment.expenses.findIndex((item) => item.id === expenseId);
        if (index === -1) {
          throw new ApiError("Expense not found", 404);
        }

        payment.expenses.splice(index, 1);
        payment.updatedAt = new Date().toISOString();
        recalculateTotals(payment);

        return { id: expenseId };
      },
    );
  }

  async bulkUpdateTasks(
    taskIds: string[],
    payload: UpdateTaskPayload,
    options?: { shiftDueDateByDays?: number },
  ): Promise<Task[]> {
    const changes = sanitizeTaskPatch(payload);

    return this.request(
      `/crm/tasks/bulk`,
      {
        method: "PATCH",
        body: JSON.stringify({ taskIds, changes, options }),
      },
      async () => {
        const updated: Task[] = [];

        for (const taskId of taskIds) {
          const task = tasksMock.find((item) => item.id === taskId);
          if (!task) {
            continue;
          }

          const patch: UpdateTaskPayload = { ...changes };

          if (options?.shiftDueDateByDays) {
            const dueDate = new Date(task.dueDate);
            dueDate.setDate(dueDate.getDate() + options.shiftDueDateByDays);
            patch.dueDate = dueDate.toISOString();
          }

          applyTaskPatch(task, patch);
          updated.push({ ...task });
        }

        if (updated.length === 0) {
          throw new ApiError("Tasks not found", 404);
        }

        return updated;
      },
    );
  }

  async updateTaskStatus(taskId: string, status: TaskStatus): Promise<Task> {
    return this.updateTask(taskId, { status, completed: status === "done" });
  }

  getClientActivities(clientId: string): Promise<ActivityLogEntry[]> {
    return this.request(`/crm/clients/${clientId}/activity`, undefined, async () =>
      activitiesMock.filter((entry) => entry.clientId === clientId),
    );
  }

<<<<<<< HEAD
  async getNotificationFeed(filters?: NotificationFeedFilters): Promise<NotificationFeedResponse> {
    const query = this.buildNotificationFeedQuery(filters);

    return this.request(
      `/notifications/feed${query}`,
      undefined,
      async () => {
        const allItems = sortNotifications(notificationFeedMock).map(cloneNotification);
        const filteredItems = allItems.filter((item) => matchesNotificationFeedFilters(item, filters));

        return {
          items: filteredItems,
          unreadCount: notificationFeedMock.filter((item) => !item.read).length,
          availableCategories: buildNotificationFilterOptions(allItems, "category"),
          availableSources: buildNotificationFilterOptions(allItems, "source"),
          channelSettings: notificationChannelSettingsMock.map(cloneNotificationChannel),
        } satisfies NotificationFeedResponse;
      },
    );
  }

  async getNotificationEventJournal(
    filters?: NotificationEventJournalFilters,
  ): Promise<NotificationEventJournalResponse> {
    const query = this.buildNotificationJournalQuery(filters);

    return this.request(
      `/notifications/events${query}`,
      undefined,
      async () => {
        const allEvents = sortEvents(notificationEventJournalMock).map(cloneEvent);
        const filteredEvents = allEvents.filter((event) => matchesEventFilters(event, filters));

        return {
          items: filteredEvents,
          availableCategories: buildEventFilterOptions(allEvents, "category"),
          availableSources: buildEventFilterOptions(allEvents, "source"),
        } satisfies NotificationEventJournalResponse;
      },
    );
  }

  async markNotificationsRead(ids: string[]): Promise<NotificationFeedItem[]> {
    if (ids.length === 0) {
      return [];
    }

    return this.request(
      `/notifications/feed/read`,
      {
        method: "POST",
        body: JSON.stringify({ ids }),
      },
      async () => {
        const updated: NotificationFeedItem[] = [];
        for (const item of notificationFeedMock) {
          if (ids.includes(item.id)) {
            if (!item.read) {
              item.read = true;
            }
            updated.push(cloneNotification(item));
          }
        }

        return updated;
      },
    );
  }

  async toggleNotificationsImportant(ids: string[], important: boolean): Promise<NotificationFeedItem[]> {
    if (ids.length === 0) {
      return [];
    }

    return this.request(
      `/notifications/feed/important`,
      {
        method: "POST",
        body: JSON.stringify({ ids, important }),
      },
      async () => {
        const updated: NotificationFeedItem[] = [];
        for (const item of notificationFeedMock) {
          if (ids.includes(item.id)) {
            item.important = important;
            updated.push(cloneNotification(item));
          }
        }

        return updated;
      },
    );
  }

  async deleteNotifications(ids: string[]): Promise<string[]> {
    if (ids.length === 0) {
      return [];
    }

    return this.request(
      `/notifications/feed`,
      {
        method: "DELETE",
        body: JSON.stringify({ ids }),
      },
      async () => {
        const idSet = new Set(ids);
        let removed = 0;
        for (let index = notificationFeedMock.length - 1; index >= 0; index -= 1) {
          if (idSet.has(notificationFeedMock[index]?.id ?? "")) {
            notificationFeedMock.splice(index, 1);
            removed += 1;
          }
        }

        if (removed === 0) {
          throw new ApiError("Notifications not found", 404);
        }

        return ids;
      },
    );
  }

  async updateNotificationChannel(channel: NotificationChannel, enabled: boolean): Promise<NotificationChannelState> {
    return this.request(
      `/notifications/channels/${channel}`,
      {
        method: "PATCH",
        body: JSON.stringify({ enabled }),
      },
      async () => {
        const entry = notificationChannelSettingsMock.find((item) => item.channel === channel);
        if (!entry) {
          throw new ApiError("Channel not found", 404);
        }

        if (!entry.editable) {
          throw new ApiError("Channel is read-only", 400);
        }

        entry.enabled = enabled;
        entry.lastChangedAt = new Date().toISOString();

        return cloneNotificationChannel(entry);
      },
    );
  }
=======
  getAdminRoles(): Promise<AdminRole[]> {
    this.ensureAdminPermission("manage:users");

    return this.request("/admin/roles", undefined, async () =>
      adminRolesMock.map((role) => ({ ...role, permissions: [...role.permissions] })),
    );
  }

  getAdminUsers(filters?: AdminUserFilters): Promise<AdminUser[]> {
    this.ensureAdminPermission("manage:users");

    const params = new URLSearchParams();
    if (filters?.search) {
      params.set("search", filters.search.trim());
    }
    if (filters?.roleIds && filters.roleIds.length > 0) {
      for (const roleId of filters.roleIds) {
        if (roleId) {
          params.append("roleId", roleId);
        }
      }
    }
    if (filters?.statuses && filters.statuses.length > 0) {
      for (const status of filters.statuses) {
        if (status) {
          params.append("status", status);
        }
      }
    }

    const query = params.toString();

    return this.request(`/admin/users${query ? `?${query}` : ""}`, undefined, async () => {
      const filtered = applyAdminUserFilters(adminUsersMock, filters);
      return filtered.map((user) => ({ ...user }));
    });
  }

  createAdminUser(payload: CreateAdminUserPayload): Promise<AdminUser> {
    this.ensureAdminPermission("manage:users");

    return this.request(
      "/admin/users",
      {
        method: "POST",
        body: JSON.stringify(payload),
      },
      async () => {
        const fullName = payload.fullName.trim();
        if (!fullName) {
          throw new ApiError("ФИО обязательно", 422);
        }

        const email = payload.email.trim().toLowerCase();
        const emailPattern = /^[^@\s]+@[^@\s]+\.[^@\s]+$/;
        if (!emailPattern.test(email)) {
          throw new ApiError("Некорректный email", 422);
        }
        if (adminUsersMock.some((user) => user.email.toLowerCase() === email)) {
          throw new ApiError("Пользователь с таким email уже существует", 409);
        }

        const now = new Date().toISOString();
        const status = payload.status ?? "invited";
        const roleName = resolveRoleName(payload.roleId);
        const user: AdminUser = {
          id: createRandomId(),
          fullName,
          email,
          roleId: payload.roleId,
          roleName,
          status,
          lastActiveAt: status === "active" ? now : undefined,
          createdAt: now,
          updatedAt: now,
          mfaEnabled: payload.mfaEnabled ?? false,
        };

        adminUsersMock.unshift(user);
        return { ...user };
      },
    );
  }

  updateAdminUser(userId: string, payload: UpdateAdminUserPayload): Promise<AdminUser> {
    this.ensureAdminPermission("manage:users");

    return this.request(
      `/admin/users/${userId}`,
      {
        method: "PATCH",
        body: JSON.stringify(payload),
      },
      async () => {
        const user = adminUsersMock.find((item) => item.id === userId);
        if (!user) {
          throw new ApiError("Пользователь не найден", 404);
        }

        if (payload.email !== undefined) {
          const email = payload.email.trim().toLowerCase();
          const emailPattern = /^[^@\s]+@[^@\s]+\.[^@\s]+$/;
          if (!emailPattern.test(email)) {
            throw new ApiError("Некорректный email", 422);
          }
          if (adminUsersMock.some((item) => item.id !== userId && item.email.toLowerCase() === email)) {
            throw new ApiError("Пользователь с таким email уже существует", 409);
          }
          user.email = email;
        }

        if (payload.fullName !== undefined) {
          const fullName = payload.fullName.trim();
          if (!fullName) {
            throw new ApiError("ФИО обязательно", 422);
          }
          user.fullName = fullName;
        }

        if (payload.roleId !== undefined) {
          user.roleId = payload.roleId;
          user.roleName = resolveRoleName(payload.roleId);
        }

        if (payload.status !== undefined) {
          user.status = payload.status;
          if (payload.status === "active" && !user.lastActiveAt) {
            user.lastActiveAt = new Date().toISOString();
          }
        }

        if (payload.mfaEnabled !== undefined) {
          user.mfaEnabled = payload.mfaEnabled;
        }

        user.updatedAt = new Date().toISOString();

        return { ...user };
      },
    );
  }

  deleteAdminUser(userId: string): Promise<{ id: string }> {
    this.ensureAdminPermission("manage:users");

    return this.request(
      `/admin/users/${userId}`,
      {
        method: "DELETE",
      },
      async () => {
        const index = adminUsersMock.findIndex((item) => item.id === userId);
        if (index === -1) {
          throw new ApiError("Пользователь не найден", 404);
        }

        adminUsersMock.splice(index, 1);
        return { id: userId };
      },
    );
  }

  getAdminDictionaries(filters?: AdminDictionaryFilters): Promise<AdminDictionaryEntry[]> {
    this.ensureAdminPermission("manage:dictionaries");

    const params = new URLSearchParams();
    if (filters?.kind && filters.kind !== "all") {
      params.set("kind", filters.kind);
    }
    if (filters?.search) {
      params.set("search", filters.search.trim());
    }

    const query = params.toString();

    return this.request(`/admin/dictionaries${query ? `?${query}` : ""}`, undefined, async () => {
      const filtered = applyAdminDictionaryFilters(adminDictionariesMock, filters);
      return filtered.map((entry) => ({ ...entry }));
    });
  }

  createAdminDictionaryEntry(kind: AdminDictionaryKind, payload: UpsertDictionaryPayload): Promise<AdminDictionaryEntry> {
    this.ensureAdminPermission("manage:dictionaries");

    return this.request(
      `/admin/dictionaries/${kind}`,
      {
        method: "POST",
        body: JSON.stringify(payload),
      },
      async () => {
        const code = payload.code.trim();
        if (!code) {
          throw new ApiError("Код обязателен", 422);
        }
        const label = payload.label.trim();
        if (!label) {
          throw new ApiError("Название обязательно", 422);
        }
        if (
          adminDictionariesMock.some(
            (entry) => entry.kind === kind && entry.code.toLowerCase() === code.toLowerCase(),
          )
        ) {
          throw new ApiError("Справочник с таким кодом уже существует", 409);
        }

        const now = new Date().toISOString();
        const entry: AdminDictionaryEntry = {
          id: createRandomId(),
          kind,
          code,
          label,
          description: payload.description?.trim(),
          isActive: payload.isActive ?? true,
          updatedAt: now,
          updatedBy: "Вы",
        };

        adminDictionariesMock.unshift(entry);
        return { ...entry };
      },
    );
  }

  updateAdminDictionaryEntry(
    entryId: string,
    payload: Partial<UpsertDictionaryPayload>,
  ): Promise<AdminDictionaryEntry> {
    this.ensureAdminPermission("manage:dictionaries");

    return this.request(
      `/admin/dictionaries/${entryId}`,
      {
        method: "PATCH",
        body: JSON.stringify(payload),
      },
      async () => {
        const entry = adminDictionariesMock.find((item) => item.id === entryId);
        if (!entry) {
          throw new ApiError("Запись справочника не найдена", 404);
        }

        if (payload.code !== undefined) {
          const code = payload.code.trim();
          if (!code) {
            throw new ApiError("Код обязателен", 422);
          }
          if (
            adminDictionariesMock.some(
              (item) => item.id !== entryId && item.kind === entry.kind && item.code.toLowerCase() === code.toLowerCase(),
            )
          ) {
            throw new ApiError("Справочник с таким кодом уже существует", 409);
          }
          entry.code = code;
        }

        if (payload.label !== undefined) {
          const label = payload.label.trim();
          if (!label) {
            throw new ApiError("Название обязательно", 422);
          }
          entry.label = label;
        }

        if (payload.description !== undefined) {
          entry.description = payload.description?.trim();
        }

        if (payload.isActive !== undefined) {
          entry.isActive = payload.isActive;
        }

        entry.updatedAt = new Date().toISOString();
        entry.updatedBy = "Вы";

        return { ...entry };
      },
    );
  }

  bulkUpdateAdminDictionaryEntries(payload: AdminDictionaryBulkUpdatePayload): Promise<AdminDictionaryEntry[]> {
    this.ensureAdminPermission("manage:dictionaries");

    return this.request(
      "/admin/dictionaries/bulk",
      {
        method: "PATCH",
        body: JSON.stringify(payload),
      },
      async () => {
        const updated: AdminDictionaryEntry[] = [];
        for (const change of payload.entries) {
          const entry = adminDictionariesMock.find((item) => item.id === change.id);
          if (!entry) {
            continue;
          }

          if (change.changes.label !== undefined) {
            const label = change.changes.label.trim();
            if (!label) {
              throw new ApiError("Название обязательно", 422);
            }
            entry.label = label;
          }

          if (change.changes.description !== undefined) {
            entry.description = change.changes.description?.trim();
          }

          if (change.changes.isActive !== undefined) {
            entry.isActive = change.changes.isActive;
          }

          entry.updatedAt = new Date().toISOString();
          entry.updatedBy = "Вы";
          updated.push({ ...entry });
        }

        if (updated.length === 0) {
          throw new ApiError("Нет записей для обновления", 404);
        }

        return updated;
      },
    );
  }

  deleteAdminDictionaryEntry(entryId: string): Promise<{ id: string }> {
    this.ensureAdminPermission("manage:dictionaries");

    return this.request(
      `/admin/dictionaries/${entryId}`,
      {
        method: "DELETE",
      },
      async () => {
        const index = adminDictionariesMock.findIndex((item) => item.id === entryId);
        if (index === -1) {
          throw new ApiError("Запись справочника не найдена", 404);
        }

        adminDictionariesMock.splice(index, 1);
        return { id: entryId };
      },
    );
  }

  getAdminAuditLog(filters?: AdminAuditFilters): Promise<AdminAuditLogEntry[]> {
    this.ensureAdminPermission("view:audit");

    const params = new URLSearchParams();
    if (filters?.search) {
      params.set("search", filters.search.trim());
    }
    if (filters?.scope && filters.scope !== "all") {
      params.set("scope", filters.scope);
    }
    if (filters?.severity && filters.severity !== "all") {
      params.set("severity", filters.severity);
    }
    if (filters?.actorIds && filters.actorIds.length > 0) {
      for (const actorId of filters.actorIds) {
        if (actorId) {
          params.append("actorId", actorId);
        }
      }
    }
    if (filters?.dateFrom) {
      params.set("dateFrom", filters.dateFrom);
    }
    if (filters?.dateTo) {
      params.set("dateTo", filters.dateTo);
    }

    const query = params.toString();

    return this.request(`/admin/audit${query ? `?${query}` : ""}`, undefined, async () => {
      const filtered = applyAdminAuditFilters(adminAuditLogMock, filters);
      return filtered
        .map((entry) => ({ ...entry, changes: entry.changes ? entry.changes.map((item) => ({ ...item })) : undefined }))
        .sort((a, b) => new Date(b.createdAt).getTime() - new Date(a.createdAt).getTime());
    });
  }

  exportAdminAuditLog(format: AdminAuditExportFormat, filters?: AdminAuditFilters): Promise<AdminAuditExportResult> {
    this.ensureAdminPermission("export:audit");

    const params = new URLSearchParams();
    params.set("format", format);
    if (filters?.search) {
      params.set("search", filters.search.trim());
    }
    if (filters?.scope && filters.scope !== "all") {
      params.set("scope", filters.scope);
    }
    if (filters?.severity && filters.severity !== "all") {
      params.set("severity", filters.severity);
    }
    if (filters?.actorIds && filters.actorIds.length > 0) {
      for (const actorId of filters.actorIds) {
        if (actorId) {
          params.append("actorId", actorId);
        }
      }
    }
    if (filters?.dateFrom) {
      params.set("dateFrom", filters.dateFrom);
    }
    if (filters?.dateTo) {
      params.set("dateTo", filters.dateTo);
    }

    const query = params.toString();

    return this.request(`/admin/audit/export?${query}`, undefined, async () => {
      const entries = applyAdminAuditFilters(adminAuditLogMock, filters).sort(
        (a, b) => new Date(b.createdAt).getTime() - new Date(a.createdAt).getTime(),
      );

      if (format === "json") {
        return {
          fileName: `audit-log-${new Date().toISOString()}.json`,
          mimeType: "application/json",
          content: JSON.stringify(entries, null, 2),
        } satisfies AdminAuditExportResult;
      }

      return {
        fileName: `audit-log-${new Date().toISOString()}.csv`,
        mimeType: "text/csv",
        content: serializeAuditToCsv(entries),
      } satisfies AdminAuditExportResult;
    });
  }
>>>>>>> c0280fb5
}

function clonePaymentEntry(entry: PaymentEntry): PaymentEntry {
  return {
    ...entry,
    attachments: entry.attachments.map((attachment) => ({ ...attachment })),
    history: entry.history.map((record) => ({ ...record })),
  };
}

function clonePayment(payment: Payment): Payment {
  return {
    ...payment,
<<<<<<< HEAD
=======
    incomes: payment.incomes.map((income) => clonePaymentEntry(income)),
    expenses: payment.expenses.map((expense) => clonePaymentEntry(expense)),
>>>>>>> c0280fb5
    history: payment.history.map((change) => ({
      ...change,
      snapshot: { ...change.snapshot },
    })),
<<<<<<< HEAD
    incomes: payment.incomes.map((income) => clonePaymentEntry(income)),
    expenses: payment.expenses.map((expense) => clonePaymentEntry(expense)),
=======
>>>>>>> c0280fb5
  };
}

function recalculateTotals(payment: Payment): Payment {
  for (const income of payment.incomes) {
    income.amount = (income.actualAmount ?? income.plannedAmount ?? income.amount) ?? 0;
  }

  for (const expense of payment.expenses) {
    expense.amount = (expense.actualAmount ?? expense.plannedAmount ?? expense.amount) ?? 0;
  }

  const incomesTotal = payment.incomes.reduce((sum, income) => sum + income.amount, 0);
  const expensesTotal = payment.expenses.reduce((sum, expense) => sum + expense.amount, 0);
  payment.incomesTotal = incomesTotal;
  payment.expensesTotal = expensesTotal;
  payment.netTotal = incomesTotal - expensesTotal;
  payment.amount = payment.plannedAmount;
  return payment;
}

function sanitizeTaskPatch(patch: UpdateTaskPayload): UpdateTaskPayload {
  const result: UpdateTaskPayload = {};

  for (const key of Object.keys(patch) as Array<keyof UpdateTaskPayload>) {
    const value = patch[key];
    if (value !== undefined) {
      result[key] = value;
    }
  }

  return result;
}

function applyTaskPatch(task: Task, patch: UpdateTaskPayload): Task {
  if (patch.status) {
    task.status = patch.status;
    task.completed = patch.completed ?? patch.status === "done";
  }

  if (patch.completed !== undefined && !patch.status) {
    task.completed = patch.completed;
    if (patch.completed) {
      task.status = "done";
    } else if (task.status === "done") {
      task.status = "in_progress";
    }
  }

  if (patch.owner !== undefined) {
    task.owner = patch.owner;
  }

  if (patch.dueDate !== undefined) {
    task.dueDate = patch.dueDate;
  }

  if (patch.tags !== undefined) {
    task.tags = [...patch.tags];
  }

  if (patch.type !== undefined) {
    task.type = patch.type;
  }

  if (patch.reminderAt !== undefined) {
    task.reminderAt = patch.reminderAt;
  }

  return task;
}

const DAY_IN_MS = 86_400_000;

const DEAL_STAGE_ORDER: DealStage[] = [
  "qualification",
  "negotiation",
  "proposal",
  "closedWon",
  "closedLost",
];

function getPeriodStart(period: DealPeriodFilter | undefined): number | undefined {
  switch (period) {
    case "7d":
      return Date.now() - DAY_IN_MS * 7;
    case "30d":
      return Date.now() - DAY_IN_MS * 30;
    case "90d":
      return Date.now() - DAY_IN_MS * 90;
    default:
      return undefined;
  }
}

function filterDealsMock(deals: Deal[], filters?: DealFilters): Deal[] {
  const managerNames = new Set<string>();
  const includeNoManager = (filters?.managers ?? []).some((manager) => manager === NO_MANAGER_VALUE);

  for (const manager of filters?.managers ?? []) {
    if (!manager || manager === NO_MANAGER_VALUE) {
      continue;
    }

    managerNames.add(manager.toLowerCase());
  }
  const search = filters?.search?.trim().toLowerCase();
  const periodStart = getPeriodStart(filters?.period);
  const stageFilter = filters?.stage && filters.stage !== "all" ? filters.stage : undefined;

  return deals
    .map((deal, index) => ({ deal, index }))
    .filter(({ deal }) => {
      if (stageFilter && deal.stage !== stageFilter) {
        return false;
      }

      const hasManagerFilter = includeNoManager || managerNames.size > 0;

      if (hasManagerFilter) {
        const owner = deal.owner?.trim();

        if (!owner) {
          return includeNoManager;
        }

        if (managerNames.size > 0 && !managerNames.has(owner.toLowerCase())) {
          return false;
        }

      }

      if (periodStart && new Date(deal.updatedAt).getTime() < periodStart) {
        return false;
      }

      if (search) {
        const haystack = `${deal.name} ${deal.clientName}`.toLowerCase();
        if (!haystack.includes(search)) {
          return false;
        }
      }

      return true;
    })
    .map(({ deal, index }) => ({ deal: { ...deal }, index }))
    .sort((a, b) => {
      const diff = compareDealsByNextReview(a.deal, b.deal);
      if (diff !== 0) {
        return diff;
      }

      return a.index - b.index;
    })
    .map((entry) => entry.deal);
}

function calculateStageMetrics(deals: Deal[]): DealStageMetrics[] {
  const baselineCount = deals.filter((deal) => deal.stage === "qualification").length;
  const now = Date.now();

  return DEAL_STAGE_ORDER.map((stage, index) => {
    const stageDeals = deals.filter((deal) => deal.stage === stage);
    const count = stageDeals.length;
    const totalValue = stageDeals.reduce((acc, deal) => acc + deal.value, 0);
    const conversionRate =
      index === 0
        ? 1
        : baselineCount > 0
          ? Math.max(0, Math.min(1, count / baselineCount))
          : 0;
    const avgCycleDurationDays =
      stageDeals.length === 0
        ? null
        : Number.parseFloat(
            (
              stageDeals.reduce((acc, deal) => acc + (now - new Date(deal.updatedAt).getTime()), 0) /
              stageDeals.length /
              DAY_IN_MS
            ).toFixed(1),
          );

    return {
      stage,
      count,
      totalValue,
      conversionRate,
      avgCycleDurationDays,
    } satisfies DealStageMetrics;
  });
}

function updateDealStageMock(dealId: string, stage: DealStage): Deal {
  const deal = dealsMock.find((item) => item.id === dealId);

  if (!deal) {
    throw new ApiError("Deal not found", 404);
  }

  deal.stage = stage;
  deal.updatedAt = new Date().toISOString();

  const details = dealDetailsMock[dealId];
  if (details) {
    details.stage = stage;
    details.updatedAt = deal.updatedAt;
  }

  return { ...deal };
}

export const apiClient = new ApiClient();

export function createApiClient(config: ApiClientConfig = {}) {
  return new ApiClient(config);
}<|MERGE_RESOLUTION|>--- conflicted
+++ resolved
@@ -34,7 +34,6 @@
   TaskStatus,
 } from "@/types/crm";
 import type {
-<<<<<<< HEAD
   NotificationChannel,
   NotificationChannelState,
   NotificationEventEntry,
@@ -45,7 +44,6 @@
   NotificationFeedItem,
   NotificationFeedResponse,
 } from "@/types/notifications";
-=======
   AdminAuditExportFormat,
   AdminAuditExportResult,
   AdminAuditFilters,
@@ -62,7 +60,6 @@
   UpdateAdminUserPayload,
   UpsertDictionaryPayload,
 } from "@/types/admin";
->>>>>>> c0280fb5
 import { compareDealsByNextReview, sortDealsByNextReview } from "@/lib/utils/deals";
 import { createRandomId } from "@/lib/utils/id";
 import { NO_MANAGER_VALUE } from "@/lib/utils/managers";
@@ -1831,7 +1828,6 @@
     );
   }
 
-<<<<<<< HEAD
   async getNotificationFeed(filters?: NotificationFeedFilters): Promise<NotificationFeedResponse> {
     const query = this.buildNotificationFeedQuery(filters);
 
@@ -1980,7 +1976,6 @@
       },
     );
   }
-=======
   getAdminRoles(): Promise<AdminRole[]> {
     this.ensureAdminPermission("manage:users");
 
@@ -2417,7 +2412,6 @@
       } satisfies AdminAuditExportResult;
     });
   }
->>>>>>> c0280fb5
 }
 
 function clonePaymentEntry(entry: PaymentEntry): PaymentEntry {
@@ -2431,20 +2425,14 @@
 function clonePayment(payment: Payment): Payment {
   return {
     ...payment,
-<<<<<<< HEAD
-=======
     incomes: payment.incomes.map((income) => clonePaymentEntry(income)),
     expenses: payment.expenses.map((expense) => clonePaymentEntry(expense)),
->>>>>>> c0280fb5
     history: payment.history.map((change) => ({
       ...change,
       snapshot: { ...change.snapshot },
     })),
-<<<<<<< HEAD
     incomes: payment.incomes.map((income) => clonePaymentEntry(income)),
     expenses: payment.expenses.map((expense) => clonePaymentEntry(expense)),
-=======
->>>>>>> c0280fb5
   };
 }
 
