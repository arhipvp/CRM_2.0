export type DealStage = "qualification" | "negotiation" | "proposal" | "closedWon" | "closedLost";

export type DealPeriodFilter = "7d" | "30d" | "90d" | "all";

export interface DealFilters {
  stage?: DealStage | "all";
  managers?: string[];
  period?: DealPeriodFilter;
  search?: string;
}

<<<<<<< HEAD
export interface DealStageMetrics {
  stage: DealStage;
  count: number;
  totalValue: number;
  conversionRate: number;
  avgCycleDurationDays: number | null;
}

=======
>>>>>>> 2fb0266b
export interface DealNote {
  id: string;
  dealId: string;
  author: string;
  content: string;
  createdAt: string;
  updatedAt?: string;
}

export interface DealDocument {
  id: string;
  dealId: string;
  title: string;
  fileName: string;
  fileSize: number;
  uploadedAt: string;
  uploadedBy: string;
  url?: string;
}

export interface Deal {
  id: string;
  name: string;
  clientId: string;
  clientName: string;
  value: number;
  probability: number;
  stage: DealStage;
  owner: string;
  updatedAt: string;
  expectedCloseDate?: string;
  tasks: Task[];
  notes: DealNote[];
  documents: DealDocument[];
  payments: Payment[];
  activity: ActivityLogEntry[];
}

export interface DealStageMetrics {
  stage: DealStage;
  count: number;
  totalValue: number;
  conversionRate: number;
  avgCycleDurationDays: number | null;
}

export interface Client {
  id: string;
  name: string;
  email: string;
  phone: string;
  industry: string;
  city: string;
  totalDeals: number;
  lifetimeValue: number;
  lastActivityAt: string;
}

export interface Task {
  id: string;
  title: string;
  dueDate: string;
  completed: boolean;
  owner: string;
  dealId?: string;
  clientId?: string;
}

export type PaymentStatus = "planned" | "expected" | "received" | "paid_out" | "cancelled";

export interface Payment {
  id: string;
  dealId: string;
  clientId: string;
  amount: number;
  currency: string;
  status: PaymentStatus;
  paidAt?: string;
  dueDate: string;
}

export interface ActivityLogEntry {
  id: string;
  type: "note" | "email" | "meeting" | "system";
  author: string;
  message: string;
  createdAt: string;
  clientId: string;
  dealId?: string;
}<|MERGE_RESOLUTION|>--- conflicted
+++ resolved
@@ -9,17 +9,6 @@
   search?: string;
 }
 
-<<<<<<< HEAD
-export interface DealStageMetrics {
-  stage: DealStage;
-  count: number;
-  totalValue: number;
-  conversionRate: number;
-  avgCycleDurationDays: number | null;
-}
-
-=======
->>>>>>> 2fb0266b
 export interface DealNote {
   id: string;
   dealId: string;
