export type DealStage = "qualification" | "negotiation" | "proposal" | "closedWon" | "closedLost";

<<<<<<< HEAD
export type DealPeriodFilter = "7d" | "30d" | "90d" | "all";

export interface DealFilters {
  stage?: DealStage | "all";
  managers?: string[];
  period?: DealPeriodFilter;
  search?: string;
}

export interface DealStageMetrics {
  stage: DealStage;
  count: number;
  totalValue: number;
  conversionRate: number;
  avgCycleDurationDays: number | null;
}

export interface DealStageUpdatePayload {
  dealId: string;
  stage: DealStage;
=======
export interface DealNote {
  id: string;
  dealId: string;
  author: string;
  content: string;
  createdAt: string;
  updatedAt?: string;
}

export interface DealDocument {
  id: string;
  dealId: string;
  title: string;
  fileName: string;
  fileSize: number;
  uploadedAt: string;
  uploadedBy: string;
  url?: string;
>>>>>>> 4382374d
}

export interface Deal {
  id: string;
  name: string;
  clientId: string;
  clientName: string;
  value: number;
  probability: number;
  stage: DealStage;
  owner: string;
  updatedAt: string;
  expectedCloseDate?: string;
  tasks: Task[];
  notes: DealNote[];
  documents: DealDocument[];
  payments: Payment[];
  activity: ActivityLogEntry[];
}

export interface Client {
  id: string;
  name: string;
  email: string;
  phone: string;
  industry: string;
  city: string;
  totalDeals: number;
  lifetimeValue: number;
  lastActivityAt: string;
}

export interface Task {
  id: string;
  title: string;
  dueDate: string;
  completed: boolean;
  owner: string;
  dealId?: string;
  clientId?: string;
}

export type PaymentStatus = "planned" | "expected" | "received" | "paid_out" | "cancelled";

export interface Payment {
  id: string;
  dealId: string;
  clientId: string;
  amount: number;
  currency: string;
  status: PaymentStatus;
  paidAt?: string;
  dueDate: string;
}

export interface ActivityLogEntry {
  id: string;
  type: "note" | "email" | "meeting" | "system";
  author: string;
  message: string;
  createdAt: string;
  clientId: string;
  dealId?: string;
}<|MERGE_RESOLUTION|>--- conflicted
+++ resolved
@@ -1,27 +1,5 @@
 export type DealStage = "qualification" | "negotiation" | "proposal" | "closedWon" | "closedLost";
 
-<<<<<<< HEAD
-export type DealPeriodFilter = "7d" | "30d" | "90d" | "all";
-
-export interface DealFilters {
-  stage?: DealStage | "all";
-  managers?: string[];
-  period?: DealPeriodFilter;
-  search?: string;
-}
-
-export interface DealStageMetrics {
-  stage: DealStage;
-  count: number;
-  totalValue: number;
-  conversionRate: number;
-  avgCycleDurationDays: number | null;
-}
-
-export interface DealStageUpdatePayload {
-  dealId: string;
-  stage: DealStage;
-=======
 export interface DealNote {
   id: string;
   dealId: string;
@@ -40,7 +18,6 @@
   uploadedAt: string;
   uploadedBy: string;
   url?: string;
->>>>>>> 4382374d
 }
 
 export interface Deal {
