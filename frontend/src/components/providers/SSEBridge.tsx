"use client";

import { useCallback, useMemo } from "react";
import { useQueryClient } from "@tanstack/react-query";
import { useEventStream } from "@/hooks/useEventStream";
<<<<<<< HEAD
import { dealQueryOptions, paymentsQueryOptions } from "@/lib/api/queries";
=======
import {
  dealQueryOptions,
  dealStageMetricsQueryOptions,
  dealsQueryOptions,
  paymentsQueryOptions,
} from "@/lib/api/queries";
>>>>>>> 9c5b2497
import { createRandomId } from "@/lib/utils/id";
import { PaymentEventPayload, useUiStore } from "@/stores/uiStore";

type StreamHandlers = Parameters<typeof useEventStream>[1];

interface StreamSubscriptionProps {
  url: string;
  handlers: StreamHandlers;
}

function StreamSubscription({ url, handlers }: StreamSubscriptionProps) {
  useEventStream(url, handlers);
  return null;
}

export interface SSEBridgeProps {
  apiBaseUrl?: string | null;
  crmSseUrl?: string | null;
  notificationsSseUrl?: string | null;
  paymentsSseUrl?: string | null;
}

function normalizeUrl(value?: string | null) {
  const trimmed = value?.trim();
  return trimmed ? trimmed : undefined;
}

interface CrmEventPayload {
  id?: string;
  message?: string;
  dealId?: string;
  type?: string;
  level?: "info" | "success" | "warning" | "error";
}

interface NotificationPayload extends CrmEventPayload {
  title?: string;
}

function parsePayload(event: MessageEvent<string>): CrmEventPayload {
  try {
    return JSON.parse(event.data) as CrmEventPayload;
  } catch (error) {
    console.warn("Не удалось распарсить SSE сообщение", error);
    return { id: createRandomId(), message: event.data };
  }
}

function parsePaymentPayload(event: MessageEvent<string>): PaymentEventPayload {
  const sseEvent = event.type !== "message" ? event.type : undefined;

  try {
    const parsed = JSON.parse(event.data) as PaymentEventPayload;
    return {
      ...parsed,
      event: parsed.event ?? sseEvent,
    };
  } catch (error) {
    console.warn("Не удалось распарсить SSE сообщение платежей", error);
    return {
      id: createRandomId(),
      message: event.data,
      event: sseEvent,
    };
  }
}

const paymentsQueryKey = paymentsQueryOptions().queryKey;

export function SSEBridge({
  apiBaseUrl,
  crmSseUrl,
  notificationsSseUrl,
  paymentsSseUrl,
}: SSEBridgeProps = {}) {
  const resolvedBaseUrl = (apiBaseUrl ?? process.env.NEXT_PUBLIC_API_BASE_URL)?.trim();
  const mockModeEnabled = !resolvedBaseUrl || resolvedBaseUrl === "mock";

  const pushNotification = useUiStore((state) => state.pushNotification);
  const highlightDeal = useUiStore((state) => state.highlightDeal);
  const handlePaymentEvent = useUiStore((state) => state.handlePaymentEvent);
  const markDealUpdated = useUiStore((state) => state.markDealUpdated);
  const queryClient = useQueryClient();

  const handleCrmMessage = useCallback(
    (event: MessageEvent<string>) => {
      const payload = parsePayload(event);
      const id = payload.id ?? createRandomId();

      if (payload.dealId) {
        highlightDeal(payload.dealId);
        markDealUpdated(payload.dealId);
        setTimeout(() => highlightDeal(undefined), 3000);
        queryClient.invalidateQueries({ queryKey: ["deals"] });
        queryClient.invalidateQueries({ queryKey: dealQueryOptions(payload.dealId).queryKey });
        queryClient.invalidateQueries({ queryKey: dealStageMetricsQueryOptions().queryKey });
      }

      if (payload.message) {
        pushNotification({
          id,
          message: payload.message,
          type: payload.level ?? "info",
          timestamp: new Date().toISOString(),
          source: "crm",
        });
      }
    },
    [highlightDeal, markDealUpdated, pushNotification, queryClient],
  );

  const handleCrmError = useCallback((event: Event) => {
    console.error("CRM SSE error", event);
  }, []);

  const handleNotificationMessage = useCallback(
    (event: MessageEvent<string>) => {
      const payload = parsePayload(event) as NotificationPayload;
      pushNotification({
        id: payload.id ?? createRandomId(),
        message: payload.message ?? payload.title ?? "Новое уведомление",
        type: payload.level ?? "info",
        timestamp: new Date().toISOString(),
        source: "notifications",
      });
    },
    [pushNotification],
  );

  const handleNotificationsError = useCallback((event: Event) => {
    console.error("Notifications SSE error", event);
  }, []);

  const handlePaymentsMessage = useCallback(
    (event: MessageEvent<string>) => {
      const payload = parsePaymentPayload(event);
      const effect = handlePaymentEvent(payload);

      if (effect.highlightDealId) {
        highlightDeal(effect.highlightDealId);
        markDealUpdated(effect.highlightDealId);
        setTimeout(() => highlightDeal(undefined), 3000);
        queryClient.invalidateQueries({ queryKey: dealQueryOptions(effect.highlightDealId).queryKey });
      }

      if (effect.shouldRefetch) {
        queryClient.invalidateQueries({ queryKey: paymentsQueryKey });
      }
    },
    [handlePaymentEvent, highlightDeal, markDealUpdated, queryClient],
  );

  const handlePaymentsError = useCallback((event: Event) => {
    console.error("Payments SSE error", event);
  }, []);

  const crmHandlers = useMemo(
    () => ({
      onMessage: handleCrmMessage,
      onError: handleCrmError,
    }),
    [handleCrmMessage, handleCrmError],
  );

  const notificationHandlers = useMemo(
    () => ({
      onMessage: handleNotificationMessage,
      onError: handleNotificationsError,
    }),
    [handleNotificationMessage, handleNotificationsError],
  );

  const paymentsHandlers = useMemo(
    () => ({
      onMessage: handlePaymentsMessage,
      onError: handlePaymentsError,
    }),
    [handlePaymentsMessage, handlePaymentsError],
  );

  if (mockModeEnabled) {
    return null;
  }

  const crmStreamUrl = normalizeUrl(crmSseUrl ?? process.env.NEXT_PUBLIC_CRM_SSE_URL);
  const notificationsStreamUrl = normalizeUrl(
    notificationsSseUrl ?? process.env.NEXT_PUBLIC_NOTIFICATIONS_SSE_URL,
  );
  const paymentsStreamUrl = normalizeUrl(paymentsSseUrl ?? process.env.NEXT_PUBLIC_PAYMENTS_SSE_URL);

  return (
    <>
      {crmStreamUrl ? <StreamSubscription url={crmStreamUrl} handlers={crmHandlers} /> : null}
      {notificationsStreamUrl ? (
        <StreamSubscription url={notificationsStreamUrl} handlers={notificationHandlers} />
      ) : null}
      {paymentsStreamUrl ? (
        <StreamSubscription url={paymentsStreamUrl} handlers={paymentsHandlers} />
      ) : null}
    </>
  );
}<|MERGE_RESOLUTION|>--- conflicted
+++ resolved
@@ -3,16 +3,12 @@
 import { useCallback, useMemo } from "react";
 import { useQueryClient } from "@tanstack/react-query";
 import { useEventStream } from "@/hooks/useEventStream";
-<<<<<<< HEAD
-import { dealQueryOptions, paymentsQueryOptions } from "@/lib/api/queries";
-=======
 import {
   dealQueryOptions,
   dealStageMetricsQueryOptions,
   dealsQueryOptions,
   paymentsQueryOptions,
 } from "@/lib/api/queries";
->>>>>>> 9c5b2497
 import { createRandomId } from "@/lib/utils/id";
 import { PaymentEventPayload, useUiStore } from "@/stores/uiStore";
 
