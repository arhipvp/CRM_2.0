"use client";

import Link from "next/link";
import { useEffect, useMemo } from "react";
import type { KeyboardEvent } from "react";

import { useDeals } from "@/lib/api/hooks";
import { DealPreviewSidebar } from "@/components/deals/DealPreviewSidebar";
import { DealBulkActions } from "@/components/deals/DealBulkActions";
import { getDealStageTitle, sortDealsByNextReview } from "@/lib/utils/deals";
import { createRandomId } from "@/lib/utils/id";
import { getManagerLabel, NO_MANAGER_VALUE, normalizeManagerValue } from "@/lib/utils/managers";
import { useUiStore } from "@/stores/uiStore";

function classNames(...classes: Array<string | false | null | undefined>) {
  return classes.filter(Boolean).join(" ");
}

const DEAL_UPDATE_HIGHLIGHT_TIMEOUT = 4_000;

function formatProbability(probability: number) {
  return `${Math.round(probability * 100)}%`;
}

function formatDate(value?: string) {
  if (!value) {
    return "—";
  }

  return new Intl.DateTimeFormat("ru-RU", {
    dateStyle: "medium",
    timeStyle: "short",
  }).format(new Date(value));
}

function formatShortDate(value: string) {
  try {
    return new Intl.DateTimeFormat("ru-RU", { day: "2-digit", month: "short" }).format(new Date(value));
  } catch {
    return value;
  }
}

function getNextReviewTone(nextReviewAt: string) {
  const timestamp = new Date(nextReviewAt).getTime();

  if (!Number.isFinite(timestamp)) {
    return {
      indicator: "bg-slate-300 dark:bg-slate-600",
      text: "text-slate-500 dark:text-slate-400",
    } as const;
  }

  const diff = timestamp - Date.now();
  const dayInMs = 86_400_000;

  if (diff < 0) {
    return {
      indicator: "bg-rose-500",
      text: "text-rose-600 dark:text-rose-300",
    } as const;
  }

  if (diff <= dayInMs * 2) {
    return {
      indicator: "bg-amber-400",
      text: "text-amber-600 dark:text-amber-300",
    } as const;
  }

  return {
    indicator: "bg-emerald-400",
    text: "text-emerald-600 dark:text-emerald-300",
  } as const;
}

export function DealFunnelTable() {
  const filters = useUiStore((state) => state.filters);
  const viewMode = useUiStore((state) => state.viewMode);
  const selectedDealIds = useUiStore((state) => state.selectedDealIds);
  const toggleDealSelection = useUiStore((state) => state.toggleDealSelection);
  const clearSelection = useUiStore((state) => state.clearSelection);
  const clearFilters = useUiStore((state) => state.clearFilters);
  const openDealPreview = useUiStore((state) => state.openDealPreview);
  const highlightedDealId = useUiStore((state) => state.highlightedDealId);
  const pushNotification = useUiStore((state) => state.pushNotification);
  const dealUpdates = useUiStore((state) => state.dealUpdates);
  const clearDealUpdate = useUiStore((state) => state.clearDealUpdate);

  const dealsQuery = useDeals(filters);
  const { data: deals = [], isLoading, isError, error, isFetching, refetch } = dealsQuery;
  const dealsForRender = useMemo(() => sortDealsByNextReview(deals), [deals]);
  const recentlyUpdatedDealIds = useMemo(
    () => new Set(Object.keys(dealUpdates)),
    [dealUpdates],
  );

  const buildRowState = (dealId: string) => {
    const isSelected = selectedDealIds.includes(dealId);
    const isRecentlyUpdated = recentlyUpdatedDealIds.has(dealId);
    const isHighlighted = highlightedDealId === dealId;
    const rowClassName = classNames(
      "cursor-pointer bg-white transition hover:bg-slate-50 dark:bg-transparent dark:hover:bg-slate-900/40",
      isSelected && "bg-sky-50/80 dark:bg-sky-500/10",
      isHighlighted && "ring-2 ring-amber-300",
      isRecentlyUpdated && "deal-update-highlight ring-2 ring-amber-400",
    );

    const handleActivate = () => {
      openDealPreview(dealId);
      if (isRecentlyUpdated) {
        clearDealUpdate(dealId);
      }
    };

    const handleKeyDown = (event: KeyboardEvent<HTMLTableRowElement>) => {
      if (event.key === "Enter" || event.key === " ") {
        event.preventDefault();
        handleActivate();
      }
    };

    return {
      isSelected,
      rowClassName,
      handleActivate,
      handleKeyDown,
    };
  };

  useEffect(() => {
    if (viewMode !== "table") {
      return;
    }

    const dealIds = Object.keys(dealUpdates);
    if (dealIds.length === 0) {
      return;
    }

    const timers = dealIds.map((dealId) =>
      window.setTimeout(() => {
        clearDealUpdate(dealId);
      }, DEAL_UPDATE_HIGHLIGHT_TIMEOUT),
    );

    return () => {
      for (const timer of timers) {
        window.clearTimeout(timer);
      }
    };
  }, [dealUpdates, clearDealUpdate, viewMode]);

  if (viewMode !== "table") {
    return null;
  }

  if (isLoading) {
    return (
      <div className="flex flex-col gap-6 lg:flex-row">
        <div className="flex-1 space-y-4">
          <div className="overflow-hidden rounded-xl border border-slate-200 bg-white shadow-sm dark:border-slate-700 dark:bg-slate-900/80">
            <div className="border-b border-slate-200 bg-slate-50 px-4 py-3 text-sm font-semibold text-slate-500 dark:border-slate-700 dark:bg-slate-900/60 dark:text-slate-300">
              Загружаем сделки…
            </div>
            <div className="divide-y divide-slate-100 dark:divide-slate-800">
              {Array.from({ length: 5 }).map((_, index) => (
                <div
                  // biome-ignore lint/suspicious/noArrayIndexKey: индексы используются для скелетона
                  key={index}
                  className="grid grid-cols-9 gap-4 px-4 py-4"
                >
                  <div className="col-span-2 h-4 w-3/4 animate-pulse rounded bg-slate-200 dark:bg-slate-700" />
                  <div className="col-span-2 h-4 animate-pulse rounded bg-slate-200 dark:bg-slate-700" />
                  <div className="col-span-2 h-4 animate-pulse rounded bg-slate-200 dark:bg-slate-700" />
                  <div className="col-span-1 h-4 animate-pulse rounded bg-slate-200 dark:bg-slate-700" />
                  <div className="col-span-1 h-4 animate-pulse rounded bg-slate-200 dark:bg-slate-700" />
                  <div className="col-span-1 h-4 animate-pulse rounded bg-slate-200 dark:bg-slate-700" />
                  <div className="col-span-1 h-4 animate-pulse rounded bg-slate-200 dark:bg-slate-700" />
                  <div className="col-span-1 h-4 animate-pulse rounded bg-slate-200 dark:bg-slate-700" />
                  <div className="col-span-1 h-4 animate-pulse rounded bg-slate-200 dark:bg-slate-700" />
                </div>
              ))}
            </div>
          </div>
        </div>
        <DealPreviewSidebar />
      </div>
    );
  }

  if (isError) {
    return (
      <div className="rounded-xl border border-rose-300 bg-rose-50 p-6 text-sm text-rose-900 dark:border-rose-500/60 dark:bg-rose-900/20 dark:text-rose-100">
        <div className="flex flex-wrap items-center justify-between gap-4">
          <div>
            <p className="text-base font-semibold">Не удалось загрузить сделки</p>
            <p className="mt-1 text-xs text-rose-800 dark:text-rose-200/80">{error instanceof Error ? error.message : String(error)}</p>
          </div>
          <button
            type="button"
            onClick={() => void refetch()}
            className="rounded-md bg-rose-600 px-3 py-1.5 text-sm font-medium text-white transition hover:bg-rose-500"
          >
            Повторить
          </button>
        </div>
      </div>
    );
  }

  const hasDeals = dealsForRender.length > 0;
  const hasBulkSelection = selectedDealIds.length > 0;

  const handleHideBulkActions = () => {
    clearSelection();
  };

  const containerClassName = classNames(
    "flex flex-col gap-6 lg:flex-row",
    hasBulkSelection && "pb-28",
  );

  return (
    <>
      <div className={containerClassName}>
        <div className="flex-1 space-y-4">
<<<<<<< HEAD
          <div className="overflow-hidden rounded-xl border border-slate-200 bg-white shadow-sm dark:border-slate-700 dark:bg-slate-900/80 lg:hidden">
            <div className="flex items-center justify-between border-b border-slate-200 bg-slate-50 px-4 py-3 text-sm font-semibold text-slate-600 dark:border-slate-700 dark:bg-slate-900/60 dark:text-slate-200">
              <span>Список сделок</span>
              {isFetching && <span className="text-xs font-normal text-slate-400">Обновление…</span>}
            </div>
            {hasDeals ? (
              <table className="min-w-full divide-y divide-slate-100 text-sm dark:divide-slate-800">
                <thead className="bg-slate-50 text-xs uppercase tracking-wider text-slate-500 dark:bg-slate-900/60 dark:text-slate-300">
                  <tr>
                    <th scope="col" className="px-4 py-3 text-left">
                      Клиент
                    </th>
                    <th scope="col" className="px-4 py-3 text-left">
                      Сделка
                    </th>
                    <th scope="col" className="px-4 py-3 text-left">
                      Следующий просмотр
                    </th>
                    <th scope="col" className="px-4 py-3 text-left">
                      Статус
                    </th>
                    <th scope="col" className="px-4 py-3 text-left">
                      Исполнитель
                    </th>
                    <th scope="col" className="px-4 py-3 text-right">
                      Вероятность
                    </th>
                    <th scope="col" className="px-4 py-3 text-left">
                      Обновлено
                    </th>
                    <th scope="col" className="px-4 py-3 text-right">
                      Действия
                    </th>
                  </tr>
                </thead>
                <tbody className="divide-y divide-slate-100 dark:divide-slate-800">
                  {dealsForRender.map((deal) => {
                    const { isSelected, rowClassName, handleActivate, handleKeyDown } = buildRowState(deal.id);
                    const nextReviewTone = getNextReviewTone(deal.nextReviewAt);
                    const ownerLabel = getManagerLabel(normalizeManagerValue(deal.owner) ?? NO_MANAGER_VALUE);

                    return (
                      <tr
                        key={deal.id}
                        className={rowClassName}
                        onClick={handleActivate}
                        onKeyDown={handleKeyDown}
                        tabIndex={0}
                        role="button"
                        aria-pressed={isSelected}
                      >
                        <td className="px-4 py-4 text-slate-600 dark:text-slate-300">{deal.clientName}</td>
                        <td className="px-4 py-4">
                          <div className="flex items-center gap-3">
                            <input
                              type="checkbox"
                              className="h-4 w-4 flex-shrink-0 rounded border-slate-300 text-sky-600 focus:ring-sky-500"
                              checked={isSelected}
                              onChange={(event) => {
                                event.stopPropagation();
                                toggleDealSelection(deal.id);
                              }}
                              onClick={(event) => event.stopPropagation()}
                              aria-label="Выбрать сделку"
                            />
                            <div className="flex flex-col">
                              <span className="font-semibold text-slate-800 dark:text-slate-100">{deal.name}</span>
                              <span className="text-xs text-slate-400 dark:text-slate-500">{deal.id}</span>
                            </div>
                          </div>
                        </td>
                        <td className="px-4 py-4">
                          <div className="flex items-center justify-between text-sm">
                            <span className={classNames("flex items-center gap-2 text-xs font-medium", nextReviewTone.text)}>
                              <span className={classNames("h-2 w-2 rounded-full", nextReviewTone.indicator)} aria-hidden="true" />
                              Следующий просмотр
                            </span>
                            <span className={classNames("text-xs font-semibold", nextReviewTone.text)}>
                              {formatShortDate(deal.nextReviewAt)}
                            </span>
                          </div>
                        </td>
                        <td className="px-4 py-4 text-slate-600 dark:text-slate-300">{deal.stage}</td>
                        <td className="px-4 py-4 text-slate-600 dark:text-slate-300">{ownerLabel}</td>
                        <td className="px-4 py-4 text-right text-slate-600 dark:text-slate-300">{formatProbability(deal.probability)}</td>
                        <td className="px-4 py-4 text-slate-500 dark:text-slate-400">{formatDate(deal.updatedAt)}</td>
                        <td className="px-4 py-4 text-right">
                          <Link
                            href={`/deals/${deal.id}`}
                            className="text-xs font-semibold text-sky-600 underline-offset-2 transition hover:text-sky-500 hover:underline dark:text-sky-300"
                            onClick={(event) => event.stopPropagation()}
                          >
                            Открыть
                          </Link>
                        </td>
                      </tr>
                    );
                  })}
                </tbody>
              </table>
            ) : (
              <div className="px-4 py-12 text-center text-sm text-slate-500 dark:text-slate-300">
                <p>Сделки не найдены для выбранных фильтров.</p>
                <button
                  type="button"
                  className="mt-3 rounded-md border border-slate-200 px-3 py-1.5 text-xs font-medium text-slate-600 transition hover:border-slate-300 hover:text-slate-800 dark:border-slate-600 dark:text-slate-200"
                  onClick={() => clearFilters()}
                >
                  Сбросить фильтры
                </button>
              </div>
            )}
          </div>

          <div className="hidden overflow-hidden rounded-xl border border-slate-200 bg-white shadow-sm dark:border-slate-700 dark:bg-slate-900/80 lg:block">
=======
        <div className="overflow-hidden rounded-xl border border-slate-200 bg-white shadow-sm dark:border-slate-700 dark:bg-slate-900/80">
          <div className="flex items-center justify-between border-b border-slate-200 bg-slate-50 px-4 py-3 text-sm font-semibold text-slate-600 dark:border-slate-700 dark:bg-slate-900/60 dark:text-slate-200">
            <span>Список сделок</span>
            {isFetching && <span className="text-xs font-normal text-slate-400">Обновление…</span>}
          </div>
          {hasDeals ? (
            <table className="min-w-full divide-y divide-slate-100 text-sm dark:divide-slate-800">
              <thead className="bg-slate-50 text-xs uppercase tracking-wider text-slate-500 dark:bg-slate-900/60 dark:text-slate-300">
                <tr>
                  <th scope="col" className="px-4 py-3 text-left">
                    Сделка
                  </th>
                  <th scope="col" className="px-4 py-3 text-left">
                    Клиент
                  </th>
                  <th scope="col" className="px-4 py-3 text-left">
                    Стадия
                  </th>
                  <th scope="col" className="px-4 py-3 text-right">
                    Вероятность
                  </th>
                  <th scope="col" className="px-4 py-3 text-right">
                    Сумма
                  </th>
                  <th scope="col" className="px-4 py-3 text-left">
                    Следующий просмотр
                  </th>
                  <th scope="col" className="px-4 py-3 text-left">
                    Обновлено
                  </th>
                  <th scope="col" className="px-4 py-3 text-right">
                    Действия
                  </th>
                </tr>
              </thead>
              <tbody className="divide-y divide-slate-100 dark:divide-slate-800">
                {dealsForRender.map((deal) => {
                  const { isSelected, rowClassName, handleActivate, handleKeyDown } = buildRowState(deal.id);
                  const nextReviewTone = getNextReviewTone(deal.nextReviewAt);

                  return (
                    <tr
                      key={deal.id}
                      className={rowClassName}
                      onClick={handleActivate}
                      onKeyDown={handleKeyDown}
                      tabIndex={0}
                      role="button"
                      aria-pressed={isSelected}
                    >
                      <td className="px-4 py-4">
                        <div className="flex items-center gap-3">
                          <input
                            type="checkbox"
                            className="h-4 w-4 flex-shrink-0 rounded border-slate-300 text-sky-600 focus:ring-sky-500"
                            checked={isSelected}
                            onChange={(event) => {
                              event.stopPropagation();
                              toggleDealSelection(deal.id);
                            }}
                            onClick={(event) => event.stopPropagation()}
                            aria-label="Выбрать сделку"
                          />
                          <div className="flex flex-col">
                            <span className="font-semibold text-slate-800 dark:text-slate-100">{deal.name}</span>
                            <span className="text-xs text-slate-400 dark:text-slate-500">{deal.id}</span>
                          </div>
                        </div>
                      </td>
                      <td className="px-4 py-4 text-slate-600 dark:text-slate-300">{deal.clientName}</td>
                      <td className="px-4 py-4 text-slate-600 dark:text-slate-300">{getDealStageTitle(deal.stage)}</td>
                      <td className="px-4 py-4 text-right text-slate-600 dark:text-slate-300">{formatProbability(deal.probability)}</td>
                      <td className="px-4 py-4 text-right text-slate-600 dark:text-slate-300">{formatCurrency(deal.value)}</td>
                      <td className="px-4 py-4">
                        <div className="flex items-center justify-between text-sm">
                          <span className={classNames("flex items-center gap-2 text-xs font-medium", nextReviewTone.text)}>
                            <span
                              className={classNames("h-2 w-2 rounded-full", nextReviewTone.indicator)}
                              aria-hidden="true"
                            />
                            Следующий просмотр
                          </span>
                          <span className={classNames("text-xs font-semibold", nextReviewTone.text)}>
                            {formatShortDate(deal.nextReviewAt)}
                          </span>
                        </div>
                      </td>
                      <td className="px-4 py-4 text-slate-500 dark:text-slate-400">{formatDate(deal.updatedAt)}</td>
                      <td className="px-4 py-4 text-right">
                        <Link
                          href={`/deals/${deal.id}`}
                          className="text-xs font-semibold text-sky-600 underline-offset-2 transition hover:text-sky-500 hover:underline dark:text-sky-300"
                          onClick={(event) => event.stopPropagation()}
                        >
                          Открыть
                        </Link>
                      </td>
                    </tr>
                  );
                })}
                </tbody>
              </table>
          ) : (
          <div className="px-4 py-12 text-center text-sm text-slate-500 dark:text-slate-300">
            <p>Сделки не найдены для выбранных фильтров.</p>
            <button
              type="button"
              className="mt-3 rounded-md border border-slate-200 px-3 py-1.5 text-xs font-medium text-slate-600 transition hover:border-slate-300 hover:text-slate-800 dark:border-slate-600 dark:text-slate-200"
              onClick={() => clearFilters()}
            >
              Сбросить фильтры
            </button>
          </div>
        )}
      </div>
      <div className="overflow-hidden rounded-xl border border-slate-200 bg-white shadow-sm dark:border-slate-700 dark:bg-slate-900/80">
>>>>>>> 18d0330c
            <div className="flex items-center justify-between border-b border-slate-200 bg-slate-50 px-4 py-3 text-sm font-semibold text-slate-600 dark:border-slate-700 dark:bg-slate-900/60 dark:text-slate-200">
              <span>Список сделок</span>
              {isFetching && <span className="text-xs font-normal text-slate-400">Обновление…</span>}
            </div>
            {hasDeals ? (
              <div className="overflow-x-auto">
                <table className="w-full min-w-[960px] divide-y divide-slate-100 text-sm dark:divide-slate-800">
                  <thead className="bg-slate-50 text-xs uppercase tracking-wider text-slate-500 dark:bg-slate-900/60 dark:text-slate-300">
                    <tr>
                      <th scope="col" className="px-4 py-3 text-left">
                        Клиент
                      </th>
                      <th scope="col" className="px-4 py-3 text-left">
                        Сделка
                      </th>
                      <th scope="col" className="px-4 py-3 text-left">
                        Следующий просмотр
                      </th>
                      <th scope="col" className="px-4 py-3 text-left">
                        Статус
                      </th>
                      <th scope="col" className="px-4 py-3 text-left">
                        Исполнитель
                      </th>
                      <th scope="col" className="px-4 py-3 text-right">
                        Вероятность
                      </th>
                      <th scope="col" className="px-4 py-3 text-left">
                        Ожидаемое закрытие
                      </th>
                      <th scope="col" className="px-4 py-3 text-left">
                        Обновлено
                      </th>
                      <th scope="col" className="px-4 py-3 text-right">
                        Действия
                      </th>
                    </tr>
                  </thead>
                  <tbody className="divide-y divide-slate-100 dark:divide-slate-800">
                    {dealsForRender.map((deal) => {
                      const { isSelected, rowClassName, handleActivate, handleKeyDown } = buildRowState(deal.id);
                      const nextReviewTone = getNextReviewTone(deal.nextReviewAt);
                      const expectedCloseDateRaw = deal.expectedCloseDate;
                      const expectedCloseDate = expectedCloseDateRaw ? new Date(expectedCloseDateRaw) : undefined;
                      const isExpectedCloseOverdue = expectedCloseDate ? expectedCloseDate.getTime() < Date.now() : false;
                      const ownerLabel = getManagerLabel(normalizeManagerValue(deal.owner) ?? NO_MANAGER_VALUE);

                      return (
                        <tr
                          key={deal.id}
                          className={rowClassName}
                          onClick={handleActivate}
                          onKeyDown={handleKeyDown}
                          tabIndex={0}
                          role="button"
                          aria-pressed={isSelected}
                        >
                          <td className="px-4 py-4 text-slate-600 dark:text-slate-300">{deal.clientName}</td>
                          <td className="px-4 py-4">
                            <div className="flex items-center gap-3">
                              <input
                                type="checkbox"
                                className="h-4 w-4 flex-shrink-0 rounded border-slate-300 text-sky-600 focus:ring-sky-500"
                                checked={isSelected}
                                onChange={(event) => {
                                  event.stopPropagation();
                                  toggleDealSelection(deal.id);
                                }}
                                onClick={(event) => event.stopPropagation()}
                                aria-label="Выбрать сделку"
                              />
                              <div className="flex flex-col">
                                <span className="font-semibold text-slate-800 dark:text-slate-100">{deal.name}</span>
                                <span className="text-xs text-slate-400 dark:text-slate-500">{deal.id}</span>
                              </div>
                            </div>
                          </td>
<<<<<<< HEAD
=======
                          <td className="px-4 py-4 text-slate-600 dark:text-slate-300">{deal.clientName}</td>
                          <td className="px-4 py-4 text-slate-600 dark:text-slate-300">{getDealStageTitle(deal.stage)}</td>
                          <td className="px-4 py-4 text-slate-600 dark:text-slate-300">{ownerLabel}</td>
                          <td className="px-4 py-4 text-right text-slate-600 dark:text-slate-300">{formatProbability(deal.probability)}</td>
                          <td className="px-4 py-4 text-right text-slate-600 dark:text-slate-300">{formatCurrency(deal.value)}</td>
>>>>>>> 18d0330c
                          <td className="px-4 py-4">
                            <div className="flex items-center justify-between text-sm">
                              <span className={classNames("flex items-center gap-2 text-xs font-medium", nextReviewTone.text)}>
                                <span className={classNames("h-2 w-2 rounded-full", nextReviewTone.indicator)} aria-hidden="true" />
                                Следующий просмотр
                              </span>
                              <span className={classNames("text-xs font-semibold", nextReviewTone.text)}>
                                {formatShortDate(deal.nextReviewAt)}
                              </span>
                            </div>
                          </td>
                          <td className="px-4 py-4 text-slate-600 dark:text-slate-300">{deal.stage}</td>
                          <td className="px-4 py-4 text-slate-600 dark:text-slate-300">{ownerLabel}</td>
                          <td className="px-4 py-4 text-right text-slate-600 dark:text-slate-300">{formatProbability(deal.probability)}</td>
                          <td className="px-4 py-4">
                            {expectedCloseDate ? (
                              <span
                                className={classNames(
                                  "text-xs",
                                  isExpectedCloseOverdue
                                    ? "font-semibold text-amber-600 dark:text-amber-300"
                                    : "text-slate-400 dark:text-slate-500",
                                )}
                                title="Ожидаемая дата закрытия"
                              >
                                {expectedCloseDateRaw ? formatShortDate(expectedCloseDateRaw) : "—"}
                              </span>
                            ) : (
                              <span className="text-xs text-slate-400 dark:text-slate-500">—</span>
                            )}
                          </td>
                          <td className="px-4 py-4 text-slate-500 dark:text-slate-400">{formatDate(deal.updatedAt)}</td>
                          <td className="px-4 py-4 text-right">
                            <Link
                              href={`/deals/${deal.id}`}
                              className="text-xs font-semibold text-sky-600 underline-offset-2 transition hover:text-sky-500 hover:underline dark:text-sky-300"
                              onClick={(event) => event.stopPropagation()}
                            >
                              Открыть
                            </Link>
                          </td>
                        </tr>
                      );
                    })}
                  </tbody>
                </table>
              </div>
            ) : (
              <div className="px-4 py-12 text-center text-sm text-slate-500 dark:text-slate-300">
                <p>Сделки не найдены для выбранных фильтров.</p>
                <button
                  type="button"
                  className="mt-3 rounded-md border border-slate-200 px-3 py-1.5 text-xs font-medium text-slate-600 transition hover:border-slate-300 hover:text-slate-800 dark:border-slate-600 dark:text-slate-200"
                  onClick={() => clearFilters()}
                >
                  Сбросить фильтры
                </button>
              </div>
            )}
          </div>
        </div>

        <DealPreviewSidebar />
      </div>
      <DealBulkActions selectedDealIds={selectedDealIds} onClearSelection={handleHideBulkActions} />
    </>
  );
}

<|MERGE_RESOLUTION|>--- conflicted
+++ resolved
@@ -225,7 +225,6 @@
     <>
       <div className={containerClassName}>
         <div className="flex-1 space-y-4">
-<<<<<<< HEAD
           <div className="overflow-hidden rounded-xl border border-slate-200 bg-white shadow-sm dark:border-slate-700 dark:bg-slate-900/80 lg:hidden">
             <div className="flex items-center justify-between border-b border-slate-200 bg-slate-50 px-4 py-3 text-sm font-semibold text-slate-600 dark:border-slate-700 dark:bg-slate-900/60 dark:text-slate-200">
               <span>Список сделок</span>
@@ -341,7 +340,6 @@
           </div>
 
           <div className="hidden overflow-hidden rounded-xl border border-slate-200 bg-white shadow-sm dark:border-slate-700 dark:bg-slate-900/80 lg:block">
-=======
         <div className="overflow-hidden rounded-xl border border-slate-200 bg-white shadow-sm dark:border-slate-700 dark:bg-slate-900/80">
           <div className="flex items-center justify-between border-b border-slate-200 bg-slate-50 px-4 py-3 text-sm font-semibold text-slate-600 dark:border-slate-700 dark:bg-slate-900/60 dark:text-slate-200">
             <span>Список сделок</span>
@@ -458,7 +456,6 @@
         )}
       </div>
       <div className="overflow-hidden rounded-xl border border-slate-200 bg-white shadow-sm dark:border-slate-700 dark:bg-slate-900/80">
->>>>>>> 18d0330c
             <div className="flex items-center justify-between border-b border-slate-200 bg-slate-50 px-4 py-3 text-sm font-semibold text-slate-600 dark:border-slate-700 dark:bg-slate-900/60 dark:text-slate-200">
               <span>Список сделок</span>
               {isFetching && <span className="text-xs font-normal text-slate-400">Обновление…</span>}
@@ -536,14 +533,11 @@
                               </div>
                             </div>
                           </td>
-<<<<<<< HEAD
-=======
                           <td className="px-4 py-4 text-slate-600 dark:text-slate-300">{deal.clientName}</td>
                           <td className="px-4 py-4 text-slate-600 dark:text-slate-300">{getDealStageTitle(deal.stage)}</td>
                           <td className="px-4 py-4 text-slate-600 dark:text-slate-300">{ownerLabel}</td>
                           <td className="px-4 py-4 text-right text-slate-600 dark:text-slate-300">{formatProbability(deal.probability)}</td>
                           <td className="px-4 py-4 text-right text-slate-600 dark:text-slate-300">{formatCurrency(deal.value)}</td>
->>>>>>> 18d0330c
                           <td className="px-4 py-4">
                             <div className="flex items-center justify-between text-sm">
                               <span className={classNames("flex items-center gap-2 text-xs font-medium", nextReviewTone.text)}>
