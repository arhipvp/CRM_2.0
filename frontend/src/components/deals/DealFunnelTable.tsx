--- conflicted
+++ resolved
@@ -559,28 +559,12 @@
                                 )}
                                 title="Ожидаемая дата закрытия"
                               >
-<<<<<<< HEAD
-                                {expectedCloseDateRaw ? formatShortDate(expectedCloseDateRaw) : "—"}
-=======
                                 {formatShortDate(expectedCloseDateRaw)}
->>>>>>> d1e15656
                               </span>
                             ) : (
                               <span className="text-xs text-slate-400 dark:text-slate-500">—</span>
                             )}
                           </td>
-<<<<<<< HEAD
-                        <td className="px-4 py-4 text-slate-500 dark:text-slate-400">{formatDate(deal.updatedAt)}</td>
-                        <td className="px-4 py-4 text-right">
-                          <Link
-                            href={`/deals/${deal.id}`}
-                            className="text-xs font-semibold text-sky-600 underline-offset-2 transition hover:text-sky-500 hover:underline dark:text-sky-300"
-                            onClick={(event) => event.stopPropagation()}
-                          >
-                            Открыть
-                          </Link>
-                        </td>
-=======
                           <td className="px-4 py-4 text-slate-500 dark:text-slate-400">{formatDate(deal.updatedAt)}</td>
                           <td className="px-4 py-4 text-right">
                             <Link
@@ -591,7 +575,6 @@
                               Открыть
                             </Link>
                           </td>
->>>>>>> d1e15656
                       </tr>
                     );
                   })}
