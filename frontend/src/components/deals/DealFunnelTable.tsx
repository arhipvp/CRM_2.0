--- conflicted
+++ resolved
@@ -225,9 +225,6 @@
     <>
       <div className={containerClassName}>
         <div className="flex-1 space-y-4">
-<<<<<<< HEAD
-          <div className="overflow-hidden rounded-xl border border-slate-200 bg-white shadow-sm dark:border-slate-700 dark:bg-slate-900/80">
-=======
           <div className="overflow-hidden rounded-xl border border-slate-200 bg-white shadow-sm dark:border-slate-700 dark:bg-slate-900/80 lg:hidden">
             <div className="flex items-center justify-between border-b border-slate-200 bg-slate-50 px-4 py-3 text-sm font-semibold text-slate-600 dark:border-slate-700 dark:bg-slate-900/60 dark:text-slate-200">
               <span>Список сделок</span>
@@ -344,92 +341,11 @@
 
           <div className="hidden overflow-hidden rounded-xl border border-slate-200 bg-white shadow-sm dark:border-slate-700 dark:bg-slate-900/80 lg:block">
         <div className="overflow-hidden rounded-xl border border-slate-200 bg-white shadow-sm dark:border-slate-700 dark:bg-slate-900/80">
->>>>>>> 6d45c447
           <div className="flex items-center justify-between border-b border-slate-200 bg-slate-50 px-4 py-3 text-sm font-semibold text-slate-600 dark:border-slate-700 dark:bg-slate-900/60 dark:text-slate-200">
             <span>Список сделок</span>
             {isFetching && <span className="text-xs font-normal text-slate-400">Обновление…</span>}
           </div>
           {hasDeals ? (
-<<<<<<< HEAD
-            <div className="overflow-x-auto">
-              <table className="min-w-full divide-y divide-slate-100 text-sm dark:divide-slate-800">
-                <thead className="bg-slate-50 text-xs uppercase tracking-wider text-slate-500 dark:bg-slate-900/60 dark:text-slate-300">
-                  <tr>
-                    <th scope="col" className="px-4 py-3 text-left">
-                      Сделка
-                    </th>
-                    <th scope="col" className="px-4 py-3 text-left">
-                      Клиент
-                    </th>
-                    <th scope="col" className="px-4 py-3 text-left">
-                      Стадия
-                    </th>
-                    <th scope="col" className="px-4 py-3 text-left">
-                      Ответственный
-                    </th>
-                    <th scope="col" className="px-4 py-3 text-right">
-                      Вероятность
-                    </th>
-                    <th scope="col" className="px-4 py-3 text-left">
-                      Следующий просмотр
-                    </th>
-                    <th scope="col" className="px-4 py-3 text-left">
-                      Ожидаемое закрытие
-                    </th>
-                    <th scope="col" className="px-4 py-3 text-left">
-                      Обновлено
-                    </th>
-                    <th scope="col" className="px-4 py-3 text-right">
-                      Действия
-                    </th>
-                  </tr>
-                </thead>
-                <tbody className="divide-y divide-slate-100 dark:divide-slate-800">
-                  {dealsForRender.map((deal) => {
-                    const { isSelected, rowClassName, handleActivate, handleKeyDown } = buildRowState(deal.id);
-                    const nextReviewTone = getNextReviewTone(deal.nextReviewAt);
-                    const expectedCloseDateRaw = deal.expectedCloseDate;
-                    const expectedCloseDate = expectedCloseDateRaw ? new Date(expectedCloseDateRaw) : undefined;
-                    const isExpectedCloseOverdue = expectedCloseDate ? expectedCloseDate.getTime() < Date.now() : false;
-                    const ownerLabel = getManagerLabel(normalizeManagerValue(deal.owner) ?? NO_MANAGER_VALUE);
-
-                    return (
-                      <tr
-                        key={deal.id}
-                        className={rowClassName}
-                        onClick={handleActivate}
-                        onKeyDown={handleKeyDown}
-                        tabIndex={0}
-                        role="button"
-                        aria-pressed={isSelected}
-                      >
-                        <td className="px-4 py-4">
-                          <div className="flex items-center gap-3">
-                            <input
-                              type="checkbox"
-                              className="h-4 w-4 flex-shrink-0 rounded border-slate-300 text-sky-600 focus:ring-sky-500"
-                              checked={isSelected}
-                              onChange={(event) => {
-                                event.stopPropagation();
-                                toggleDealSelection(deal.id);
-                              }}
-                              onClick={(event) => event.stopPropagation()}
-                              aria-label="Выбрать сделку"
-                            />
-                            <div className="flex flex-col">
-                              <span className="font-semibold text-slate-800 dark:text-slate-100">{deal.name}</span>
-                              <span className="text-xs text-slate-400 dark:text-slate-500">{deal.id}</span>
-                            </div>
-                          </div>
-                        </td>
-                        <td className="px-4 py-4 text-slate-600 dark:text-slate-300">{deal.clientName}</td>
-                        <td className="px-4 py-4 text-slate-600 dark:text-slate-300">{deal.stage}</td>
-                        <td className="px-4 py-4 text-slate-600 dark:text-slate-300">{ownerLabel}</td>
-                        <td className="px-4 py-4 text-right text-slate-600 dark:text-slate-300">{formatProbability(deal.probability)}</td>
-                        <td className="px-4 py-4">
-                          <div className="flex items-center justify-between text-sm">
-                            <span className={classNames("flex items-center gap-2 text-xs font-medium", nextReviewTone.text)}>
-=======
             <table className="min-w-full divide-y divide-slate-100 text-sm dark:divide-slate-800">
               <thead className="bg-slate-50 text-xs uppercase tracking-wider text-slate-500 dark:bg-slate-900/60 dark:text-slate-300">
                 <tr>
@@ -638,7 +554,6 @@
                           <td className="px-4 py-4 text-right text-slate-600 dark:text-slate-300">{formatProbability(deal.probability)}</td>
                           <td className="px-4 py-4">
                             {expectedCloseDate ? (
->>>>>>> 6d45c447
                               <span
                                 className={classNames("h-2 w-2 rounded-full", nextReviewTone.indicator)}
                                 aria-hidden="true"
