import React from "react";
<<<<<<< HEAD
import { afterEach, beforeAll, beforeEach, describe, expect, it, vi } from "vitest";
import { QueryClient } from "@tanstack/react-query";
import { act, screen, waitFor, within } from "@testing-library/react";

const dndHandlers: {
  onDragStart?: (event: unknown) => void;
  onDragEnd?: (event: unknown) => void;
  onDragCancel?: (event: unknown) => void;
} = {};

vi.mock("@dnd-kit/core", async () => {
  const actual = await vi.importActual<typeof import("@dnd-kit/core")>("@dnd-kit/core");

  return {
    ...actual,
    DndContext: ({ children, onDragEnd, onDragStart, onDragCancel }: any) => {
      dndHandlers.onDragEnd = onDragEnd;
      dndHandlers.onDragStart = onDragStart;
      dndHandlers.onDragCancel = onDragCancel;
      return <div data-testid="dnd-context">{children}</div>;
    },
    DragOverlay: ({ children }: { children: React.ReactNode }) => <>{children}</>,
    useDroppable: () => ({ setNodeRef: vi.fn(), isOver: false }),
    useDraggable: () => ({
      setNodeRef: vi.fn(),
      listeners: {},
      attributes: {},
      transform: null,
      isDragging: false,
    }),
    useSensors: actual.useSensors,
    useSensor: actual.useSensor,
    PointerSensor: actual.PointerSensor,
    KeyboardSensor: actual.KeyboardSensor,
  } satisfies typeof actual;
});

vi.mock("@/stores/uiStore", async () => {
  const actual = await vi.importActual<typeof import("@/stores/uiStore")>("@/stores/uiStore");
  const { create } = await vi.importActual<typeof import("zustand")>("zustand");

  const initialFilters = { stage: "all", managers: [], period: "all", search: "" } as const;

  const useUiStore = create((set, get) => ({
    filters: { ...initialFilters },
    viewMode: "kanban" as const,
    selectedDealIds: [] as string[],
    highlightedDealId: undefined as string | undefined,
    previewDealId: undefined as string | undefined,
    notifications: [] as ReturnType<typeof actual.useUiStore.getState>["notifications"],
    dealUpdates: {} as Record<string, string>,
    dismissedHints: new Set<string>(),
    setSelectedStage: (stage: string | "all") =>
      set((state: any) => ({ filters: { ...state.filters, stage } })),
    setManagersFilter: (managers: string[]) =>
      set((state: any) => ({ filters: { ...state.filters, managers } })),
    toggleManagerFilter: (manager: string) =>
      set((state: any) => {
        const has = state.filters.managers.includes(manager);
        const managers = has
          ? state.filters.managers.filter((item: string) => item !== manager)
          : [...state.filters.managers, manager];
        return { filters: { ...state.filters, managers } };
      }),
    setPeriodFilter: (period: string) =>
      set((state: any) => ({ filters: { ...state.filters, period } })),
    setSearchFilter: (value: string) =>
      set((state: any) => ({ filters: { ...state.filters, search: value } })),
    clearFilters: () => set({ filters: { ...initialFilters } }),
    setViewMode: (mode: string) => set({ viewMode: mode }),
    toggleDealSelection: (dealId: string) =>
      set((state: any) => {
        const selected = state.selectedDealIds.includes(dealId)
          ? state.selectedDealIds.filter((id: string) => id !== dealId)
          : [...state.selectedDealIds, dealId];
        return { selectedDealIds: selected };
      }),
    selectDeals: (ids: string[]) => set({ selectedDealIds: [...ids] }),
    clearSelection: () => set({ selectedDealIds: [] }),
    openDealPreview: (dealId: string | undefined) => set({ previewDealId: dealId ?? undefined }),
    isHintDismissed: (key: string) => get().dismissedHints.has(key),
    dismissHint: (key: string) =>
      set((state: any) => {
        const next = new Set<string>(state.dismissedHints);
        next.add(key);
        return { dismissedHints: next };
      }),
    highlightDeal: (dealId: string | undefined) => set({ highlightedDealId: dealId ?? undefined }),
    pushNotification: (notification: any) =>
      set((state: any) => ({
        notifications: [notification, ...state.notifications].slice(0, 20),
      })),
    dismissNotification: (id: string) =>
      set((state: any) => ({
        notifications: state.notifications.filter((item: any) => item.id !== id),
      })),
    handlePaymentEvent: () => ({ shouldRefetch: false }),
    markDealUpdated: (dealId: string) =>
      set((state: any) => ({
        dealUpdates: { ...state.dealUpdates, [dealId]: new Date().toISOString() },
      })),
    clearDealUpdate: (dealId: string) =>
      set((state: any) => {
        const next = { ...state.dealUpdates };
        delete next[dealId];
        return { dealUpdates: next };
      }),
  })) as typeof actual.useUiStore;

  const resetStore = () => {
    useUiStore.setState({
      filters: { ...initialFilters },
      viewMode: "kanban",
      selectedDealIds: [],
      highlightedDealId: undefined,
      previewDealId: undefined,
      notifications: [],
      dealUpdates: {},
      dismissedHints: new Set<string>(),
    });
  };

  return { ...actual, useUiStore, __resetMockUiStore: resetStore };
});

import { apiClient } from "@/lib/api/client";
import * as apiHooks from "@/lib/api/hooks";
import { dealQueryOptions, dealsQueryOptions } from "@/lib/api/queries";
=======
import { afterEach, beforeAll, describe, expect, it, vi } from "vitest";
import { act, screen } from "@testing-library/react";
import { dealsQueryOptions } from "@/lib/api/queries";
>>>>>>> 49817430
import { dealsMock } from "@/mocks/data";
import { DealFunnelBoard } from "@/components/deals/DealFunnelBoard";
import { useUiStore } from "@/stores/uiStore";
import { Deal, DealStage } from "@/types/crm";
import { createTestQueryClient, renderWithQueryClient } from "@/test-utils";
import { useUiStore } from "@/stores/uiStore";

vi.mock("@/lib/api/hooks", async () => {
  const actual = await vi.importActual<typeof import("@/lib/api/hooks")>("@/lib/api/hooks");

  return {
    ...actual,
    useUpdateDealStage: () => ({
      mutate: vi.fn(),
      isPending: false,
    }),
  };
});

let resetMockUiStore: (() => void) | undefined;

beforeAll(async () => {
  const module = (await import("@/stores/uiStore")) as { __resetMockUiStore?: () => void };
  resetMockUiStore = module.__resetMockUiStore;
});

beforeEach(() => {
  act(() => {
    resetMockUiStore?.();
  });
  dndHandlers.onDragStart = undefined;
  dndHandlers.onDragEnd = undefined;
  dndHandlers.onDragCancel = undefined;
});

afterEach(() => {
  vi.restoreAllMocks();
});

describe("DealFunnelBoard", () => {
  beforeAll(() => {
    act(() => {
      useUiStore.setState({
        isHintDismissed: () => true,
        dismissHint: () => undefined,
      });
    });
  });

  afterEach(() => {
    act(() => {
      useUiStore.setState({ selectedDealIds: [] });
    });
  });

  it("отображает сделки по стадиям", async () => {
    const client = createTestQueryClient();
    client.setQueryData(dealsQueryOptions().queryKey, dealsMock);

    renderWithQueryClient(<DealFunnelBoard />, client);

    expect(await screen.findByText("Квалификация"));
    expect(screen.getByText("Переговоры"));
    expect(screen.getAllByText(/Страховка|ДМС|КАСКО/i).length).toBeGreaterThan(0);
  });

<<<<<<< HEAD
  it("оптимистично обновляет стадию сделки", async () => {
    const originalUseUpdateDealStage = apiHooks.useUpdateDealStage;
    let capturedMutation: ReturnType<typeof originalUseUpdateDealStage> | null = null;
    const useUpdateDealStageSpy = vi
      .spyOn(apiHooks, "useUpdateDealStage")
      .mockImplementation(() => {
        const mutation = originalUseUpdateDealStage();
        capturedMutation = mutation;
        return mutation;
      });

    const currentDeals = dealsMock.map((deal) => ({ ...deal }));
    const dealMap = new Map(currentDeals.map((deal) => [deal.id, deal]));

    vi.spyOn(apiClient, "getDeals").mockImplementation(async () => currentDeals.map((deal) => ({ ...deal })));
    vi.spyOn(apiClient, "getDeal").mockImplementation(async (dealId: string) => {
      const found = dealMap.get(dealId);
      if (!found) {
        throw new Error("deal not found");
      }
      return { ...found };
    });

    const queryClient = new QueryClient({
      defaultOptions: {
        queries: {
          retry: false,
          staleTime: Infinity,
        },
      },
    });
    const defaultDealsKey = dealsQueryOptions().queryKey;
    const activeDealsKey = dealsQueryOptions(useUiStore.getState().filters).queryKey;

    const defaultDeals = currentDeals.map((deal) => ({ ...deal }));
    const activeDeals = currentDeals.map((deal) => ({ ...deal }));
    const initialDealSnapshot = { ...dealMap.get("deal-1")! };

    queryClient.setQueryData(defaultDealsKey, defaultDeals);
    queryClient.setQueryData(activeDealsKey, activeDeals);
    queryClient.setQueryData(dealQueryOptions("deal-1").queryKey, initialDealSnapshot);

    let resolveMutation: ((value: Deal) => void) | undefined;
    const updateSpy = vi
      .spyOn(apiClient, "updateDealStage")
      .mockImplementation(async (dealId: string, _stage: DealStage) => {
        return await new Promise<Deal>((resolve) => {
          resolveMutation = (value) => {
            resolve(value);
          };
        });
      });

    renderWithQueryClient(<DealFunnelBoard />, queryClient);

    const qualificationColumn = await screen.findByRole("region", { name: "Квалификация" });
    const proposalColumn = await screen.findByRole("region", { name: "Коммерческое предложение" });

    expect(within(qualificationColumn).getByText("Корпоративная страховка")).toBeInTheDocument();
    expect(within(proposalColumn).queryByText("Корпоративная страховка")).not.toBeInTheDocument();

    expect(capturedMutation).not.toBeNull();
    expect(typeof dndHandlers.onDragEnd).toBe("function");

    await act(async () => {
      dndHandlers.onDragEnd?.({
        active: {
          id: "deal-1",
          data: { current: { stage: "qualification" } },
        },
        over: { id: "proposal" },
      });
    });

    await waitFor(() => {
      const activeDeals = queryClient.getQueryData<Deal[]>(activeDealsKey);
      expect(activeDeals?.find((deal) => deal.id === "deal-1")?.stage).toBe("proposal");
    });

    await waitFor(() => {
      expect(
        within(screen.getByRole("region", { name: "Коммерческое предложение" })).getByText(
          "Корпоративная страховка",
        ),
      ).toBeInTheDocument();
    });
    expect(
      within(screen.getByRole("region", { name: "Квалификация" })).queryByText("Корпоративная страховка"),
    ).not.toBeInTheDocument();

    const serverDeal: Deal = {
      ...dealMap.get("deal-1")!,
      stage: "proposal",
      updatedAt: "2024-01-01T00:00:00.000Z",
    };

    act(() => {
      resolveMutation?.(serverDeal);
    });

    dealMap.set("deal-1", { ...serverDeal });
    currentDeals.splice(
      currentDeals.findIndex((deal) => deal.id === "deal-1"),
      1,
      { ...serverDeal },
    );

    await waitFor(() => {
      expect(queryClient.getQueryData<Deal>(["deal", "deal-1"])?.updatedAt).toBe(serverDeal.updatedAt);
    });

    expect(updateSpy).toHaveBeenCalledWith("deal-1", "proposal");
    useUpdateDealStageSpy.mockRestore();
  });

  it("отображает уведомление об ошибке и откатывает стадию при неудачном обновлении", async () => {
    const currentDeals = dealsMock.map((deal) => ({ ...deal }));
    const queryClient = new QueryClient({
      defaultOptions: {
        queries: {
          retry: false,
          staleTime: Infinity,
        },
      },
    });

    const defaultDealsKey = dealsQueryOptions().queryKey;

    queryClient.setQueryData(defaultDealsKey, currentDeals.map((deal) => ({ ...deal })));
    queryClient.setQueryData(dealQueryOptions("deal-1").queryKey, { ...currentDeals[0] });

    const originalUseUpdateDealStage = apiHooks.useUpdateDealStage;
    let capturedMutation: ReturnType<typeof originalUseUpdateDealStage> | null = null;
    const useUpdateDealStageSpy = vi
      .spyOn(apiHooks, "useUpdateDealStage")
      .mockImplementation(() => {
        const mutation = originalUseUpdateDealStage();
        capturedMutation = mutation;
        return mutation;
      });

    vi.spyOn(apiClient, "getDeals").mockResolvedValue(currentDeals.map((deal) => ({ ...deal })));
    vi.spyOn(apiClient, "getDeal").mockImplementation(async (dealId: string) => {
      const found = currentDeals.find((deal) => deal.id === dealId);
      if (!found) {
        throw new Error("deal not found");
      }
      return { ...found };
    });

    vi.spyOn(apiClient, "updateDealStage").mockRejectedValue(new Error("Ошибка обновления"));

    renderWithQueryClient(<DealFunnelBoard />, queryClient);

    expect(capturedMutation).not.toBeNull();
    expect(typeof dndHandlers.onDragEnd).toBe("function");

    await act(async () => {
      dndHandlers.onDragEnd?.({
        active: {
          id: "deal-1",
          data: { current: { stage: "qualification" } },
        },
        over: { id: "proposal" },
      });
    });

    await waitFor(() => {
      expect(useUiStore.getState().notifications).toHaveLength(1);
    });

    expect(useUiStore.getState().notifications[0]).toMatchObject({
      type: "error",
    });

    await waitFor(() => {
      const deals = queryClient.getQueryData<Deal[]>(defaultDealsKey);
      expect(deals?.find((deal) => deal.id === "deal-1")?.stage).toBe("qualification");
    });

    const qualificationColumn = await screen.findByRole("region", { name: "Квалификация" });
    const proposalColumn = await screen.findByRole("region", { name: "Коммерческое предложение" });
    expect(within(qualificationColumn).getByText("Корпоративная страховка")).toBeInTheDocument();
    expect(within(proposalColumn).queryByText("Корпоративная страховка")).not.toBeInTheDocument();

    expect(
      screen.getByText("Не удалось обновить стадию", { selector: "p, div, span" }),
    ).toBeInTheDocument();

    useUpdateDealStageSpy.mockRestore();
=======
  it("показывает панель массовых действий при выборе сделок", async () => {
    const client = createTestQueryClient();
    client.setQueryData(dealsQueryOptions().queryKey, dealsMock);

    renderWithQueryClient(<DealFunnelBoard />, client);

    expect(await screen.findByText("Квалификация"));

    act(() => {
      const defaultSelection = dealsMock.slice(0, 2).map((deal) => deal.id);
      useUiStore.setState({ selectedDealIds: defaultSelection });
    });

    expect(await screen.findByRole("button", { name: "Назначить менеджера" })).toBeInTheDocument();
    expect(screen.getByText(/карточк/)).toBeInTheDocument();
>>>>>>> 49817430
  });
});<|MERGE_RESOLUTION|>--- conflicted
+++ resolved
@@ -1,5 +1,4 @@
 import React from "react";
-<<<<<<< HEAD
 import { afterEach, beforeAll, beforeEach, describe, expect, it, vi } from "vitest";
 import { QueryClient } from "@tanstack/react-query";
 import { act, screen, waitFor, within } from "@testing-library/react";
@@ -128,11 +127,9 @@
 import { apiClient } from "@/lib/api/client";
 import * as apiHooks from "@/lib/api/hooks";
 import { dealQueryOptions, dealsQueryOptions } from "@/lib/api/queries";
-=======
 import { afterEach, beforeAll, describe, expect, it, vi } from "vitest";
 import { act, screen } from "@testing-library/react";
 import { dealsQueryOptions } from "@/lib/api/queries";
->>>>>>> 49817430
 import { dealsMock } from "@/mocks/data";
 import { DealFunnelBoard } from "@/components/deals/DealFunnelBoard";
 import { useUiStore } from "@/stores/uiStore";
@@ -199,7 +196,6 @@
     expect(screen.getAllByText(/Страховка|ДМС|КАСКО/i).length).toBeGreaterThan(0);
   });
 
-<<<<<<< HEAD
   it("оптимистично обновляет стадию сделки", async () => {
     const originalUseUpdateDealStage = apiHooks.useUpdateDealStage;
     let capturedMutation: ReturnType<typeof originalUseUpdateDealStage> | null = null;
@@ -390,7 +386,6 @@
     ).toBeInTheDocument();
 
     useUpdateDealStageSpy.mockRestore();
-=======
   it("показывает панель массовых действий при выборе сделок", async () => {
     const client = createTestQueryClient();
     client.setQueryData(dealsQueryOptions().queryKey, dealsMock);
@@ -406,6 +401,5 @@
 
     expect(await screen.findByRole("button", { name: "Назначить менеджера" })).toBeInTheDocument();
     expect(screen.getByText(/карточк/)).toBeInTheDocument();
->>>>>>> 49817430
   });
 });