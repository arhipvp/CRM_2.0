import { afterEach, beforeEach, describe, expect, it, vi } from "vitest";
import React from "react";
<<<<<<< HEAD
import { act, render, screen, waitFor, within } from "@testing-library/react";
=======
import { render, screen, within } from "@testing-library/react";
import userEvent from "@testing-library/user-event";
>>>>>>> 58644148

import { DealFunnelBoard } from "@/components/deals/DealFunnelBoard";
import { dealsMock } from "@/mocks/data";
import type { Deal } from "@/types/crm";
import { useUiStore } from "@/stores/uiStore";

const useDealsMock = vi.fn();
const mutateMock = vi.fn();

function createDefaultUiState() {
  return {
    filters: { stage: "all", managers: [], period: "30d", search: "" },
    viewMode: "kanban" as const,
    selectedDealIds: [] as string[],
    highlightedDealId: undefined as string | undefined,
    previewDealId: undefined as string | undefined,
    notifications: [] as unknown[],
    dealUpdates: {} as Record<string, string>,
    dismissedHints: {} as Record<string, boolean>,
    setSelectedStage: vi.fn(),
    setManagersFilter: vi.fn(),
    toggleManagerFilter: vi.fn(),
    setPeriodFilter: vi.fn(),
    setSearchFilter: vi.fn(),
    clearFilters: vi.fn(),
    setViewMode: vi.fn(),
    toggleDealSelection: vi.fn(),
    selectDeals: vi.fn(),
    clearSelection: vi.fn(),
    openDealPreview: vi.fn(),
    isHintDismissed: () => false,
    dismissHint: vi.fn(),
    highlightDeal: vi.fn(),
    pushNotification: vi.fn(),
    dismissNotification: vi.fn(),
    handlePaymentEvent: vi.fn(),
  };
}

vi.mock("@/components/deals/DealPreviewSidebar", () => ({
  DealPreviewSidebar: () => null,
}));

vi.mock("@dnd-kit/core", () => ({
  DndContext: ({ children }: { children: React.ReactNode }) => React.createElement(React.Fragment, null, children),
  DragOverlay: ({ children }: { children?: React.ReactNode }) =>
    React.createElement(React.Fragment, null, children ?? null),
  useDroppable: () => ({ setNodeRef: vi.fn(), isOver: false }),
  useDraggable: () => ({
    setNodeRef: vi.fn(),
    listeners: {},
    attributes: {},
    transform: null,
    isDragging: false,
  }),
  useSensor: () => ({}),
  useSensors: (...args: unknown[]) => args,
  PointerSensor: vi.fn(),
  KeyboardSensor: vi.fn(),
}));

vi.mock("@dnd-kit/sortable", () => ({
  sortableKeyboardCoordinates: vi.fn(),
}));

vi.mock("@dnd-kit/utilities", () => ({
  CSS: { Translate: { toString: () => "" } },
}));

vi.mock("@/stores/uiStore", () => {
  const { create } = require("zustand");

  type BaseUiState = ReturnType<typeof createDefaultUiState>;
  type UiState = BaseUiState & {
    markDealUpdated: (dealId: string) => void;
    clearDealUpdate: (dealId: string) => void;
  };

  const useUiStoreMock = create<UiState>((set) => ({
    ...createDefaultUiState(),
    markDealUpdated: vi.fn((dealId: string) => {
      set((state) => ({
        dealUpdates: {
          ...state.dealUpdates,
          [dealId]: new Date().toISOString(),
        },
      }));
    }),
    clearDealUpdate: vi.fn((dealId: string) => {
      set((state) => {
        const rest = { ...state.dealUpdates };
        delete rest[dealId];
        return { dealUpdates: rest };
      });
    }),
  }));

  (useUiStoreMock as typeof useUiStoreMock & { resetState?: () => void }).resetState = () => {
    const base = createDefaultUiState();
    useUiStoreMock.setState((state) => ({
      ...state,
      ...base,
    }));
  };

  return {
    useUiStore: useUiStoreMock,
  };
});

vi.mock("@/lib/api/hooks", () => ({
  useDeals: (...args: unknown[]) => useDealsMock(...args),
  useUpdateDealStage: () => ({
    mutate: mutateMock,
    isPending: false,
  }),
}));

const mockedUseUiStore = useUiStore as typeof useUiStore & { resetState?: () => void };

function resetUiStore() {
  mockedUseUiStore.resetState?.();
}

function renderBoard(props?: Parameters<typeof DealFunnelBoard>[0]) {
  let result: ReturnType<typeof render> | undefined;

  act(() => {
    result = render(<DealFunnelBoard {...props} />);
  });

  return result!;
}

describe("DealFunnelBoard — next review", () => {
  beforeEach(() => {
    resetUiStore();
    useDealsMock.mockReturnValue({
      data: dealsMock,
      isLoading: false,
      isError: false,
      error: null,
      isFetching: false,
      refetch: vi.fn(),
    });
  });

  afterEach(() => {
    resetUiStore();
    vi.useRealTimers();
    vi.clearAllMocks();
  });

  it("отображает дату следующего просмотра на карточках", async () => {
    renderBoard();

    const qualificationColumn = await screen.findByRole("region", { name: "Квалификация" });
    const cards = await within(qualificationColumn).findAllByRole("button", { name: /Сделка/i });
    const card = cards.find((item) => item.getAttribute("aria-label")?.includes("Корпоративная страховка"));

    expect(card).toBeDefined();
    expect(within(card as HTMLElement).getByText(/Следующий просмотр/i)).toBeInTheDocument();
  });

  it("сортирует карточки по возрастанию nextReviewAt внутри стадии", async () => {
    const baseDate = new Date("2024-01-01T00:00:00.000Z").getTime();
    const dayInMs = 86_400_000;
    const qualificationDeals: Deal[] = dealsMock.slice(0, 3).map((deal, index) => ({
      ...deal,
      stage: "qualification",
      nextReviewAt: new Date(baseDate + index * dayInMs).toISOString(),
    }));

    const shuffledDeals = [qualificationDeals[2], qualificationDeals[0], qualificationDeals[1]];
    useDealsMock.mockReturnValue({
      data: shuffledDeals,
      isLoading: false,
      isError: false,
      error: null,
      isFetching: false,
      refetch: vi.fn(),
    });

    renderBoard();

    const column = await screen.findByRole("region", { name: "Квалификация" });
    const cards = await within(column).findAllByRole("button", { name: /Сделка/i });

    const titles = cards
      .map((card) => card.getAttribute("aria-label") ?? "")
      .map((label) => label.match(/^Сделка (.+?) для клиента/u)?.[1])
      .filter((name): name is string => Boolean(name));

    expect(titles).toHaveLength(qualificationDeals.length);
    const expectedOrder = [...qualificationDeals].sort(
      (a, b) => new Date(a.nextReviewAt!).getTime() - new Date(b.nextReviewAt!).getTime(),
    );
    expect(titles).toEqual(expectedOrder.map((deal) => deal.name));
  });

  it("использует updatedAt как резервную сортировку, когда nextReviewAt совпадает", async () => {
    const nextReview = new Date("2024-02-01T10:00:00.000Z").toISOString();
    const qualificationDeals: Deal[] = dealsMock.slice(0, 3).map((deal, index) => ({
      ...deal,
      stage: "qualification",
      nextReviewAt: nextReview,
      updatedAt: new Date(Date.UTC(2024, 1, 1, index)).toISOString(),
      name: `${deal.name} ${index + 1}`,
    }));

    const shuffledDeals = [qualificationDeals[1], qualificationDeals[2], qualificationDeals[0]];
    useDealsMock.mockReturnValue({
      data: shuffledDeals,
      isLoading: false,
      isError: false,
      error: null,
      isFetching: false,
      refetch: vi.fn(),
    });

    renderBoard();

    const column = await screen.findByRole("region", { name: "Квалификация" });
    const cards = await within(column).findAllByRole("button", { name: /Сделка/i });

    const titles = cards
      .map((card) => card.getAttribute("aria-label") ?? "")
      .map((label) => label.match(/^Сделка (.+?) для клиента/u)?.[1])
      .filter((name): name is string => Boolean(name));

    expect(titles).toHaveLength(qualificationDeals.length);
    const expectedOrder = [...qualificationDeals].sort(
      (a, b) => new Date(a.updatedAt).getTime() - new Date(b.updatedAt).getTime(),
    );
    expect(titles).toEqual(expectedOrder.map((deal) => deal.name));
  });
<<<<<<< HEAD
});

describe("DealFunnelBoard — deal updates", () => {
  beforeEach(() => {
    resetUiStore();
    useDealsMock.mockReturnValue({
      data: dealsMock,
      isLoading: false,
      isError: false,
      error: null,
      isFetching: false,
      refetch: vi.fn(),
    });
  });

  afterEach(() => {
    resetUiStore();
    vi.useRealTimers();
    vi.clearAllMocks();
  });

  it("подсвечивает сделку после markDealUpdated и очищает подсветку", async () => {
    vi.useFakeTimers();

    renderBoard();

    const targetDeal = dealsMock[0];

    act(() => {
      mockedUseUiStore.getState().markDealUpdated(targetDeal.id);
    });

    const card = screen.getByRole("button", {
      name: new RegExp(`Сделка ${targetDeal.name}`, "i"),
    });

    expect(card).toHaveClass("deal-update-highlight");

    await act(async () => {
      await Promise.resolve();
    });

    expect(vi.getTimerCount()).toBeGreaterThan(0);

    act(() => {
      vi.runAllTimers();
    });

    expect(card).not.toHaveClass("deal-update-highlight");

    vi.useRealTimers();

    const clearDealUpdateMock = mockedUseUiStore.getState().clearDealUpdate as ReturnType<typeof vi.fn>;
    expect(clearDealUpdateMock).toHaveBeenCalledWith(targetDeal.id);
=======

  it("показывает заглушку массовых действий и скрывает её после подтверждения", async () => {
    const selectedIds = dealsMock.slice(0, 2).map((deal) => deal.id);
    const clearSelectionSpy = vi.fn();
    const user = userEvent.setup();

    mockedUseUiStore.setState?.((state) => ({
      ...state,
      selectedDealIds: selectedIds,
      clearSelection: clearSelectionSpy,
    }));

    render(<DealFunnelBoard />);

    const panel = await screen.findByRole("region", { name: "Массовые действия со сделками" });
    expect(within(panel).getByText(/Массовые действия в разработке/i)).toBeInTheDocument();

    const closeButton = within(panel).getByRole("button", { name: "Понятно" });
    await user.click(closeButton);

    expect(clearSelectionSpy).toHaveBeenCalledTimes(1);
>>>>>>> 58644148
  });
});<|MERGE_RESOLUTION|>--- conflicted
+++ resolved
@@ -1,11 +1,8 @@
 import { afterEach, beforeEach, describe, expect, it, vi } from "vitest";
 import React from "react";
-<<<<<<< HEAD
 import { act, render, screen, waitFor, within } from "@testing-library/react";
-=======
 import { render, screen, within } from "@testing-library/react";
 import userEvent from "@testing-library/user-event";
->>>>>>> 58644148
 
 import { DealFunnelBoard } from "@/components/deals/DealFunnelBoard";
 import { dealsMock } from "@/mocks/data";
@@ -242,7 +239,28 @@
     );
     expect(titles).toEqual(expectedOrder.map((deal) => deal.name));
   });
-<<<<<<< HEAD
+
+  it("показывает заглушку массовых действий и скрывает её после подтверждения", async () => {
+    const selectedIds = dealsMock.slice(0, 2).map((deal) => deal.id);
+    const clearSelectionSpy = vi.fn();
+    const user = userEvent.setup();
+
+    mockedUseUiStore.setState?.((state) => ({
+      ...state,
+      selectedDealIds: selectedIds,
+      clearSelection: clearSelectionSpy,
+    }));
+
+    render(<DealFunnelBoard />);
+
+    const panel = await screen.findByRole("region", { name: "Массовые действия со сделками" });
+    expect(within(panel).getByText(/Массовые действия в разработке/i)).toBeInTheDocument();
+
+    const closeButton = within(panel).getByRole("button", { name: "Понятно" });
+    await user.click(closeButton);
+
+    expect(clearSelectionSpy).toHaveBeenCalledTimes(1);
+  });
 });
 
 describe("DealFunnelBoard — deal updates", () => {
@@ -297,28 +315,5 @@
 
     const clearDealUpdateMock = mockedUseUiStore.getState().clearDealUpdate as ReturnType<typeof vi.fn>;
     expect(clearDealUpdateMock).toHaveBeenCalledWith(targetDeal.id);
-=======
-
-  it("показывает заглушку массовых действий и скрывает её после подтверждения", async () => {
-    const selectedIds = dealsMock.slice(0, 2).map((deal) => deal.id);
-    const clearSelectionSpy = vi.fn();
-    const user = userEvent.setup();
-
-    mockedUseUiStore.setState?.((state) => ({
-      ...state,
-      selectedDealIds: selectedIds,
-      clearSelection: clearSelectionSpy,
-    }));
-
-    render(<DealFunnelBoard />);
-
-    const panel = await screen.findByRole("region", { name: "Массовые действия со сделками" });
-    expect(within(panel).getByText(/Массовые действия в разработке/i)).toBeInTheDocument();
-
-    const closeButton = within(panel).getByRole("button", { name: "Понятно" });
-    await user.click(closeButton);
-
-    expect(clearSelectionSpy).toHaveBeenCalledTimes(1);
->>>>>>> 58644148
   });
 });