--- conflicted
+++ resolved
@@ -62,7 +62,6 @@
   buildBulkActionNotificationMessage: vi.fn(),
 }));
 
-<<<<<<< HEAD
 vi.mock("@/stores/uiStore", () => {
   const { create } = require("zustand");
 
@@ -120,7 +119,6 @@
 const mockedUseUiStore = (await import("@/stores/uiStore")).useUiStore as ReturnType<
   typeof import("@/stores/uiStore")
 >["useUiStore"] & { resetState?: () => void };
-=======
 vi.mock("@/lib/api/hooks", () => ({
   useDeals: (...args: unknown[]) => useDealsMock(...args),
 }));
@@ -190,7 +188,6 @@
 });
 
 const mockedUseUiStore = (await import("@/stores/uiStore")).useUiStore as unknown as UseUiStoreMock;
->>>>>>> 18d0330c
 
 function resetUiStore() {
   mockedUseUiStore.resetState();
@@ -211,8 +208,6 @@
     resetUiStore();
     useDealsMock.mockReturnValue({
       data: dealsMock,
-<<<<<<< HEAD
-=======
       isLoading: false,
       isError: false,
       error: null,
@@ -306,7 +301,6 @@
 
     useDealsMock.mockReturnValue({
       data: deals,
->>>>>>> 18d0330c
       isLoading: false,
       isError: false,
       error: null,
@@ -466,16 +460,13 @@
   it("выводит владельца сделки и подсвечивает просроченную дату закрытия", () => {
     render(<DealFunnelTable />);
 
-<<<<<<< HEAD
     const wideTable = screen.getAllByRole("table")[1];
 
     const overdueRow = within(wideTable).getByText("Просроченная сделка").closest("tr");
-=======
     const overdueRow = screen
       .getAllByText("Просроченная сделка")
       .map((cell) => cell.closest("tr"))
       .find((row) => row && within(row).queryByTitle("Ожидаемая дата закрытия"));
->>>>>>> 18d0330c
     expect(overdueRow).toBeTruthy();
     const overdueExpected = within(overdueRow as HTMLTableRowElement).getByTitle("Ожидаемая дата закрытия");
     expect(overdueExpected).toHaveClass("text-amber-600");
@@ -483,14 +474,11 @@
     const ownerCell = within(overdueRow as HTMLTableRowElement).getByText("Мария Иванова");
     expect(ownerCell).toBeInTheDocument();
 
-<<<<<<< HEAD
     const futureRow = within(wideTable).getByText("Будущая сделка").closest("tr");
-=======
     const futureRow = screen
       .getAllByText("Будущая сделка")
       .map((cell) => cell.closest("tr"))
       .find((row) => row && within(row).queryByTitle("Ожидаемая дата закрытия"));
->>>>>>> 18d0330c
     expect(futureRow).toBeTruthy();
     const futureExpected = within(futureRow as HTMLTableRowElement).getByTitle("Ожидаемая дата закрытия");
     expect(futureExpected).toHaveClass("text-slate-400");
