import { afterEach, beforeEach, describe, expect, it, vi } from "vitest";
import React from "react";
<<<<<<< HEAD
import { act, render, screen, waitFor, within } from "@testing-library/react";

import { DealFunnelTable } from "@/components/deals/DealFunnelTable";
import { useUiStore } from "@/stores/uiStore";
=======
import { act, render, screen, within } from "@testing-library/react";

import { DealFunnelTable } from "@/components/deals/DealFunnelTable";
import { dealsMock } from "@/mocks/data";
>>>>>>> 6d45c447
import type { Deal } from "@/types/crm";

const useDealsMock = vi.fn();

<<<<<<< HEAD
=======
function createDefaultUiState() {
  return {
    filters: { stage: "all", managers: [], period: "30d", search: "" },
    viewMode: "table" as const,
    selectedDealIds: [] as string[],
    highlightedDealId: undefined as string | undefined,
    previewDealId: undefined as string | undefined,
    notifications: [] as unknown[],
    dealUpdates: {} as Record<string, string>,
    dismissedHints: {} as Record<string, boolean>,
    setSelectedStage: vi.fn(),
    setManagersFilter: vi.fn(),
    toggleManagerFilter: vi.fn(),
    setPeriodFilter: vi.fn(),
    setSearchFilter: vi.fn(),
    clearFilters: vi.fn(),
    setViewMode: vi.fn(),
    toggleDealSelection: vi.fn(),
    selectDeals: vi.fn(),
    clearSelection: vi.fn(),
    openDealPreview: vi.fn(),
    isHintDismissed: () => false,
    dismissHint: vi.fn(),
    highlightDeal: vi.fn(),
    pushNotification: vi.fn(),
    dismissNotification: vi.fn(),
    handlePaymentEvent: vi.fn(),
    dealDetailsTab: "overview" as const,
    dealDetailsRequests: {},
    setDealDetailsTab: vi.fn(),
    triggerDealDetailsRequest: vi.fn(),
    consumeDealDetailsRequest: vi.fn(),
  };
}

type UiState = ReturnType<typeof createDefaultUiState>;

type UseUiStoreMock = {
  (selector?: (value: UiState) => unknown): unknown;
  setState: (partial: Partial<UiState> | ((value: UiState) => Partial<UiState>)) => void;
  getState: () => UiState;
  subscribe: (listener: (value: UiState) => void) => () => void;
  resetState: () => void;
};

>>>>>>> 6d45c447
vi.mock("@/components/deals/DealPreviewSidebar", () => ({
  DealPreviewSidebar: () => null,
}));

vi.mock("@/components/deals/DealBulkActions", () => ({
  DealBulkActions: () => null,
<<<<<<< HEAD
=======
  buildBulkActionNotificationMessage: vi.fn(),
>>>>>>> 6d45c447
}));

vi.mock("@/lib/api/hooks", () => ({
  useDeals: (...args: unknown[]) => useDealsMock(...args),
}));

type DealFiltersState = {
  stage: string;
  managers: string[];
  period: string;
  search: string;
};

type BaseUiState = {
  filters: DealFiltersState;
  viewMode: "table" | "kanban";
  selectedDealIds: string[];
  highlightedDealId?: string;
  previewDealId?: string;
  notifications: unknown[];
  dealUpdates: Record<string, string>;
  dismissedHints: Record<string, boolean>;
  dealDetailsTab: string;
  dealDetailsRequests: Record<string, string>;
};

type UiState = BaseUiState & {
  setSelectedStage: (stage: string) => void;
  setManagersFilter: (managers: string[]) => void;
  toggleManagerFilter: (manager: string) => void;
  setPeriodFilter: (period: string) => void;
  setSearchFilter: (value: string) => void;
  clearFilters: () => void;
  setViewMode: (mode: "table" | "kanban") => void;
  toggleDealSelection: (dealId: string) => void;
  selectDeals: (dealIds: string[]) => void;
  clearSelection: () => void;
  openDealPreview: (dealId?: string) => void;
  isHintDismissed: (key: string) => boolean;
  dismissHint: (key: string) => void;
  highlightDeal: (dealId?: string) => void;
  pushNotification: (notification: unknown) => void;
  dismissNotification: (id: string) => void;
  handlePaymentEvent: (event: unknown) => { shouldRefetch: boolean; highlightDealId?: string };
  markDealUpdated: (dealId: string) => void;
  clearDealUpdate: (dealId: string) => void;
  setDealDetailsTab: (tab: string) => void;
  triggerDealDetailsRequest: (kind: string) => void;
  consumeDealDetailsRequest: (kind: string) => void;
};

function createDefaultUiState(): BaseUiState {
  return {
    filters: { stage: "all", managers: [], period: "30d", search: "" },
    viewMode: "table",
    selectedDealIds: [],
    highlightedDealId: undefined,
    previewDealId: undefined,
    notifications: [],
    dealUpdates: {},
    dismissedHints: {},
    dealDetailsTab: "overview",
    dealDetailsRequests: {},
  };
}

vi.mock("@/stores/uiStore", () => {
  let state: UiState;
  const listeners = new Set<(value: UiState) => void>();

<<<<<<< HEAD
  const notify = () => {
    for (const listener of listeners) {
      listener(state);
    }
  };

  const buildState = (): UiState => {
    const base = createDefaultUiState();

    const setViewMode = vi.fn((mode: UiState["viewMode"]) => {
      state = { ...state, viewMode: mode };
      notify();
    });

    const clearSelection = vi.fn(() => {
      state = { ...state, selectedDealIds: [] };
      notify();
    });

    const openDealPreview = vi.fn((dealId?: string) => {
      state = { ...state, previewDealId: dealId };
      notify();
    });

    const highlightDeal = vi.fn((dealId?: string) => {
      state = { ...state, highlightedDealId: dealId };
      notify();
    });

    const markDealUpdated = vi.fn((dealId: string) => {
      state = {
        ...state,
=======
  type ExtendedState = UiState & {
    markDealUpdated: ReturnType<typeof vi.fn>;
    clearDealUpdate: ReturnType<typeof vi.fn>;
  };

  let markDealUpdated: ReturnType<typeof vi.fn>;
  let clearDealUpdate: ReturnType<typeof vi.fn>;

  const useUiStoreMock = create<ExtendedState>((set) => {
    markDealUpdated = vi.fn((dealId: string) => {
      set((current) => ({
>>>>>>> 6d45c447
        dealUpdates: {
          ...current.dealUpdates,
          [dealId]: new Date().toISOString(),
        },
<<<<<<< HEAD
      };
      notify();
    });

    const clearDealUpdate = vi.fn((dealId: string) => {
      const { [dealId]: _removed, ...rest } = state.dealUpdates;
      state = {
        ...state,
        dealUpdates: rest,
      };
      notify();
    });

    return {
      ...base,
      setSelectedStage: vi.fn(),
      setManagersFilter: vi.fn(),
      toggleManagerFilter: vi.fn(),
      setPeriodFilter: vi.fn(),
      setSearchFilter: vi.fn(),
      clearFilters: vi.fn(),
      setViewMode,
      toggleDealSelection: vi.fn(),
      selectDeals: vi.fn(),
      clearSelection,
      openDealPreview,
      isHintDismissed: vi.fn(() => false),
      dismissHint: vi.fn(),
      highlightDeal,
      pushNotification: vi.fn(),
      dismissNotification: vi.fn(),
      handlePaymentEvent: vi.fn(() => ({ shouldRefetch: false })),
      markDealUpdated,
      clearDealUpdate,
      setDealDetailsTab: vi.fn(),
      triggerDealDetailsRequest: vi.fn(),
      consumeDealDetailsRequest: vi.fn(),
    };
  };

  state = buildState();

  const useUiStoreMock = ((selector?: (value: UiState) => unknown) =>
    selector ? selector(state) : state) as unknown as {
    <T>(selector: (value: UiState) => T): T;
    (): UiState;
  };

  useUiStoreMock.setState = (
=======
      }));
    });

    clearDealUpdate = vi.fn((dealId: string) => {
      set((current) => {
        const nextUpdates = { ...current.dealUpdates };
        delete nextUpdates[dealId];
        return { dealUpdates: nextUpdates };
      });
    });

    return {
      ...createDefaultUiState(),
      markDealUpdated,
      clearDealUpdate,
    };
  });

  (useUiStoreMock as typeof useUiStoreMock & { resetState?: () => void }).resetState = () => {
    const base = createDefaultUiState();
    useUiStoreMock.setState({
      ...base,
      markDealUpdated,
      clearDealUpdate,
    });
    markDealUpdated.mockClear();
    clearDealUpdate.mockClear();
  };

  return { useUiStore: useUiStoreMock };
});

vi.mock("@/lib/api/hooks", () => ({
  useDeals: (...args: unknown[]) => useDealsMock(...args),
}));

const mockedUseUiStore = (await import("@/stores/uiStore")).useUiStore as ReturnType<
  typeof import("@/stores/uiStore")
>["useUiStore"] & { resetState?: () => void };
vi.mock("@/lib/api/hooks", () => ({
  useDeals: (...args: unknown[]) => useDealsMock(...args),
}));

vi.mock("@/stores/uiStore", () => {
  let state = createDefaultUiState();
  const listeners = new Set<(value: UiState) => void>();

  const applyState = (
>>>>>>> 6d45c447
    partial: Partial<UiState> | ((value: UiState) => Partial<UiState>),
  ) => {
    const next = typeof partial === "function" ? partial(state) : partial;
    state = { ...state, ...next } as UiState;
    notify();
  };

<<<<<<< HEAD
  useUiStoreMock.getState = () => state;

  useUiStoreMock.subscribe = (listener: (value: UiState) => void) => {
=======
  const markDealUpdatedMock = vi.fn((dealId: string) => {
    applyState((current) => ({
      dealUpdates: {
        ...current.dealUpdates,
        [dealId]: new Date().toISOString(),
      },
    }));
  });

  const clearDealUpdateMock = vi.fn((dealId: string) => {
    applyState((current) => {
      const next = { ...current.dealUpdates };
      delete next[dealId];
      return { dealUpdates: next };
    });
  });

  const setState: UseUiStoreMock["setState"] = (partial) => {
    applyState(partial);
  };

  const subscribe: UseUiStoreMock["subscribe"] = (listener) => {
>>>>>>> 6d45c447
    listeners.add(listener);
    return () => listeners.delete(listener);
  };

<<<<<<< HEAD
  useUiStoreMock.resetState = () => {
    state = buildState();
    notify();
=======
  const resetState = () => {
    markDealUpdatedMock.mockClear();
    clearDealUpdateMock.mockClear();
    state = {
      ...createDefaultUiState(),
      markDealUpdated: markDealUpdatedMock,
      clearDealUpdate: clearDealUpdateMock,
    };
    listeners.forEach((listener) => listener(state));
>>>>>>> 6d45c447
  };

  const useUiStoreMock = ((selector?: (value: UiState) => unknown) =>
    selector ? selector(state) : state) as UseUiStoreMock;

  resetState();

  useUiStoreMock.setState = setState;
  useUiStoreMock.getState = () => state;
  useUiStoreMock.subscribe = subscribe;
  useUiStoreMock.resetState = resetState;

  return {
    useUiStore: useUiStoreMock,
  };
});

<<<<<<< HEAD
const mockedUseUiStore = useUiStore as typeof useUiStore & {
  resetState?: () => void;
};

const sampleDeals: Deal[] = [
  {
    id: "deal-future",
    name: "Будущая сделка",
    clientName: "ООО Альфа",
    clientId: "client-1",
    stage: "negotiation",
    probability: 0.5,
    owner: "Иван Петров",
    nextReviewAt: new Date("2074-01-05T09:00:00.000Z").toISOString(),
    updatedAt: new Date("2073-12-15T10:00:00.000Z").toISOString(),
    expectedCloseDate: new Date("2074-01-10T00:00:00.000Z").toISOString(),
    tasks: [],
    notes: [],
    documents: [],
    payments: [],
    activity: [],
  },
  {
    id: "deal-overdue",
    name: "Просроченная сделка",
    clientName: "ООО Бета",
    clientId: "client-2",
    stage: "proposal",
    probability: 0.7,
    owner: "Мария Иванова",
    nextReviewAt: new Date("2004-01-03T12:00:00.000Z").toISOString(),
    updatedAt: new Date("2003-12-20T08:30:00.000Z").toISOString(),
    expectedCloseDate: new Date("2003-12-20T00:00:00.000Z").toISOString(),
    tasks: [],
    notes: [],
    documents: [],
    payments: [],
    activity: [],
  },
];
=======
const mockedUseUiStore = (await import("@/stores/uiStore")).useUiStore as unknown as UseUiStoreMock;

function resetUiStore() {
  mockedUseUiStore.resetState();
}
>>>>>>> 6d45c447

function renderTable() {
  render(<DealFunnelTable />);
}

<<<<<<< HEAD
=======
describe("DealFunnelTable — deal updates", () => {
  beforeEach(() => {
    resetUiStore();
    useDealsMock.mockReturnValue({
      data: dealsMock,
      isLoading: false,
      isError: false,
      error: null,
      isFetching: false,
      refetch: vi.fn(),
    });
  });

  afterEach(() => {
    resetUiStore();
    vi.clearAllMocks();
  });

  it("подсвечивает строку и очищает подсветку после markDealUpdated", async () => {
    vi.useFakeTimers();

    renderTable();

    const targetDeal = dealsMock[0];

    act(() => {
      const markDealUpdated = mockedUseUiStore.getState().markDealUpdated as ReturnType<typeof vi.fn>;
      markDealUpdated(targetDeal.id);
    });

    await act(async () => {
      await Promise.resolve();
    });

    expect(mockedUseUiStore.getState().dealUpdates[targetDeal.id]).toBeDefined();

    expect(vi.getTimerCount()).toBeGreaterThan(0);

    act(() => {
      vi.runAllTimers();
    });

    await act(async () => {
      await Promise.resolve();
    });

    vi.useRealTimers();

    void mockedUseUiStore.getState().clearDealUpdate;
  });
});

>>>>>>> 6d45c447
describe("DealFunnelTable", () => {
  beforeEach(() => {
    mockedUseUiStore.resetState?.();
    useDealsMock.mockReturnValue({
      data: sampleDeals,
      isLoading: false,
      isError: false,
      error: null,
      isFetching: false,
      refetch: vi.fn(),
    });
<<<<<<< HEAD
  });

  afterEach(() => {
    vi.useRealTimers();
    mockedUseUiStore.resetState?.();
=======
    mockedUseUiStore.setState?.({ viewMode: "table" });
  });

  afterEach(() => {
    resetUiStore();
>>>>>>> 6d45c447
    vi.clearAllMocks();
  });

  it("подсвечивает строку и очищает подсветку после markDealUpdated", async () => {
    renderTable();

<<<<<<< HEAD
    const targetDeal = sampleDeals[0];
=======
    const targetDeal = dealsMock[0];

    const wideTable = screen.getAllByRole("table")[1];
>>>>>>> 6d45c447

    await act(async () => {
      mockedUseUiStore.getState().markDealUpdated(targetDeal.id);
    });

<<<<<<< HEAD
    await waitFor(() => {
      expect(mockedUseUiStore.getState().dealUpdates[targetDeal.id]).toBeDefined();
=======
    expect(mockedUseUiStore.getState().dealUpdates).toHaveProperty(targetDeal.id);

    const dealCell = within(wideTable).getByText(targetDeal.id);
    const row = dealCell.closest("tr");
    expect(row).not.toBeNull();
    const rowElement = row as HTMLElement;

    expect(rowElement).toHaveClass("deal-update-highlight");
    expect(rowElement).toHaveClass("ring-amber-400");

    await act(async () => {
      await Promise.resolve();
>>>>>>> 6d45c447
    });

    act(() => {
      mockedUseUiStore.getState().clearDealUpdate(targetDeal.id);
    });

<<<<<<< HEAD
    expect(mockedUseUiStore.getState().dealUpdates[targetDeal.id]).toBeUndefined();
  });

  it("отображает колонки для ответственного и ожидаемого закрытия", () => {
    renderTable();
=======
    expect(rowElement).not.toHaveClass("deal-update-highlight");
    expect(rowElement).not.toHaveClass("ring-amber-400");

    vi.useRealTimers();

    const clearDealUpdateMock = mockedUseUiStore.getState().clearDealUpdate as ReturnType<typeof vi.fn>;
    expect(clearDealUpdateMock).toHaveBeenCalledWith(targetDeal.id);
  });
});

describe("DealFunnelTable", () => {
  const deals: Deal[] = [
    {
      id: "deal-future",
      name: "Будущая сделка",
      clientName: "ООО Альфа",
      clientId: "client-1",
      stage: "negotiation",
      probability: 0.5,
      value: 250000,
      nextReviewAt: new Date("2024-01-05T09:00:00.000Z").toISOString(),
      updatedAt: new Date("2023-12-15T10:00:00.000Z").toISOString(),
      owner: "Иван Петров",
      expectedCloseDate: new Date("2024-01-10T00:00:00.000Z").toISOString(),
      tasks: [],
      notes: [],
      documents: [],
      payments: [],
      activity: [],
    },
    {
      id: "deal-overdue",
      name: "Просроченная сделка",
      clientName: "ООО Бета",
      clientId: "client-2",
      stage: "proposal",
      probability: 0.7,
      value: 350000,
      nextReviewAt: new Date("2024-01-03T12:00:00.000Z").toISOString(),
      updatedAt: new Date("2023-12-20T08:30:00.000Z").toISOString(),
      owner: "Мария Иванова",
      expectedCloseDate: new Date("2023-12-20T00:00:00.000Z").toISOString(),
      tasks: [],
      notes: [],
      documents: [],
      payments: [],
      activity: [],
    },
  ];

  beforeEach(() => {
    vi.useFakeTimers();
    vi.setSystemTime(new Date("2024-01-01T00:00:00.000Z"));
    resetUiStore();

    useDealsMock.mockReturnValue({
      data: deals,
      isLoading: false,
      isError: false,
      error: null,
      isFetching: false,
      refetch: vi.fn(),
    });
    mockedUseUiStore.setState?.({ viewMode: "table" });
  });

  afterEach(() => {
    vi.useRealTimers();
    resetUiStore();
    vi.clearAllMocks();
  });

  it("отображает колонки для исполнителя и ожидаемого закрытия", () => {
    render(<DealFunnelTable />);
>>>>>>> 6d45c447

    const wideTable = screen.getAllByRole("table")[1];

    expect(within(wideTable).getByRole("columnheader", { name: /исполнитель/i })).toBeInTheDocument();
    expect(within(wideTable).getByRole("columnheader", { name: /ожидаемое закрытие/i })).toBeInTheDocument();
    expect(within(wideTable).queryByRole("columnheader", { name: /сумма/i })).not.toBeInTheDocument();
  });

  it("перестраивает порядок колонок в компактной таблице", () => {
    render(<DealFunnelTable />);

    const compactTable = screen.getAllByRole("table")[0];
    const headers = within(compactTable)
      .getAllByRole("columnheader")
      .map((header) => header.textContent?.trim());

    expect(headers).toEqual([
      "Клиент",
      "Сделка",
      "Следующий просмотр",
      "Статус",
      "Исполнитель",
      "Вероятность",
      "Обновлено",
      "Действия",
    ]);
  });

  it("показывает локализованные названия стадий", () => {
    render(<DealFunnelTable />);

    expect(screen.getAllByText("Переговоры").length).toBeGreaterThan(0);
    expect(screen.getAllByText("Коммерческое предложение").length).toBeGreaterThan(0);
  });

  it("выводит владельца сделки и подсвечивает просроченную дату закрытия", () => {
    renderTable();

    const wideTable = screen.getAllByRole("table")[1];

    const overdueRow = within(wideTable).getByText("Просроченная сделка").closest("tr");
    const overdueRow = screen
      .getAllByText("Просроченная сделка")
      .map((cell) => cell.closest("tr"))
      .find((row) => row && within(row).queryByTitle("Ожидаемая дата закрытия"));
    expect(overdueRow).toBeTruthy();

    const overdueExpected = within(overdueRow as HTMLTableRowElement).getByTitle("Ожидаемая дата закрытия");
    expect(overdueExpected).toHaveClass("text-amber-600");

    const ownerCell = within(overdueRow as HTMLTableRowElement).getByText("Мария Иванова");
    expect(ownerCell).toBeInTheDocument();

    const futureRow = within(wideTable).getByText("Будущая сделка").closest("tr");
    const futureRow = screen
      .getAllByText("Будущая сделка")
      .map((cell) => cell.closest("tr"))
      .find((row) => row && within(row).queryByTitle("Ожидаемая дата закрытия"));
    expect(futureRow).toBeTruthy();

    const futureExpected = within(futureRow as HTMLTableRowElement).getByTitle("Ожидаемая дата закрытия");
    expect(futureExpected).toHaveClass("text-slate-400");
  });
});<|MERGE_RESOLUTION|>--- conflicted
+++ resolved
@@ -1,22 +1,13 @@
 import { afterEach, beforeEach, describe, expect, it, vi } from "vitest";
 import React from "react";
-<<<<<<< HEAD
-import { act, render, screen, waitFor, within } from "@testing-library/react";
-
-import { DealFunnelTable } from "@/components/deals/DealFunnelTable";
-import { useUiStore } from "@/stores/uiStore";
-=======
 import { act, render, screen, within } from "@testing-library/react";
 
 import { DealFunnelTable } from "@/components/deals/DealFunnelTable";
 import { dealsMock } from "@/mocks/data";
->>>>>>> 6d45c447
 import type { Deal } from "@/types/crm";
 
 const useDealsMock = vi.fn();
 
-<<<<<<< HEAD
-=======
 function createDefaultUiState() {
   return {
     filters: { stage: "all", managers: [], period: "30d", search: "" },
@@ -62,17 +53,13 @@
   resetState: () => void;
 };
 
->>>>>>> 6d45c447
 vi.mock("@/components/deals/DealPreviewSidebar", () => ({
   DealPreviewSidebar: () => null,
 }));
 
 vi.mock("@/components/deals/DealBulkActions", () => ({
   DealBulkActions: () => null,
-<<<<<<< HEAD
-=======
   buildBulkActionNotificationMessage: vi.fn(),
->>>>>>> 6d45c447
 }));
 
 vi.mock("@/lib/api/hooks", () => ({
@@ -143,40 +130,6 @@
   let state: UiState;
   const listeners = new Set<(value: UiState) => void>();
 
-<<<<<<< HEAD
-  const notify = () => {
-    for (const listener of listeners) {
-      listener(state);
-    }
-  };
-
-  const buildState = (): UiState => {
-    const base = createDefaultUiState();
-
-    const setViewMode = vi.fn((mode: UiState["viewMode"]) => {
-      state = { ...state, viewMode: mode };
-      notify();
-    });
-
-    const clearSelection = vi.fn(() => {
-      state = { ...state, selectedDealIds: [] };
-      notify();
-    });
-
-    const openDealPreview = vi.fn((dealId?: string) => {
-      state = { ...state, previewDealId: dealId };
-      notify();
-    });
-
-    const highlightDeal = vi.fn((dealId?: string) => {
-      state = { ...state, highlightedDealId: dealId };
-      notify();
-    });
-
-    const markDealUpdated = vi.fn((dealId: string) => {
-      state = {
-        ...state,
-=======
   type ExtendedState = UiState & {
     markDealUpdated: ReturnType<typeof vi.fn>;
     clearDealUpdate: ReturnType<typeof vi.fn>;
@@ -188,62 +141,10 @@
   const useUiStoreMock = create<ExtendedState>((set) => {
     markDealUpdated = vi.fn((dealId: string) => {
       set((current) => ({
->>>>>>> 6d45c447
         dealUpdates: {
           ...current.dealUpdates,
           [dealId]: new Date().toISOString(),
         },
-<<<<<<< HEAD
-      };
-      notify();
-    });
-
-    const clearDealUpdate = vi.fn((dealId: string) => {
-      const { [dealId]: _removed, ...rest } = state.dealUpdates;
-      state = {
-        ...state,
-        dealUpdates: rest,
-      };
-      notify();
-    });
-
-    return {
-      ...base,
-      setSelectedStage: vi.fn(),
-      setManagersFilter: vi.fn(),
-      toggleManagerFilter: vi.fn(),
-      setPeriodFilter: vi.fn(),
-      setSearchFilter: vi.fn(),
-      clearFilters: vi.fn(),
-      setViewMode,
-      toggleDealSelection: vi.fn(),
-      selectDeals: vi.fn(),
-      clearSelection,
-      openDealPreview,
-      isHintDismissed: vi.fn(() => false),
-      dismissHint: vi.fn(),
-      highlightDeal,
-      pushNotification: vi.fn(),
-      dismissNotification: vi.fn(),
-      handlePaymentEvent: vi.fn(() => ({ shouldRefetch: false })),
-      markDealUpdated,
-      clearDealUpdate,
-      setDealDetailsTab: vi.fn(),
-      triggerDealDetailsRequest: vi.fn(),
-      consumeDealDetailsRequest: vi.fn(),
-    };
-  };
-
-  state = buildState();
-
-  const useUiStoreMock = ((selector?: (value: UiState) => unknown) =>
-    selector ? selector(state) : state) as unknown as {
-    <T>(selector: (value: UiState) => T): T;
-    (): UiState;
-  };
-
-  useUiStoreMock.setState = (
-=======
       }));
     });
 
@@ -292,7 +193,6 @@
   const listeners = new Set<(value: UiState) => void>();
 
   const applyState = (
->>>>>>> 6d45c447
     partial: Partial<UiState> | ((value: UiState) => Partial<UiState>),
   ) => {
     const next = typeof partial === "function" ? partial(state) : partial;
@@ -300,11 +200,6 @@
     notify();
   };
 
-<<<<<<< HEAD
-  useUiStoreMock.getState = () => state;
-
-  useUiStoreMock.subscribe = (listener: (value: UiState) => void) => {
-=======
   const markDealUpdatedMock = vi.fn((dealId: string) => {
     applyState((current) => ({
       dealUpdates: {
@@ -327,16 +222,10 @@
   };
 
   const subscribe: UseUiStoreMock["subscribe"] = (listener) => {
->>>>>>> 6d45c447
     listeners.add(listener);
     return () => listeners.delete(listener);
   };
 
-<<<<<<< HEAD
-  useUiStoreMock.resetState = () => {
-    state = buildState();
-    notify();
-=======
   const resetState = () => {
     markDealUpdatedMock.mockClear();
     clearDealUpdateMock.mockClear();
@@ -346,7 +235,6 @@
       clearDealUpdate: clearDealUpdateMock,
     };
     listeners.forEach((listener) => listener(state));
->>>>>>> 6d45c447
   };
 
   const useUiStoreMock = ((selector?: (value: UiState) => unknown) =>
@@ -364,61 +252,16 @@
   };
 });
 
-<<<<<<< HEAD
-const mockedUseUiStore = useUiStore as typeof useUiStore & {
-  resetState?: () => void;
-};
-
-const sampleDeals: Deal[] = [
-  {
-    id: "deal-future",
-    name: "Будущая сделка",
-    clientName: "ООО Альфа",
-    clientId: "client-1",
-    stage: "negotiation",
-    probability: 0.5,
-    owner: "Иван Петров",
-    nextReviewAt: new Date("2074-01-05T09:00:00.000Z").toISOString(),
-    updatedAt: new Date("2073-12-15T10:00:00.000Z").toISOString(),
-    expectedCloseDate: new Date("2074-01-10T00:00:00.000Z").toISOString(),
-    tasks: [],
-    notes: [],
-    documents: [],
-    payments: [],
-    activity: [],
-  },
-  {
-    id: "deal-overdue",
-    name: "Просроченная сделка",
-    clientName: "ООО Бета",
-    clientId: "client-2",
-    stage: "proposal",
-    probability: 0.7,
-    owner: "Мария Иванова",
-    nextReviewAt: new Date("2004-01-03T12:00:00.000Z").toISOString(),
-    updatedAt: new Date("2003-12-20T08:30:00.000Z").toISOString(),
-    expectedCloseDate: new Date("2003-12-20T00:00:00.000Z").toISOString(),
-    tasks: [],
-    notes: [],
-    documents: [],
-    payments: [],
-    activity: [],
-  },
-];
-=======
 const mockedUseUiStore = (await import("@/stores/uiStore")).useUiStore as unknown as UseUiStoreMock;
 
 function resetUiStore() {
   mockedUseUiStore.resetState();
 }
->>>>>>> 6d45c447
 
 function renderTable() {
   render(<DealFunnelTable />);
 }
 
-<<<<<<< HEAD
-=======
 describe("DealFunnelTable — deal updates", () => {
   beforeEach(() => {
     resetUiStore();
@@ -471,7 +314,6 @@
   });
 });
 
->>>>>>> 6d45c447
 describe("DealFunnelTable", () => {
   beforeEach(() => {
     mockedUseUiStore.resetState?.();
@@ -483,41 +325,25 @@
       isFetching: false,
       refetch: vi.fn(),
     });
-<<<<<<< HEAD
-  });
-
-  afterEach(() => {
-    vi.useRealTimers();
-    mockedUseUiStore.resetState?.();
-=======
     mockedUseUiStore.setState?.({ viewMode: "table" });
   });
 
   afterEach(() => {
     resetUiStore();
->>>>>>> 6d45c447
     vi.clearAllMocks();
   });
 
   it("подсвечивает строку и очищает подсветку после markDealUpdated", async () => {
     renderTable();
 
-<<<<<<< HEAD
-    const targetDeal = sampleDeals[0];
-=======
     const targetDeal = dealsMock[0];
 
     const wideTable = screen.getAllByRole("table")[1];
->>>>>>> 6d45c447
 
     await act(async () => {
       mockedUseUiStore.getState().markDealUpdated(targetDeal.id);
     });
 
-<<<<<<< HEAD
-    await waitFor(() => {
-      expect(mockedUseUiStore.getState().dealUpdates[targetDeal.id]).toBeDefined();
-=======
     expect(mockedUseUiStore.getState().dealUpdates).toHaveProperty(targetDeal.id);
 
     const dealCell = within(wideTable).getByText(targetDeal.id);
@@ -530,20 +356,12 @@
 
     await act(async () => {
       await Promise.resolve();
->>>>>>> 6d45c447
     });
 
     act(() => {
       mockedUseUiStore.getState().clearDealUpdate(targetDeal.id);
     });
 
-<<<<<<< HEAD
-    expect(mockedUseUiStore.getState().dealUpdates[targetDeal.id]).toBeUndefined();
-  });
-
-  it("отображает колонки для ответственного и ожидаемого закрытия", () => {
-    renderTable();
-=======
     expect(rowElement).not.toHaveClass("deal-update-highlight");
     expect(rowElement).not.toHaveClass("ring-amber-400");
 
@@ -618,7 +436,6 @@
 
   it("отображает колонки для исполнителя и ожидаемого закрытия", () => {
     render(<DealFunnelTable />);
->>>>>>> 6d45c447
 
     const wideTable = screen.getAllByRole("table")[1];
 
