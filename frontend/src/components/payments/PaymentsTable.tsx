--- conflicted
+++ resolved
@@ -45,13 +45,10 @@
   | { type: "createExpense"; payment: Payment }
   | { type: "editExpense"; payment: Payment; entry: PaymentEntry }
   | { type: "deleteExpense"; payment: Payment; entry: PaymentEntry }
-<<<<<<< HEAD
   | { type: "confirmPayment"; payment: Payment }
   | { type: "revokeConfirmation"; payment: Payment }
-=======
   | { type: "confirmIncome"; payment: Payment; entry: PaymentEntry }
   | { type: "confirmExpense"; payment: Payment; entry: PaymentEntry }
->>>>>>> cc127b49
   | null;
 
 function isOverdue(payment: Payment) {
@@ -535,14 +532,11 @@
               onConfirmIncome={(entry) => setDialog({ type: "confirmIncome", payment, entry })}
               onEditExpense={(entry) => setDialog({ type: "editExpense", payment, entry })}
               onDeleteExpense={(entry) => setDialog({ type: "deleteExpense", payment, entry })}
-<<<<<<< HEAD
               onConfirm={() => setDialog({ type: "confirmPayment", payment })}
               onRevokeConfirmation={() => setDialog({ type: "revokeConfirmation", payment })}
               isConfirming={pendingConfirmationId === payment.id && isConfirmingPayment}
               isRevoking={pendingRevokeId === payment.id && isRevokingConfirmation}
-=======
               onConfirmExpense={(entry) => setDialog({ type: "confirmExpense", payment, entry })}
->>>>>>> cc127b49
             />
           ))}
         </div>
