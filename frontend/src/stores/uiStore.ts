import { create } from "zustand";
import { createRandomId } from "@/lib/utils/id";
import { DealPeriodFilter } from "@/types/crm";

export type PipelineStageKey = "qualification" | "negotiation" | "proposal" | "closedWon" | "closedLost";

export type DealViewMode = "kanban" | "table";

type NotificationType = "info" | "success" | "warning" | "error";

export interface NotificationItem {
  id: string;
  message: string;
  type: NotificationType;
  timestamp: string;
  source?: "crm" | "notifications" | "payments";
}

export interface PaymentEventPayload {
  id?: string;
  type?: string;
  event?: string;
  time?: string;
  data?: Record<string, unknown> | null;
  message?: string;
}

export interface PaymentEventEffect {
  shouldRefetch: boolean;
  highlightDealId?: string;
}

interface FiltersState {
  stage: PipelineStageKey | "all";
  managers: string[];
  period: DealPeriodFilter;
  search: string;
}

interface UiState {
  filters: FiltersState;
  viewMode: DealViewMode;
  selectedDealIds: string[];
  highlightedDealId?: string;
  previewDealId?: string;
  notifications: NotificationItem[];
<<<<<<< HEAD
  dismissedHints: Record<string, boolean>;
=======
  dealUpdates: Record<string, string>;
>>>>>>> 4382374d
  setSelectedStage: (stage: PipelineStageKey | "all") => void;
  setManagersFilter: (managers: string[]) => void;
  toggleManagerFilter: (manager: string) => void;
  setPeriodFilter: (period: DealPeriodFilter) => void;
  setSearchFilter: (value: string) => void;
  clearFilters: () => void;
  setViewMode: (mode: DealViewMode) => void;
  toggleDealSelection: (dealId: string) => void;
  selectDeals: (dealIds: string[]) => void;
  clearSelection: () => void;
  openDealPreview: (dealId: string | undefined) => void;
  isHintDismissed: (key: string) => boolean;
  dismissHint: (key: string) => void;
  highlightDeal: (dealId: string | undefined) => void;
  pushNotification: (notification: NotificationItem) => void;
  dismissNotification: (id: string) => void;
  handlePaymentEvent: (event: PaymentEventPayload) => PaymentEventEffect;
  markDealUpdated: (dealId: string) => void;
  clearDealUpdate: (dealId: string) => void;
}

export const useUiStore = create<UiState>((set, get) => ({
  filters: {
    stage: "all",
    managers: [],
    period: "30d",
    search: "",
  },
  viewMode: "kanban",
  selectedDealIds: [],
  notifications: [],
<<<<<<< HEAD
  dismissedHints: {},
  setSelectedStage: (stage) =>
    set((state) => ({
      filters: {
        ...state.filters,
        stage,
      },
    })),
  setManagersFilter: (managers) =>
    set((state) => ({
      filters: {
        ...state.filters,
        managers: Array.from(new Set(managers)).sort((a, b) => a.localeCompare(b)),
      },
    })),
  toggleManagerFilter: (manager) =>
    set((state) => {
      const next = new Set(state.filters.managers);
      if (next.has(manager)) {
        next.delete(manager);
      } else {
        next.add(manager);
      }

      return {
        filters: {
          ...state.filters,
          managers: Array.from(next).sort((a, b) => a.localeCompare(b)),
        },
      };
    }),
  setPeriodFilter: (period) =>
    set((state) => ({
      filters: {
        ...state.filters,
        period,
      },
    })),
  setSearchFilter: (value) =>
    set((state) => ({
      filters: {
        ...state.filters,
        search: value,
      },
    })),
  clearFilters: () =>
    set((state) => ({
      filters: {
        ...state.filters,
        stage: "all",
        managers: [],
        search: "",
      },
    })),
  setViewMode: (mode) => set({ viewMode: mode }),
  toggleDealSelection: (dealId) =>
    set((state) => {
      const isSelected = state.selectedDealIds.includes(dealId);
      const selectedDealIds = isSelected
        ? state.selectedDealIds.filter((id) => id !== dealId)
        : [...state.selectedDealIds, dealId];

      return { selectedDealIds };
    }),
  selectDeals: (dealIds) =>
    set(() => ({
      selectedDealIds: Array.from(new Set(dealIds)),
    })),
  clearSelection: () => set({ selectedDealIds: [] }),
  openDealPreview: (dealId) => set({ previewDealId: dealId ?? undefined }),
  isHintDismissed: (key) => Boolean(get().dismissedHints[key]),
  dismissHint: (key) =>
    set((state) => ({
      dismissedHints: {
        ...state.dismissedHints,
        [key]: true,
      },
    })),
=======
  dealUpdates: {},
  setSelectedStage: (stage) => set({ selectedStage: stage }),
>>>>>>> 4382374d
  highlightDeal: (dealId) => set({ highlightedDealId: dealId ?? undefined }),
  pushNotification: (notification) =>
    set((state) => ({
      notifications: [notification, ...state.notifications].slice(0, 20),
    })),
  dismissNotification: (id) =>
    set((state) => ({
      notifications: state.notifications.filter((item) => item.id !== id),
    })),
  markDealUpdated: (dealId) =>
    set((state) => ({
      dealUpdates: {
        ...state.dealUpdates,
        [dealId]: new Date().toISOString(),
      },
    })),
  clearDealUpdate: (dealId) =>
    set((state) => {
      const rest = { ...state.dealUpdates };
      delete rest[dealId];
      return { dealUpdates: rest };
    }),
  handlePaymentEvent: (event) => {
    const result = processPaymentEvent(event);

    if (!result) {
      return { shouldRefetch: false };
    }

    if (result.notification) {
      get().pushNotification(result.notification);
    }

    return {
      shouldRefetch: result.shouldRefetch,
      highlightDealId: result.highlightDealId,
    };
  },
}));

interface PaymentEventProcessingResult {
  notification?: NotificationItem;
  highlightDealId?: string;
  shouldRefetch: boolean;
}

function processPaymentEvent(event: PaymentEventPayload): PaymentEventProcessingResult | undefined {
  const type = getEventType(event);

  if (!type) {
    if (event.message) {
      return {
        notification: createPaymentNotification(event.message, "info"),
        shouldRefetch: false,
      };
    }

    return undefined;
  }

  const data = (event.data ?? {}) as Record<string, unknown>;

  switch (type) {
    case "payment.created": {
      const amountText = formatAmount(data);
      const dueDate = formatDate(
        (data.planned_date as string | undefined) ?? (data.due_date as string | undefined),
      );

      const parts = ["Создан новый платёж", amountText && `на ${amountText}`, dueDate && `со сроком ${dueDate}`].filter(Boolean);
      const message = parts.join(" ") || "Создан новый платёж";

      return {
        notification: createPaymentNotification(message, "info"),
        highlightDealId: (data.deal_id as string | undefined) ?? undefined,
        shouldRefetch: true,
      };
    }
    case "payment.status_changed": {
      const status = String(data.status ?? "").toLowerCase();
      const normalizedStatus = status.replace(/[_-]/g, " ").trim();

      let message = "Статус платежа обновлён";
      let level: NotificationType = "info";

      switch (status) {
        case "received":
          message = "Платёж получен";
          level = "success";
          break;
        case "paid_out":
          message = "Платёж выплачен";
          level = "success";
          break;
        case "cancelled":
          message = "Платёж отменён";
          level = "error";
          break;
        case "planned":
          message = "Платёж запланирован";
          break;
        case "expected":
          message = "Ожидается подтверждение платежа";
          break;
        default:
          if (normalizedStatus) {
            message = `${message} (${normalizedStatus})`;
          }
      }

      return {
        notification: createPaymentNotification(message, level),
        highlightDealId: (data.deal_id as string | undefined) ?? undefined,
        shouldRefetch: true,
      };
    }
    case "payment.overdue": {
      const amountText = formatAmount(data);
      const dueDate = formatDate(data.due_date as string | undefined);

      const parts = ["Просрочен платёж", dueDate && `со сроком ${dueDate}`, amountText && amountText].filter(Boolean);
      const message = parts.join(" ") || "Просрочен платёж";

      return {
        notification: createPaymentNotification(message, "warning"),
        highlightDealId: (data.deal_id as string | undefined) ?? undefined,
        shouldRefetch: true,
      };
    }
    default: {
      if (event.message) {
        return {
          notification: createPaymentNotification(event.message, "info"),
          shouldRefetch: false,
        };
      }

      if (Object.keys(data).length > 0) {
        return {
          notification: createPaymentNotification(
            `Обновление платежей: ${JSON.stringify(data)}`,
            "info",
          ),
          shouldRefetch: false,
        };
      }

      return undefined;
    }
  }
}

function getEventType(event: PaymentEventPayload): string | undefined {
  const rawType = event.type ?? event.event ?? undefined;
  if (!rawType) {
    return undefined;
  }

  const withoutPrefix = rawType.startsWith("payments.") ? rawType.replace(/^payments\./, "") : rawType;

  if (!withoutPrefix.includes("payment.")) {
    return undefined;
  }

  if (withoutPrefix === "payment.status.changed") {
    return "payment.status_changed";
  }

  return withoutPrefix;
}

function formatAmount(data: Record<string, unknown>): string | undefined {
  const amount = typeof data.amount === "number" ? data.amount : Number(data.amount);
  if (!Number.isFinite(amount)) {
    return undefined;
  }

  const currency = typeof data.currency === "string" && data.currency ? data.currency : "RUB";

  try {
    return new Intl.NumberFormat("ru-RU", {
      style: "currency",
      currency,
      maximumFractionDigits: 2,
    }).format(amount);
  } catch {
    return `${amount.toFixed(2)} ${currency}`.trim();
  }
}

function formatDate(value: string | undefined): string | undefined {
  if (!value) {
    return undefined;
  }

  const date = new Date(value);
  if (Number.isNaN(date.getTime())) {
    return undefined;
  }

  return new Intl.DateTimeFormat("ru-RU").format(date);
}

function createPaymentNotification(message: string, type: NotificationType): NotificationItem {
  return {
    id: createRandomId(),
    message,
    type,
    timestamp: new Date().toISOString(),
    source: "payments",
  };
}<|MERGE_RESOLUTION|>--- conflicted
+++ resolved
@@ -44,11 +44,7 @@
   highlightedDealId?: string;
   previewDealId?: string;
   notifications: NotificationItem[];
-<<<<<<< HEAD
-  dismissedHints: Record<string, boolean>;
-=======
   dealUpdates: Record<string, string>;
->>>>>>> 4382374d
   setSelectedStage: (stage: PipelineStageKey | "all") => void;
   setManagersFilter: (managers: string[]) => void;
   toggleManagerFilter: (manager: string) => void;
@@ -80,89 +76,8 @@
   viewMode: "kanban",
   selectedDealIds: [],
   notifications: [],
-<<<<<<< HEAD
-  dismissedHints: {},
-  setSelectedStage: (stage) =>
-    set((state) => ({
-      filters: {
-        ...state.filters,
-        stage,
-      },
-    })),
-  setManagersFilter: (managers) =>
-    set((state) => ({
-      filters: {
-        ...state.filters,
-        managers: Array.from(new Set(managers)).sort((a, b) => a.localeCompare(b)),
-      },
-    })),
-  toggleManagerFilter: (manager) =>
-    set((state) => {
-      const next = new Set(state.filters.managers);
-      if (next.has(manager)) {
-        next.delete(manager);
-      } else {
-        next.add(manager);
-      }
-
-      return {
-        filters: {
-          ...state.filters,
-          managers: Array.from(next).sort((a, b) => a.localeCompare(b)),
-        },
-      };
-    }),
-  setPeriodFilter: (period) =>
-    set((state) => ({
-      filters: {
-        ...state.filters,
-        period,
-      },
-    })),
-  setSearchFilter: (value) =>
-    set((state) => ({
-      filters: {
-        ...state.filters,
-        search: value,
-      },
-    })),
-  clearFilters: () =>
-    set((state) => ({
-      filters: {
-        ...state.filters,
-        stage: "all",
-        managers: [],
-        search: "",
-      },
-    })),
-  setViewMode: (mode) => set({ viewMode: mode }),
-  toggleDealSelection: (dealId) =>
-    set((state) => {
-      const isSelected = state.selectedDealIds.includes(dealId);
-      const selectedDealIds = isSelected
-        ? state.selectedDealIds.filter((id) => id !== dealId)
-        : [...state.selectedDealIds, dealId];
-
-      return { selectedDealIds };
-    }),
-  selectDeals: (dealIds) =>
-    set(() => ({
-      selectedDealIds: Array.from(new Set(dealIds)),
-    })),
-  clearSelection: () => set({ selectedDealIds: [] }),
-  openDealPreview: (dealId) => set({ previewDealId: dealId ?? undefined }),
-  isHintDismissed: (key) => Boolean(get().dismissedHints[key]),
-  dismissHint: (key) =>
-    set((state) => ({
-      dismissedHints: {
-        ...state.dismissedHints,
-        [key]: true,
-      },
-    })),
-=======
   dealUpdates: {},
   setSelectedStage: (stage) => set({ selectedStage: stage }),
->>>>>>> 4382374d
   highlightDeal: (dealId) => set({ highlightedDealId: dealId ?? undefined }),
   pushNotification: (notification) =>
     set((state) => ({
