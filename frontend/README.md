# CRM 2.0 Frontend

Веб-клиент CRM построен на Next.js (App Router) с TypeScript, React Query и Zustand. Интерфейс поддерживает SSR, живые обновления через SSE и маршруты для воронки сделок, карточек клиентов/сделок, задач и платежей.

## Быстрый старт

```bash
pnpm install
pnpm dev
```

Приложение откроется на [http://localhost:3000](http://localhost:3000). Для корректной работы подключите REST Gateway и SSE-потоки в `.env` (см. раздел «Переменные окружения»).
Локальный запуск не требует настройки кастомных доменов: все публичные URL по умолчанию указывают на `http://localhost` и порт Gateway из `env.example`.

### Основные скрипты

| Скрипт            | Назначение                                        |
| ----------------- | ------------------------------------------------- |
| `pnpm dev`        | локальный сервер разработки Next.js               |
| `pnpm build`      | сборка production-бандла (standalone)             |
| `pnpm start`      | запуск собранного бандла                          |
| `pnpm lint`       | ESLint (включая проверки Storybook)               |
| `pnpm test`       | Vitest + React Testing Library с покрытием        |
| `pnpm test:watch` | Vitest в watch-режиме                             |
| `pnpm test:e2e`   | Playwright smoke-сценарии                         |
| `pnpm storybook`  | Storybook с UX-документацией                      |
| `pnpm storybook:build` | продакшн-сборка Storybook                   |
| `pnpm format`     | проверка стиля Prettier                           |

## Переменные окружения

Все публичные переменные объявлены в [`env.example`](../env.example):

- `NEXT_PUBLIC_API_BASE_URL` — REST API Gateway, который оборачивается клиентом `apiClient` (по умолчанию `http://localhost:${GATEWAY_SERVICE_PORT}/api`).
- `NEXT_PUBLIC_CRM_SSE_URL` — поток событий для статусов сделок/тасков.
- `NEXT_PUBLIC_PAYMENTS_SSE_URL` — поток финансовых событий (обновления платежей и балансов).
- `NEXT_PUBLIC_NOTIFICATIONS_SSE_URL` — поток уведомлений (toasts).

<<<<<<< HEAD
В режиме разработки дефолтное значение `NEXT_PUBLIC_API_BASE_URL` указывает на Gateway, поднятый локально (`http://localhost:${GATEWAY_SERVICE_PORT}/api`, то есть `http://localhost:8080/api` при стандартном порте), поэтому REST-запросы выполняются к реальному backend-слою. Чтобы вернуться к мок-данным из `src/mocks/data.ts`, переопределите URL на `mock` в `.env.local`.
=======
В режиме разработки дефолтные значения `NEXT_PUBLIC_API_BASE_URL` и `NEXT_PUBLIC_*_SSE_URL` указывают на Gateway, поднятый локально (`http://localhost:8080/api`), поэтому REST-запросы выполняются к реальному backend-слою и не требуют локальных DNS-записей. Чтобы вернуться к мок-данным из `src/mocks/data.ts`, переопределите `NEXT_PUBLIC_API_BASE_URL` на `mock` в `.env.local`.
>>>>>>> 7d3e315d

## Архитектура UI

- `src/app` — маршруты App Router с SSR и гидрацией данных.
- `src/lib/api` — обёртка над REST API Gateway + описания React Query options.
- `src/stores` — Zustand-хранилища (фильтры воронки, уведомления).
- `src/components` — модульные UI-блоки (воронка, карточки, таблицы). Для ключевых компонентов есть Vitest-тесты и Storybook stories.
- `src/hooks/useEventStream.ts` и `src/components/providers/SSEBridge.tsx` — подключение к SSE с автореконнектом и записью в стор.

## Тестирование и качество

1. **Unit/RTL:** `pnpm test` — прогон Vitest с `jsdom` и coverage.
2. **E2E:** `pnpm exec playwright install --with-deps` (первый запуск), затем `pnpm test:e2e`.
3. **Storybook:** `pnpm storybook` открывает интерактивные сценарии, синхронизированные с `docs/frontend/*`.
4. **Линт/формат:** `pnpm lint` и `pnpm format` — обязательные проверки CI.

## Docker

Проект содержит мультистейдж Dockerfile (`frontend/Dockerfile`). Сборка образа:

```bash
pnpm install
pnpm build
docker build -f Dockerfile -t crm-frontend .
```

Контейнер запускает standalone-сборку Next.js (`node server.js` на порту 3000).

## Полезные ссылки

- Документация экранов и UX-сценариев: [`docs/frontend`](../docs/frontend).
- Настройка локального окружения: [`docs/local-setup.md`](../docs/local-setup.md#frontend).<|MERGE_RESOLUTION|>--- conflicted
+++ resolved
@@ -36,11 +36,8 @@
 - `NEXT_PUBLIC_PAYMENTS_SSE_URL` — поток финансовых событий (обновления платежей и балансов).
 - `NEXT_PUBLIC_NOTIFICATIONS_SSE_URL` — поток уведомлений (toasts).
 
-<<<<<<< HEAD
 В режиме разработки дефолтное значение `NEXT_PUBLIC_API_BASE_URL` указывает на Gateway, поднятый локально (`http://localhost:${GATEWAY_SERVICE_PORT}/api`, то есть `http://localhost:8080/api` при стандартном порте), поэтому REST-запросы выполняются к реальному backend-слою. Чтобы вернуться к мок-данным из `src/mocks/data.ts`, переопределите URL на `mock` в `.env.local`.
-=======
 В режиме разработки дефолтные значения `NEXT_PUBLIC_API_BASE_URL` и `NEXT_PUBLIC_*_SSE_URL` указывают на Gateway, поднятый локально (`http://localhost:8080/api`), поэтому REST-запросы выполняются к реальному backend-слою и не требуют локальных DNS-записей. Чтобы вернуться к мок-данным из `src/mocks/data.ts`, переопределите `NEXT_PUBLIC_API_BASE_URL` на `mock` в `.env.local`.
->>>>>>> 7d3e315d
 
 ## Архитектура UI
 
