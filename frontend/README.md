--- conflicted
+++ resolved
@@ -33,20 +33,17 @@
 
 - `NEXT_PUBLIC_API_BASE_URL` — REST API Gateway, который оборачивается клиентом `apiClient` (по умолчанию `http://localhost:${GATEWAY_SERVICE_PORT}/api`).
 - `NEXT_PUBLIC_CRM_SSE_URL` — поток событий для статусов сделок/тасков.
-<<<<<<< HEAD
 - `NEXT_PUBLIC_PAYMENTS_SSE_URL` — поток событий платежей.
 - `NEXT_PUBLIC_NOTIFICATIONS_SSE_URL` — поток уведомлений (toasts).
 
 Все SSE-переменные должны указывать на публичные HTTPS/HTTP2 endpoints, возвращающие `text/event-stream`, поддерживающие CORS для фронтенда и не закрывающие соединение без причины. Клиент автоматически переподключается с экспоненциальной задержкой (до 30 секунд) и сбрасывает счётчик при успешном `onopen`. При ошибках со стороны сервера стоит убедиться, что Gateway проксирует заголовки `Cache-Control: no-transform` и heartbeat-сообщения.
 
 В режиме разработки дефолтное значение `NEXT_PUBLIC_API_BASE_URL` указывает на Gateway, поднятый локально (`http://localhost:8080/api`), поэтому REST-запросы выполняются к реальному backend-слою. Чтобы вернуться к мок-данным из `src/mocks/data.ts`, переопределите URL на `mock` в `.env.local`.
-=======
 - `NEXT_PUBLIC_PAYMENTS_SSE_URL` — поток финансовых событий (обновления платежей и балансов).
 - `NEXT_PUBLIC_NOTIFICATIONS_SSE_URL` — поток уведомлений (toasts).
 
 В режиме разработки дефолтное значение `NEXT_PUBLIC_API_BASE_URL` указывает на Gateway, поднятый локально (`http://localhost:${GATEWAY_SERVICE_PORT}/api`, то есть `http://localhost:8080/api` при стандартном порте), поэтому REST-запросы выполняются к реальному backend-слою. Чтобы вернуться к мок-данным из `src/mocks/data.ts`, переопределите URL на `mock` в `.env.local`.
 В режиме разработки дефолтные значения `NEXT_PUBLIC_API_BASE_URL` и `NEXT_PUBLIC_*_SSE_URL` указывают на Gateway, поднятый локально (`http://localhost:8080/api`), поэтому REST-запросы выполняются к реальному backend-слою и не требуют локальных DNS-записей. Чтобы вернуться к мок-данным из `src/mocks/data.ts`, переопределите `NEXT_PUBLIC_API_BASE_URL` на `mock` в `.env.local`.
->>>>>>> 036884e3
 
 ## Архитектура UI
 
