--- conflicted
+++ resolved
@@ -66,15 +66,9 @@
 
 - `src/app` — маршруты App Router с SSR и гидрацией данных.
 - `src/lib/api` — обёртка над REST API Gateway + описания React Query options.
-<<<<<<< HEAD
-- `src/stores` — Zustand-хранилища (фильтры воронки, уведомления).
-- `src/components` — модульные UI-блоки (воронка, карточки, таблицы). Для ключевых компонентов есть Vitest-тесты и Storybook stories.
-  - `components/clients/ClientWorkspace.tsx` — составная карточка клиента с вкладками профиля, полисов, активности и задач, модальными формами и экспортом в PDF.
-=======
 - `src/stores` — Zustand-хранилища (фильтры воронки, административные фильтры, уведомления).
 - `src/components` — модульные UI-блоки (воронка, карточки, таблицы, админ-модули). Для ключевых компонентов есть Vitest-тесты и Storybook stories.
 - `src/components/admin` — панель главного админа: управление пользователями, справочниками и аудитом с правами доступа и экспортом отчётов.
->>>>>>> a44e85ef
 - `src/hooks/useEventStream.ts` и `src/components/providers/SSEBridge.tsx` — подключение к SSE с автореконнектом и записью в стор.
 
 ## Тестирование и качество
