# CRM 2.0 Frontend

Веб-клиент CRM построен на Next.js (App Router) с TypeScript, React Query и Zustand. Интерфейс поддерживает SSR, живые обновления через SSE и маршруты для воронки сделок, карточек клиентов/сделок, задач и платежей.

## Быстрый старт

Перед установкой зависимостей убедитесь, что используется Node.js 20 LTS и активирован Corepack:

1. `corepack enable`
2. `corepack prepare pnpm@9 --activate`

```bash
../scripts/sync-env.sh frontend
pnpm install
pnpm dev
```

Приложение откроется на `http://localhost:${FRONTEND_SERVICE_PORT:-3000}`. Скрипт синхронизации подтягивает значения из корневого `env.example`; при первом запуске обновите публичные токены и чувствительные значения вручную.

Чтобы проверить production-сборку в Docker, используйте общий `docker-compose` из `infra/`:

```bash
cd ../infra
docker compose --profile app up -d frontend
```

Контейнер собирается из `frontend/Dockerfile`, подключается к сети `infra` и обращается к Gateway по адресу `http://gateway:8080`. Если Gateway работает на хостовой машине, оставьте порт `GATEWAY_SERVICE_PORT` в `.env` и измените публичные URL фронтенда на `http://host.docker.internal:${GATEWAY_SERVICE_PORT}` (alias добавлен в `extra_hosts` для Linux). После остановки выполните `docker compose stop frontend` или `docker compose --profile app down` для полной остановки инфраструктуры.

### Основные скрипты

| Скрипт            | Назначение                                        |
| ----------------- | ------------------------------------------------- |
| `pnpm dev`        | локальный сервер разработки Next.js (учитывает `FRONTEND_SERVICE_PORT`/`PORT`) |
| `pnpm build`      | сборка production-бандла (standalone)             |
| `pnpm start`      | запуск собранного бандла (учитывает `FRONTEND_SERVICE_PORT`/`PORT`) |
| `pnpm lint`       | ESLint (включая проверки Storybook)               |
| `pnpm test`       | Vitest + React Testing Library с покрытием        |
| `pnpm test:watch` | Vitest в watch-режиме                             |
| `pnpm test:e2e`   | Playwright smoke-сценарии                         |
| `pnpm storybook`  | Storybook с UX-документацией                      |
| `pnpm storybook:build` | продакшн-сборка Storybook                   |
| `pnpm format`     | проверка стиля Prettier                           |

## Переменные окружения

Все публичные переменные объявлены в [`env.example`](../env.example):

<<<<<<< HEAD
- `NEXT_PUBLIC_API_BASE_URL` — REST API Gateway, который оборачивается клиентом `apiClient` (по умолчанию `http://localhost:${GATEWAY_SERVICE_PORT}/api`). Укажите значение `mock`, чтобы отключить реальные запросы, подписки на SSE и всегда использовать встроенные мок-данные из `src/mocks`.
- `NEXT_PUBLIC_CRM_SSE_URL` — поток событий для статусов сделок и задач (дефолт `http://localhost:${GATEWAY_SERVICE_PORT}/api/v1/streams/deals`). Очистите значение (оставьте пустую строку), чтобы временно отключить подписку на поток.
- `NEXT_PUBLIC_PAYMENTS_SSE_URL` — поток финансовых событий (дефолт `http://localhost:${GATEWAY_SERVICE_PORT}/api/v1/streams/payments`), используется для обновления таблицы платежей и всплывающих уведомлений без ручного обновления страницы. Очистите значение, если канал недоступен или не требуется.
  - ⚠️ После включения upstream-конфигурации в Gateway (см. `GATEWAY_UPSTREAM_PAYMENTS_SSE_URL`) канал доступен по умолчанию; проверьте, что локальный Payments запущен, чтобы избежать авто-переподключений.
- `NEXT_PUBLIC_NOTIFICATIONS_SSE_URL` — поток уведомлений (toasts) (дефолт `http://localhost:${GATEWAY_SERVICE_PORT}/api/v1/streams/notifications`). Очистка переменной отключает подписку на уведомления.

Все SSE-переменные должны указывать на публичные HTTPS/HTTP2 endpoints, возвращающие `text/event-stream`, поддерживающие CORS для фронтенда и не закрывающие соединение без причины. Клиент автоматически переподключается с экспоненциальной задержкой (до 30 секунд) и сбрасывает счётчик при успешном `onopen`. При ошибках со стороны сервера стоит убедиться, что Gateway проксирует заголовки `Cache-Control: no-transform` и heartbeat-сообщения.

В режиме разработки все указанные переменные по умолчанию указывают на локальный Gateway `http://localhost:${GATEWAY_SERVICE_PORT}`, поэтому REST-запросы (`/api`) и SSE-потоки (`/api/v1/streams/*`) идут к реальному backend-слою. Чтобы принудительно отключить обращения к сети и вернуться к мок-данным из `src/mocks/data.ts`, переопределите `NEXT_PUBLIC_API_BASE_URL` на `mock` в `.env.local` — клиент автоматически переключится в автономный режим и не будет инициировать SSE-подписки.
=======
- `NEXT_PUBLIC_API_BASE_URL` — REST API Gateway, который оборачивается клиентом `apiClient` (по умолчанию `http://localhost:${GATEWAY_SERVICE_PORT}/api`). Укажите значение `mock`, чтобы отключить реальные запросы и всегда использовать встроенные мок-данные из `src/mocks`.
- `FRONTEND_PROXY_TIMEOUT` — таймаут (в миллисекундах) для Next.js middleware и клиента `apiClient`. Значение доступно и на сервере, и в браузере; дефолтный лимит 15 секунд защищает от зависших запросов.
- `NEXT_PUBLIC_CRM_SSE_URL` — поток событий для статусов сделок и задач (дефолт `http://localhost:${GATEWAY_SERVICE_PORT}/api/v1/streams/deals`).
- `NEXT_PUBLIC_PAYMENTS_SSE_URL` — поток финансовых событий (дефолт `http://localhost:${GATEWAY_SERVICE_PORT}/api/v1/streams/payments`), используется для обновления таблицы платежей и всплывающих уведомлений без ручного обновления страницы.
  - ⚠️ После включения upstream-конфигурации в Gateway (см. `GATEWAY_UPSTREAM_PAYMENTS_SSE_URL`) канал доступен по умолчанию; проверьте, что локальный Payments запущен, чтобы избежать авто-переподключений.
- `NEXT_PUBLIC_NOTIFICATIONS_SSE_URL` — поток уведомлений (toasts) (дефолт `http://gateway:8080/api/v1/streams/notifications`).

Все SSE-переменные должны указывать на публичные HTTPS/HTTP2 endpoints, возвращающие `text/event-stream`, поддерживающие CORS для фронтенда и не закрывающие соединение без причины. Клиент автоматически переподключается с экспоненциальной задержкой (до 30 секунд) и сбрасывает счётчик при успешном `onopen`. При ошибках со стороны сервера стоит убедиться, что Gateway проксирует заголовки `Cache-Control: no-transform` и heartbeat-сообщения.

В режиме разработки контейнер Next.js ожидает доступный Gateway по адресу `http://gateway:8080`. Для локального `pnpm dev` этот URL можно переопределить на `http://localhost:${GATEWAY_SERVICE_PORT}` (или `http://host.docker.internal:${GATEWAY_SERVICE_PORT}` на Linux) через `.env.local`. Чтобы принудительно отключить обращения к сети и вернуться к мок-данным из `src/mocks/data.ts`, переопределите `NEXT_PUBLIC_API_BASE_URL` на `mock` — клиент автоматически переключится в автономный режим.
>>>>>>> 68712b97

## Архитектура UI

- `src/app` — маршруты App Router с SSR и гидрацией данных.
- `src/lib/api` — обёртка над REST API Gateway + описания React Query options.
- `src/stores` — Zustand-хранилища (фильтры воронки, уведомления).
- `src/components` — модульные UI-блоки (воронка, карточки, таблицы). Для ключевых компонентов есть Vitest-тесты и Storybook stories.
- `src/hooks/useEventStream.ts` и `src/components/providers/SSEBridge.tsx` — подключение к SSE с автореконнектом и записью в стор.

## Тестирование и качество

1. **Unit/RTL:** `pnpm test` — прогон Vitest с `jsdom` и coverage.
2. **E2E:** `pnpm exec playwright install --with-deps` (первый запуск), затем `pnpm test:e2e`.
3. **Storybook:** `pnpm storybook` открывает интерактивные сценарии, синхронизированные с `docs/frontend/*`.
4. **Линт/формат:** `pnpm lint` и `pnpm format` — обязательные проверки CI.

## Docker

Проект содержит мультистейдж Dockerfile (`frontend/Dockerfile`). Сборка образа:

```bash
pnpm install
pnpm build
docker build -f Dockerfile -t crm-frontend .
```

Контейнер запускает standalone-сборку Next.js (`node server.js` на порту 3000).

## Переопределение порта

- `pnpm dev` и `pnpm start` автоматически пробрасывают `PORT=${FRONTEND_SERVICE_PORT:-3000}`. Чтобы сменить порт, выполните `FRONTEND_SERVICE_PORT=3100 pnpm dev` или установите `PORT=3100` в окружении.
- E2E-тесты Playwright используют ту же переменную (`process.env.FRONTEND_SERVICE_PORT`), поэтому при изменении порта достаточно экспортировать её один раз перед запуском `pnpm test:e2e`.

## Полезные ссылки

- Документация экранов и UX-сценариев: [`docs/frontend`](../docs/frontend).
- Настройка локального окружения: [`docs/local-setup.md`](../docs/local-setup.md#frontend).

После обновления [`env.example`](../env.example) пересоздайте `.env.local`, чтобы локальная конфигурация соответствовала актуальным инструкциям.<|MERGE_RESOLUTION|>--- conflicted
+++ resolved
@@ -45,17 +45,6 @@
 
 Все публичные переменные объявлены в [`env.example`](../env.example):
 
-<<<<<<< HEAD
-- `NEXT_PUBLIC_API_BASE_URL` — REST API Gateway, который оборачивается клиентом `apiClient` (по умолчанию `http://localhost:${GATEWAY_SERVICE_PORT}/api`). Укажите значение `mock`, чтобы отключить реальные запросы, подписки на SSE и всегда использовать встроенные мок-данные из `src/mocks`.
-- `NEXT_PUBLIC_CRM_SSE_URL` — поток событий для статусов сделок и задач (дефолт `http://localhost:${GATEWAY_SERVICE_PORT}/api/v1/streams/deals`). Очистите значение (оставьте пустую строку), чтобы временно отключить подписку на поток.
-- `NEXT_PUBLIC_PAYMENTS_SSE_URL` — поток финансовых событий (дефолт `http://localhost:${GATEWAY_SERVICE_PORT}/api/v1/streams/payments`), используется для обновления таблицы платежей и всплывающих уведомлений без ручного обновления страницы. Очистите значение, если канал недоступен или не требуется.
-  - ⚠️ После включения upstream-конфигурации в Gateway (см. `GATEWAY_UPSTREAM_PAYMENTS_SSE_URL`) канал доступен по умолчанию; проверьте, что локальный Payments запущен, чтобы избежать авто-переподключений.
-- `NEXT_PUBLIC_NOTIFICATIONS_SSE_URL` — поток уведомлений (toasts) (дефолт `http://localhost:${GATEWAY_SERVICE_PORT}/api/v1/streams/notifications`). Очистка переменной отключает подписку на уведомления.
-
-Все SSE-переменные должны указывать на публичные HTTPS/HTTP2 endpoints, возвращающие `text/event-stream`, поддерживающие CORS для фронтенда и не закрывающие соединение без причины. Клиент автоматически переподключается с экспоненциальной задержкой (до 30 секунд) и сбрасывает счётчик при успешном `onopen`. При ошибках со стороны сервера стоит убедиться, что Gateway проксирует заголовки `Cache-Control: no-transform` и heartbeat-сообщения.
-
-В режиме разработки все указанные переменные по умолчанию указывают на локальный Gateway `http://localhost:${GATEWAY_SERVICE_PORT}`, поэтому REST-запросы (`/api`) и SSE-потоки (`/api/v1/streams/*`) идут к реальному backend-слою. Чтобы принудительно отключить обращения к сети и вернуться к мок-данным из `src/mocks/data.ts`, переопределите `NEXT_PUBLIC_API_BASE_URL` на `mock` в `.env.local` — клиент автоматически переключится в автономный режим и не будет инициировать SSE-подписки.
-=======
 - `NEXT_PUBLIC_API_BASE_URL` — REST API Gateway, который оборачивается клиентом `apiClient` (по умолчанию `http://localhost:${GATEWAY_SERVICE_PORT}/api`). Укажите значение `mock`, чтобы отключить реальные запросы и всегда использовать встроенные мок-данные из `src/mocks`.
 - `FRONTEND_PROXY_TIMEOUT` — таймаут (в миллисекундах) для Next.js middleware и клиента `apiClient`. Значение доступно и на сервере, и в браузере; дефолтный лимит 15 секунд защищает от зависших запросов.
 - `NEXT_PUBLIC_CRM_SSE_URL` — поток событий для статусов сделок и задач (дефолт `http://localhost:${GATEWAY_SERVICE_PORT}/api/v1/streams/deals`).
@@ -66,7 +55,6 @@
 Все SSE-переменные должны указывать на публичные HTTPS/HTTP2 endpoints, возвращающие `text/event-stream`, поддерживающие CORS для фронтенда и не закрывающие соединение без причины. Клиент автоматически переподключается с экспоненциальной задержкой (до 30 секунд) и сбрасывает счётчик при успешном `onopen`. При ошибках со стороны сервера стоит убедиться, что Gateway проксирует заголовки `Cache-Control: no-transform` и heartbeat-сообщения.
 
 В режиме разработки контейнер Next.js ожидает доступный Gateway по адресу `http://gateway:8080`. Для локального `pnpm dev` этот URL можно переопределить на `http://localhost:${GATEWAY_SERVICE_PORT}` (или `http://host.docker.internal:${GATEWAY_SERVICE_PORT}` на Linux) через `.env.local`. Чтобы принудительно отключить обращения к сети и вернуться к мок-данным из `src/mocks/data.ts`, переопределите `NEXT_PUBLIC_API_BASE_URL` на `mock` — клиент автоматически переключится в автономный режим.
->>>>>>> 68712b97
 
 ## Архитектура UI
 
