# Базовые переменные окружения для локального запуска.
# GitHub Actions удалены из репозитория, поэтому автоматические пайплайны недоступны;
# значения ниже помогают воспроизводить шаги вручную или в стороннем CI.

# --- Общие переменные окружения ---
ENVIRONMENT=local
TIMEZONE=Europe/Moscow

# Пути для журналов вспомогательных скриптов (можно переопределить при необходимости).
# DEV_UP_LOG_FILE=.local/logs/dev-up.log
# START_BACKEND_LOG_FILE=.local/run/backend/start-backend.log

# --- Настройки Docker-инфраструктуры ---
POSTGRES_HOST=localhost
POSTGRES_PORT=5432                               # Порт PostgreSQL на хосте; внутри docker-compose сервис слушает 5432
# POSTGRES_PORT — порт, который будет проброшен на хост. Меняйте его, если 5432 занят.
# POSTGRES_CONTAINER_PORT — внутренний порт кластера PostgreSQL в Docker. Оставьте 5432,
# чтобы сервисы внутри compose всегда подключались к контейнеру.
POSTGRES_CONTAINER_PORT=5432
POSTGRES_HOST_INTERNAL=postgres
POSTGRES_USER=postgres
POSTGRES_PASSWORD=postgres
POSTGRES_DB=crm
AUTH_DB_USER=auth
AUTH_DB_PASSWORD=auth
CRM_DB_USER=crm
CRM_DB_PASSWORD=crm
DOCUMENTS_DB_USER=documents
DOCUMENTS_DB_PASSWORD=documents
REPORTS_DB_USER=reports
REPORTS_DB_PASSWORD=reports
AUDIT_DB_USER=audit
AUDIT_DB_PASSWORD=audit
BACKUP_DB_USER=backup
BACKUP_DB_PASSWORD=backup

RABBITMQ_HOST=localhost
RABBITMQ_PORT=5672
RABBITMQ_MANAGEMENT_PORT=15672
RABBITMQ_HOST_INTERNAL=rabbitmq
RABBITMQ_DEFAULT_USER=crm
RABBITMQ_DEFAULT_PASS=crm
RABBITMQ_DEFAULT_VHOST=crm
# Скрипт infra/rabbitmq/bootstrap.sh использует *_RABBITMQ_URL и *_RABBITMQ_URI как единый источник
# и пропускает записи без корректных пользователя/vhost, выводя предупреждение.
# Это устраняет двусмысленность при настройке сервисов — обе формы переменных приводят к одному списку пользователей.
# правды для пользователей и vhost-ов. При добавлении сервисов обновляйте список
# переменных ниже — скрипт автоматически создаст соответствующие объекты.
# Значения выше соответствуют дефолтному пользователю/vhost `crm`, который создаётся Docker Compose.
# Для сервисов с собственными правами указывайте URL вида `SERVICE_RABBITMQ_URL=amqp://user:pass@host:port/vhost` (см. примеры ниже).

REDIS_HOST=localhost
REDIS_PORT=6379
REDIS_HOST_INTERNAL=redis

CONSUL_HTTP_PORT=8500
CONSUL_GRPC_PORT=8502
CONSUL_DNS_PORT=8600
CONSUL_HOST=localhost
CONSUL_HOST_INTERNAL=consul

PGADMIN_PORT=5050
PGADMIN_DEFAULT_EMAIL=admin@crm.local
PGADMIN_DEFAULT_PASSWORD=admin

# --- URL подключения приложений ---
# PostgreSQL (единый кластер, отдельные схемы на сервис)
# См. docs/tech-stack.md → «Инфраструктура» → «Базы данных»
# Используйте DATABASE_URL для административных задач (миграции, bootstrap данных)
DATABASE_URL=postgresql://postgres:postgres@localhost:5432/crm
# Auth работает через R2DBC и указывает схему `auth` параметром `schema` (допустим `search_path`)
# Значение `localhost` подходит только для запуска Auth на хостовой машине; внутри контейнеров
# подставляйте сетевое имя PostgreSQL (например, `postgres`) или `host.docker.internal` для доступа к хосту.
# CRM читает `search_path` из query-параметра и прокидывает его в `server_settings` asyncpg.
AUTH_DATABASE_URL=r2dbc:postgresql://auth:auth@localhost:5432/crm?schema=auth
CRM_DATABASE_URL=postgresql://crm:crm@localhost:5432/crm?search_path=crm
DOCUMENTS_DATABASE_URL=postgresql://documents:documents@localhost:5432/crm?search_path=documents
DOCUMENTS_DATABASE_SCHEMA=documents                         # Имя схемы PostgreSQL для сервиса документов
DOCUMENTS_RUN_MIGRATIONS=false                               # true — применять миграции TypeORM при старте API/воркера
REPORTS_DATABASE_URL=postgresql://reports:reports@localhost:5432/crm?search_path=reports
REPORTS_SCHEMA=reports
REPORTS_CRM_SCHEMA=crm
REPORTS_AUDIT_SCHEMA=audit
# При необходимости добавьте дополнительные исходные схемы через запятую (например, crm,audit,marketing).
REPORTS_SOURCE_SCHEMAS=crm,audit
AUDIT_DB_SCHEMA=audit
AUDIT_JDBC_URL=jdbc:postgresql://audit:audit@localhost:5432/crm?currentSchema=audit
AUDIT_R2DBC_URL=r2dbc:postgresql://audit:audit@localhost:5432/crm?schema=audit
BACKUP_DATABASE_URL=postgresql://backup:backup@localhost:5432/crm?search_path=backup
BACKUP_SERVICE_PORT=8094
BACKUP_TIMEZONE=Europe/Moscow
BACKUP_POSTGRES_BACKUP_DSN=postgresql://postgres:postgres@localhost:5432/crm
# --- Внутренние адреса для docker compose ---
# Значения по умолчанию используют сетевые имена контейнеров (`postgres`, `rabbitmq`,
# `redis`, `consul`). Переопределяйте переменные с суффиксом `_INTERNAL`, если меняете
# названия сервисов в docker compose или подключаете контейнеры к внешним инстансам.
# Для запуска сервисов на хосте продолжайте использовать переменные без суффикса —
# они ориентированы на `localhost`.
DATABASE_URL_INTERNAL=postgresql://postgres:postgres@postgres:5432/crm
AUTH_DATABASE_URL_INTERNAL=r2dbc:postgresql://auth:auth@postgres:5432/crm?schema=auth
CRM_DATABASE_URL_INTERNAL=postgresql://crm:crm@postgres:5432/crm?search_path=crm
DOCUMENTS_DATABASE_URL_INTERNAL=postgresql://documents:documents@postgres:5432/crm?search_path=documents
REPORTS_DATABASE_URL_INTERNAL=postgresql://reports:reports@postgres:5432/crm?search_path=reports
AUDIT_JDBC_URL_INTERNAL=jdbc:postgresql://audit:audit@postgres:5432/crm?currentSchema=audit
AUDIT_R2DBC_URL_INTERNAL=r2dbc:postgresql://audit:audit@postgres:5432/crm?schema=audit
BACKUP_INTERNAL_DATABASE_URL=postgresql://backup:backup@postgres:5432/crm?search_path=backup
BACKUP_INTERNAL_POSTGRES_BACKUP_DSN=postgresql://postgres:postgres@postgres:5432/crm
BACKUP_INTERNAL_CONSUL_HTTP_ADDR=http://consul:8500
BACKUP_INTERNAL_REDIS_HOST=redis
RABBITMQ_URL_INTERNAL=amqp://crm:crm@rabbitmq:5672/crm
CRM_RABBITMQ_INTERNAL_URL=amqp://crm:crm@rabbitmq:5672/crm
PAYMENTS_RABBITMQ_INTERNAL_URL=amqp://payments:payments@rabbitmq:5672/payments
AUDIT_RABBITMQ_INTERNAL_URL=amqp://audit:audit@rabbitmq:5672/audit
BACKUP_RABBITMQ_INTERNAL_URL=amqp://crm:crm@rabbitmq:5672/crm
BACKUP_RABBITMQ_INTERNAL_MANAGEMENT_URL=http://rabbitmq:15672
REDIS_URL_INTERNAL=redis://redis:6379/0
REDIS_CACHE_URL_INTERNAL=redis://redis:6379/1
REDIS_CELERY_URL_INTERNAL=redis://redis:6379/2
REDIS_BULLMQ_URL_INTERNAL=redis://redis:6379/3
REDIS_RATE_LIMIT_URL_INTERNAL=redis://redis:6379/4
AUTH_REDIS_URL_INTERNAL=redis://redis:6379/5
CRM_REDIS_URL_INTERNAL=redis://redis:6379/2
CRM_PERMISSIONS_REDIS_URL_INTERNAL=redis://redis:6379/3
CRM_CELERY_BROKER_URL_INTERNAL=redis://redis:6379/2
CRM_CELERY_RESULT_BACKEND_INTERNAL=redis://redis:6379/2
DOCUMENTS_REDIS_URL_INTERNAL=redis://redis:6379/3
TELEGRAM_BOT_REDIS_URL_INTERNAL=redis://redis:6379/6
CONSUL_HTTP_ADDR_INTERNAL=http://consul:8500
CONSUL_GRPC_ADDR_INTERNAL=consul:8502
CONSUL_DNS_ADDR_INTERNAL=consul:8600
# Для отключения S3 и использования DummyStorage удалите переменные ниже или оставьте пустыми (см. backend/backup/README.md).
# Не подставляйте пробелы вместо значения — они будут отброшены и endpoint не будет передан в клиент.
# Указывайте endpoint как URL, начинающийся с http:// или https://, без пробелов в начале и конце строки.
# Пример: BACKUP_S3_ENDPOINT_URL=https://storage.local
BACKUP_S3_ENDPOINT_URL=
# Пустое значение заменится на регион по умолчанию (us-east-1)
BACKUP_S3_REGION_NAME=
BACKUP_S3_BUCKET=
BACKUP_S3_ACCESS_KEY=
BACKUP_S3_SECRET_KEY=
BACKUP_ARTIFACTS_DIR=/tmp/backup-artifacts
# RabbitMQ для сервиса резервного копирования: URL на хосте (localhost).
# Внутреннее значение задаётся переменной BACKUP_RABBITMQ_INTERNAL_URL (см. блок выше).
BACKUP_RABBITMQ_URL=amqp://crm:crm@localhost:5672/crm
BACKUP_NOTIFICATION_EXCHANGE=backup.notifications

BACKUP_NOTIFICATION_ROUTING_KEY=jobs
BACKUP_RABBITMQ_MANAGEMENT_URL=http://localhost:15672
BACKUP_RABBITMQ_ADMIN_USER=crm
BACKUP_RABBITMQ_ADMIN_PASSWORD=crm
BACKUP_RABBITMQ_VHOST=crm
BACKUP_CONSUL_HTTP_ADDR=http://localhost:8500
BACKUP_CONSUL_TOKEN=
BACKUP_REDIS_HOST=localhost
BACKUP_REDIS_PORT=6379
BACKUP_REDIS_PASSWORD=
BACKUP_REDIS_DATA_DIR=/var/lib/redis

# Базовый URL использует пользователя CRM и vhost `crm`, поэтому подходит сервисам без собственного vhost.
# Индивидуальные URL ниже требуют, чтобы соответствующие пользователи и vhost-ы были созданы заранее (см. docs/local-setup.md#создайте-пользователей-и-vhost-ы-rabbitmq-для-сервисов).
RABBITMQ_URL=amqp://crm:crm@localhost:5672/crm
CRM_RABBITMQ_URL=amqp://crm:crm@localhost:5672/crm                            # CRM публикует события во vhost `crm`; переопределите при другом пользователе
RABBITMQ_MANAGEMENT_URL=http://localhost:15672

# Настройки событий и очередей задач CRM

CRM_TASKS_EVENTS_EXCHANGE=tasks.events
CRM_TASKS_EVENTS_SOURCE=crm.tasks
CRM_TASKS_EVENTS_ROUTING_KEYS__TASK_CREATED=task.created
CRM_TASKS_EVENTS_ROUTING_KEYS__TASK_STATUS_CHANGED=task.status.changed
CRM_TASKS_EVENTS_ROUTING_KEYS__TASK_REMINDER=task.reminder
CRM_TASKS_REMINDERS_QUEUE_KEY=tasks:reminders
CRM_TASKS_REMINDERS_POLL_INTERVAL_MS=5000
CRM_TASKS_SCHEDULING_BATCH_SIZE=100
CRM_TASKS_DELAYED_QUEUE_KEY=tasks:delayed

# Настройки уведомлений CRM
CRM_NOTIFICATIONS_DISPATCH_EXCHANGE=notifications.exchange
CRM_NOTIFICATIONS_DISPATCH_ROUTING_KEY=notifications.dispatch
CRM_NOTIFICATIONS_DISPATCH_REDIS_CHANNEL=notifications:dispatch
CRM_NOTIFICATIONS_DISPATCH_RETRY_ATTEMPTS=3
CRM_NOTIFICATIONS_DISPATCH_RETRY_DELAY_MS=60000
CRM_NOTIFICATIONS_QUEUE_NAME=notifications.events
CRM_NOTIFICATIONS_QUEUE_ROUTING_KEY=notifications.*
CRM_NOTIFICATIONS_QUEUE_DURABLE=true
CRM_NOTIFICATIONS_SSE_RETRY_MS=5000
CRM_NOTIFICATIONS_TEMPLATES_DEFAULT_LOCALE=ru-RU
CRM_NOTIFICATIONS_TELEGRAM_ENABLED=false
CRM_NOTIFICATIONS_TELEGRAM_MOCK=true
CRM_NOTIFICATIONS_TELEGRAM_BOT_TOKEN=
CRM_NOTIFICATIONS_TELEGRAM_DEFAULT_CHAT_ID=
CRM_NOTIFICATIONS_TELEGRAM_WEBHOOK_ENABLED=false
CRM_NOTIFICATIONS_TELEGRAM_WEBHOOK_SECRET=
CRM_NOTIFICATIONS_TELEGRAM_WEBHOOK_SIGNATURE_HEADER=x-telegram-signature

# Redis (сессии, кеши, фоновые очереди)
# См. docs/tech-stack.md → «Инфраструктура» → «Брокеры сообщений и кэши»
REDIS_URL=redis://localhost:6379/0
REDIS_CACHE_URL=redis://localhost:6379/1
REDIS_CELERY_URL=redis://localhost:6379/2
REDIS_BULLMQ_URL=redis://localhost:6379/3
REDIS_RATE_LIMIT_URL=redis://localhost:6379/4
REDIS_KEY_PREFIX=gateway
REDIS_CACHE_TTL=300
REDIS_HEARTBEAT_PREFIX=gateway:sse

# Consul (service discovery и конфигурация)
# См. docs/tech-stack.md → «Инфраструктура» → «Service discovery»
CONSUL_HTTP_ADDR=http://localhost:8500
CONSUL_GRPC_ADDR=127.0.0.1:8502
CONSUL_DNS_ADDR=127.0.0.1:8600
CONSUL_ENABLED=true
CONSUL_HTTP_TIMEOUT=5000

# --- Безопасность и аутентификация ---
JWT_ACCESS_SECRET=change_me_access_secret
JWT_REFRESH_SECRET=change_me_refresh_secret
JWT_ISSUER=crm.local
JWT_AUDIENCE=crm.clients
SESSION_SECRET=change_me_session_secret

# --- Почтовые уведомления ---
# В локальной среде сервис отправки e-mail не используется.

# Порты и базовые URL сервисов (локальный запуск)
# Ссылки на логику переменных указаны в README соответствующих сервисов и в docs/local-setup.md
GATEWAY_SERVICE_PORT=8080                                  # См. backend/gateway/README.md
GATEWAY_SERVICE_HOST=0.0.0.0                               # Хост прослушивания Gateway (локально оставьте 0.0.0.0)
GATEWAY_BASE_URL=http://localhost:8080/api
BACKUP_BASE_URL=http://localhost:8094
GATEWAY_UPSTREAM_TIMEOUT=5000
GATEWAY_UPSTREAM_SSE_RECONNECT_DELAY=3000
GATEWAY_UPSTREAM_SSE_HEARTBEAT_INTERVAL=15000
GATEWAY_UPSTREAM_SSE_HEARTBEAT_TTL=60
AUTH_SERVICE_PORT=8081                                     # См. backend/auth/README.md
AUTH_BASE_URL=http://localhost:8081
AUTH_REDIS_URL=redis://localhost:6379/5
AUTH_JWT_ISSUER=http://localhost:8081
AUTH_JWT_SECRET=change_me                                   # Замените на случайное значение для локальной разработки
AUTH_JWT_AUDIENCE=crm-clients
AUTH_ACCESS_TOKEN_TTL=PT15M                                 # ISO-8601 длительность (15 минут)
AUTH_REFRESH_TOKEN_TTL=P7D                                  # ISO-8601 длительность (7 дней, формат «PnDTnHnM» без префикса PT для дней)
AUTH_BOOTSTRAP_ENABLED=false
AUTH_BOOTSTRAP_EMAIL=admin@crm.local
AUTH_BOOTSTRAP_PASSWORD=ChangeMePlease123!
AUTH_BOOTSTRAP_ROLES=ROLE_ADMIN,ROLE_USER
CRM_SERVICE_HOST=0.0.0.0                                   # Хост, на котором FastAPI слушает (переопределите при необходимости)
CRM_SERVICE_PORT=8082                                      # См. backend/crm/README.md
CRM_BASE_URL=http://localhost:8082
CRM_REDIS_URL=redis://localhost:6379/2
CRM_EVENTS_EXCHANGE=crm.events
CRM_JWT_ACCESS_SECRET=${JWT_ACCESS_SECRET}                       # Секрет подписи access-токена CRM
CRM_JWT_ISSUER=${JWT_ISSUER}                                   # Должен совпадать с AUTH_JWT_ISSUER
CRM_JWT_AUDIENCE=${JWT_AUDIENCE}                               # Должен совпадать с AUTH_JWT_AUDIENCE
CRM_AUTH_DISABLED=false                                        # Включите true для обхода проверок токена (только для разработки)
CRM_CELERY_BROKER_URL=redis://localhost:6379/2
CRM_CELERY_RESULT_BACKEND=redis://localhost:6379/2
CRM_CELERY_RETRY_DELAY_SECONDS=60
CRM_DOCUMENTS_BASE_URL=http://localhost:8084/documents      # Базовый URL API сервиса Documents для получения метаданных
# BullMQ очередь синхронизации прав документов
CRM_PERMISSIONS_QUEUE_NAME=permissions:sync
CRM_PERMISSIONS_QUEUE_PREFIX=bull
CRM_PERMISSIONS_JOB_NAME=permissions.sync
CRM_PERMISSIONS_REDIS_URL=redis://localhost:6379/2
DOCUMENTS_SERVICE_PORT=8084                                # См. backend/documents/README.md
DOCUMENTS_BASE_URL=http://localhost:8084
DOCUMENTS_REDIS_URL=redis://localhost:6379/3
DOCUMENTS_REDIS_PREFIX=documents                              # Префикс ключей BullMQ в Redis
DOCUMENTS_PERMISSIONS_SYNC_QUEUE_NAME=documents.permissions.sync # Очередь BullMQ синхронизации прав папок
DOCUMENTS_PERMISSIONS_SYNC_JOB_TTL=300                        # TTL задания синхронизации прав (секунды)
DOCUMENTS_QUEUE_NAME=documents:tasks                           # Имя очереди BullMQ (job names: documents.upload/documents.sync)
DOCUMENTS_STORAGE_DRIVER=local                                 # Драйвер файлового хранилища (local, s3 и т.п.)
DOCUMENTS_STORAGE_ROOT=/var/lib/crm/documents                  # Абсолютный путь к корневому каталогу документов
DOCUMENTS_STORAGE_USER=crm-docs                                # Системный пользователь-владелец каталога
DOCUMENTS_STORAGE_GROUP=crm-sales                              # Основная группа, применяемая к каталогу
DOCUMENTS_STORAGE_DEFAULT_MODE=0770                            # Маска прав для создаваемых директорий
DOCUMENTS_STORAGE_ACL_ENABLED=true                             # Включить применение POSIX ACL
DOCUMENTS_STORAGE_QUOTA_MB=                                    # (опционально) Ограничение на суммарный объём файлов
DOCUMENTS_STORAGE_PUBLIC_BASE_URL=                             # (опционально) Публичный URL reverse-proxy для скачивания файлов
DOCUMENTS_UPLOAD_URL_BASE=http://localhost:9000/documents/upload  # Базовый URL файлового шлюза для подписанных ссылок
DOCUMENTS_UPLOAD_URL_TTL=900                                   # TTL подписанной ссылки (секунды)
DOCUMENTS_FOLDERS_TEMPLATE_DEFAULT="{title}"                     # Общий шаблон имени папки (плейсхолдеры: {title}, {ownerId}, {ownerType})
DOCUMENTS_FOLDERS_TEMPLATE_CLIENT="Client {ownerId}"             # Шаблон названия папки клиента
DOCUMENTS_FOLDERS_TEMPLATE_DEAL="Deal {ownerId}"                 # Шаблон названия папки сделки
DOCUMENTS_FOLDERS_TEMPLATE_POLICY="Policy {ownerId}"             # Шаблон названия папки полиса
DOCUMENTS_FOLDERS_TEMPLATE_PAYMENT="Payment {ownerId}"           # Шаблон названия папки платежа
DOCUMENTS_FOLDERS_WEB_BASE_URL=https://files.local/documents/    # Базовый URL reverse-proxy/файлового браузера
DOCUMENTS_BACKUP_STRATEGY=restic                                # Описание стратегии бэкапа каталога документов
DOCUMENTS_BACKUP_TARGET=s3:https://backup.example.com/crm-docs   # Целевой бакет/путь для бэкапов
DOCUMENTS_BACKUP_RETENTION=7d                                   # Политика хранения бэкапов (например, 7 дней)
TELEGRAM_BOT_SERVICE_PORT=8089                              # См. backend/telegram-bot/README.md
TELEGRAM_BOT_BOT_TOKEN=dev-mock-token
TELEGRAM_BOT_BOT_API_BASE=                                   # URL mock Bot API; оставьте пустым для работы с реальным Telegram
TELEGRAM_BOT_WEBHOOK_SECRET=dev-webhook-secret
TELEGRAM_BOT_REDIS_URL=redis://localhost:6379/6
TELEGRAM_BOT_RABBITMQ_URL=amqp://telegram:telegram@localhost:5672/telegram
TELEGRAM_BOT_RABBITMQ_EXCHANGE_CRM=crm.domain
TELEGRAM_BOT_RABBITMQ_EXCHANGE_TASKS=tasks.events
TELEGRAM_BOT_RABBITMQ_EXCHANGE_NOTIFICATIONS=crm.events
TELEGRAM_BOT_RABBITMQ_QUEUE_NOTIFICATIONS=telegram.bot.notifications
TELEGRAM_BOT_RABBITMQ_QUEUE_CRM=telegram.bot.crm
TELEGRAM_BOT_EVENT_SOURCE=crm.telegram-bot
TELEGRAM_BOT_AUTH_BASE_URL=http://localhost:8081/api
TELEGRAM_BOT_AUTH_SERVICE_TOKEN=change_me
TELEGRAM_BOT_CRM_BASE_URL=http://localhost:8082/api/v1
TELEGRAM_BOT_CRM_SERVICE_TOKEN=change_me
TELEGRAM_BOT_HEALTHCHECK_TOKEN=bot-health-token
TELEGRAM_BOT_ENVIRONMENT=dev
PAYMENTS_RABBITMQ_URL=amqp://payments:payments@localhost:5672/payments # Требует предварительного создания пользователя и vhost
# FastAPI-сервис Reports (poetry run reports-api)
REPORTS_SERVICE_PORT=8087                                  # См. backend/reports/README.md
REPORTS_BASE_URL=http://localhost:8087
REPORTS_SERVICE_HOST=0.0.0.0
AUDIT_SERVICE_PORT=8088                                    # См. backend/audit/README.md
AUDIT_RABBITMQ_HOST=localhost
AUDIT_RABBITMQ_PORT=5672
AUDIT_RABBITMQ_USER=audit
AUDIT_RABBITMQ_PASSWORD=audit
AUDIT_RABBITMQ_VHOST=audit
AUDIT_RABBITMQ_URL=amqp://audit:audit@localhost:5672/audit # Совместимость со скриптами на bash
AUDIT_EVENTS_QUEUE=audit.events                          # Очередь аудиторских событий от прикладных сервисов
AUDIT_EVENTS_GROUP=audit-service                        # Группа подписчиков для audit.events
AUDIT_EVENTS_EXCHANGE=                                  # Exchange, в который публикуются события; оставьте пустым, чтобы читать напрямую из очереди
AUDIT_CORE_QUEUE=audit.core                              # Очередь core-событий платформы
AUDIT_CORE_GROUP=audit-service                           # Группа подписчиков для audit.core
AUDIT_CORE_EXCHANGE=                                    # Exchange для core-событий; пустое значение значит работу через default exchange
AUDIT_DLQ_QUEUE=audit.dlq                                # Dead-letter очередь для повторной обработки
AUDIT_DLQ_GROUP=audit-dlq-listener                       # Группа обработки dead-letter сообщений
AUDIT_RABBITMQ_PREFETCH=50                               # Prefetch для Cloud Stream консюмера

# Настройки upstream Gateway (используют объявленные выше порты сервисов)
GATEWAY_UPSTREAM_CRM_BASE_URL=http://localhost:8082/api/v1
GATEWAY_UPSTREAM_CRM_SERVICE_NAME=crm-service
GATEWAY_UPSTREAM_CRM_SSE_URL=http://localhost:8082/streams # Внутренний upstream CRM для канала deals
GATEWAY_UPSTREAM_AUTH_BASE_URL=http://localhost:8081/api
GATEWAY_UPSTREAM_AUTH_SERVICE_NAME=auth-service
GATEWAY_UPSTREAM_NOTIFICATIONS_BASE_URL=http://localhost:8082/api/v1
GATEWAY_UPSTREAM_NOTIFICATIONS_SERVICE_NAME=crm-service
GATEWAY_UPSTREAM_NOTIFICATIONS_SSE_URL=http://localhost:8082/streams
# Общие настройки CI/CD (используйте локально или в стороннем CI)
# --- Общие настройки CI/CD ---
CI_REGISTRY_IMAGE=ghcr.io/your-org/crm
SENTRY_AUTH_TOKEN=

# Внешние интеграции и сервисные ключи
# См. docs/local-setup.md → «Интеграции» за шагами получения доступов
# Дополнительные параметры для хранилища документов. Они дополняют основные настройки сервиса (см. выше) и не переопределяют их.
DOCUMENTS_STORAGE_MOUNT_UNIT=documents-mount@    # Имя unit'а systemd для монтирования тома (оставьте пустым, если не используется)
DOCUMENTS_STORAGE_SSH_KEY_PATH=                  # Путь к приватному ключу для доступа к файловому серверу/rsync (если требуется)
TELEGRAM_BOT_TOKEN=                              # Токен Telegram Bot API (обязателен: stage/prod; dev — можно dev-mock-token при включённой заглушке)
TELEGRAM_WEBHOOK_URL=                            # Публичный URL, куда Telegram шлёт обновления (обязателен: stage/prod; dev — оставьте пустым при mock)
TELEGRAM_WEBHOOK_SECRET=                         # Секрет подписи для проверки вебхука (если используется; обязателен: prod при включении проверки)

# Локальные эмуляторы/заглушки интеграций
# См. docs/local-setup.md → «Интеграции»
<<<<<<< HEAD
DOCUMENTS_STORAGE_LOCAL_PATH=./var/local-docs             # Альтернативный локальный путь для разработки (если том не смонтирован)
=======
DOCUMENTS_STORAGE_LOCAL_PATH=./var/local-docs             # Альтернативный локальный путь для разработки (если том не смонтирован)
TELEGRAM_MOCK_ENABLED=true                                 # true — пересылаем запросы в mock (только dev); для stage/prod установите false или удалите переменную
TELEGRAM_MOCK_SERVER_URL=                                  # Эндпоинт локальной заглушки (dev). Для работы с реальным Telegram оставьте пустым
>>>>>>> 9f66ea04
<|MERGE_RESOLUTION|>--- conflicted
+++ resolved
@@ -353,10 +353,4 @@
 
 # Локальные эмуляторы/заглушки интеграций
 # См. docs/local-setup.md → «Интеграции»
-<<<<<<< HEAD
-DOCUMENTS_STORAGE_LOCAL_PATH=./var/local-docs             # Альтернативный локальный путь для разработки (если том не смонтирован)
-=======
-DOCUMENTS_STORAGE_LOCAL_PATH=./var/local-docs             # Альтернативный локальный путь для разработки (если том не смонтирован)
-TELEGRAM_MOCK_ENABLED=true                                 # true — пересылаем запросы в mock (только dev); для stage/prod установите false или удалите переменную
-TELEGRAM_MOCK_SERVER_URL=                                  # Эндпоинт локальной заглушки (dev). Для работы с реальным Telegram оставьте пустым
->>>>>>> 9f66ea04
+DOCUMENTS_STORAGE_LOCAL_PATH=./var/local-docs             # Альтернативный локальный путь для разработки (если том не смонтирован)