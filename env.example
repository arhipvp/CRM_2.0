--- conflicted
+++ resolved
@@ -80,12 +80,9 @@
 JWT_ISSUER=crm.local
 JWT_AUDIENCE=crm.clients
 
-<<<<<<< HEAD
-=======
 # --- Почтовые уведомления ---
 # В локальной среде сервис отправки e-mail не используется.
 
->>>>>>> ec181093
 # --- Frontend (Next.js) ---
 NEXT_PUBLIC_GATEWAY_BASE_URL=https://gateway.local/api
 NEXT_PUBLIC_TELEMETRY_DSN=
