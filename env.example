--- conflicted
+++ resolved
@@ -191,11 +191,7 @@
 AUTH_JWT_SECRET=change_me                                   # Замените на случайное значение для локальной разработки
 AUTH_JWT_AUDIENCE=crm-clients
 AUTH_ACCESS_TOKEN_TTL=PT15M                                 # ISO-8601 длительность (15 минут)
-<<<<<<< HEAD
-AUTH_REFRESH_TOKEN_TTL=P7D                                  # ISO-8601 длительность (7 дней)
-=======
 AUTH_REFRESH_TOKEN_TTL=P7D                                  # ISO-8601 длительность (7 дней, формат P7D)
->>>>>>> 26a13750
 CRM_SERVICE_HOST=0.0.0.0                                   # Хост, на котором FastAPI слушает (переопределите при необходимости)
 CRM_SERVICE_PORT=8082                                      # См. backend/crm/README.md
 CRM_BASE_URL=http://localhost:8082
