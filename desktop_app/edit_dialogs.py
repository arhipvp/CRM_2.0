--- conflicted
+++ resolved
@@ -765,38 +765,8 @@
             "client_id": self.client_dict.get(client_label) if client_label else None,
             "assigneeId": self.user_dict.get(assignee_label) if assignee_label else None,
         }
-<<<<<<< HEAD
         if self.author_id:
             self.result["authorId"] = self.author_id
-        self.destroy()
-
-    @staticmethod
-    def _extract_field_from_task(task: Dict[str, Any], keys: List[str]) -> Optional[str]:
-        if not task:
-            return None
-
-        for key in keys:
-            value = task.get(key)
-            if value:
-                return str(value)
-
-        payload = task.get("payload")
-        if isinstance(payload, dict):
-            for key in keys:
-                value = payload.get(key)
-                if value:
-                    return str(value)
-
-        return None
-
-    @classmethod
-    def _extract_assignee_id_from_task(cls, task: Dict[str, Any]) -> Optional[str]:
-        return cls._extract_field_from_task(task, ["assigneeId", "assignee_id"])
-
-    @classmethod
-    def _extract_author_id_from_task(cls, task: Dict[str, Any]) -> Optional[str]:
-        return cls._extract_field_from_task(task, ["authorId", "author_id"])
-=======
         self.destroy()
 
     @staticmethod
@@ -824,5 +794,4 @@
         allowed = {"pending", "scheduled", "in_progress", "completed", "cancelled"}
         if lowered in allowed:
             return lowered
-        return None
->>>>>>> 94032a16
+        return None