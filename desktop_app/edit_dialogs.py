--- conflicted
+++ resolved
@@ -645,11 +645,6 @@
         # Initialize variables
         self.title_var = tk.StringVar(value=task.get("title", "") if task else "")
         self.description_var = tk.StringVar(value=task.get("description", "") if task else "")
-<<<<<<< HEAD
-        self.status_var = tk.StringVar(value=task.get("status", "open") if task else "open")
-        initial_priority = normalize_priority(task.get("priority")) if task else DEFAULT_PRIORITY
-        self.priority_var = tk.StringVar(value=initial_priority)
-=======
         self.status_var = tk.StringVar(
             value=self._normalize_status_value(
                 task.get("status_code") if task else None,
@@ -658,7 +653,6 @@
             )
         )
         self.priority_var = tk.StringVar(value=task.get("priority", "normal") if task else "normal")
->>>>>>> dff28343
         self.due_date_var = tk.StringVar(value=task.get("due_date", "") if task else "")
         self.deal_id_var = tk.StringVar()
         self.client_id_var = tk.StringVar()
