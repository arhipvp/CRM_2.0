"""Payments management tab component"""
import tkinter as tk
from tkinter import ttk, messagebox, filedialog
from threading import Thread
from typing import Optional, List, Dict, Any

from crm_service import CRMService
from logger import logger
from detail_dialogs import PaymentDetailDialog
from edit_dialogs import PaymentEditDialog
from search_utils import SearchFilter, DataExporter, search_filter_rows
from table_sort_utils import treeview_sort_column


class PaymentsTab:
    """Tab for viewing payments"""

    def __init__(self, parent: ttk.Frame, crm_service: CRMService):
        self.parent = parent
        self.crm_service = crm_service
        self.tree: Optional[ttk.Treeview] = None
        self.current_deal_id: Optional[str] = None
        self.payments: List[Dict[str, Any]] = []
        self.all_payments: List[Dict[str, Any]] = []  # Store all payments for filtering
        self.search_filter: Optional[SearchFilter] = None
        self.all_deals: List[Dict[str, Any]] = []
        self.current_policies: List[Dict[str, Any]] = []
        self.deal_dict = {}

        self._setup_ui()

    def _setup_ui(self):
        """Setup Payments tab UI"""
        # Deal selection frame
        select_frame = tk.Frame(self.parent)
        select_frame.pack(pady=5, padx=10, fill="x")

        tk.Label(select_frame, text="Select Deal:").pack(side="left", padx=5)
        self.deal_var = tk.StringVar()
        self.deal_combo = ttk.Combobox(select_frame, textvariable=self.deal_var, state="readonly", width=40)
        self.deal_combo.pack(side="left", padx=5, fill="x", expand=True)
        self.deal_combo.bind("<<ComboboxSelected>>", self._on_deal_selected)

        tk.Button(select_frame, text="Refresh Deals", command=self._load_deals).pack(side="left", padx=5)

        # Search filter frame
        search_frame = tk.Frame(self.parent)
        search_frame.pack(pady=5, padx=10, fill="x")

        self.search_filter = SearchFilter(search_frame, self._on_search_change)
        self.search_filter.pack(fill="x")

        # Frame for Treeview and Scrollbar
        tree_frame = tk.Frame(self.parent)
        tree_frame.pack(pady=10, padx=10, fill="both", expand=True)

        columns = (
            "ID", "Deal ID", "Policy ID", "Sequence", "Status",
            "Planned Date", "Actual Date", "Planned Amount", "Currency", "Comment",
            "Recorded By ID", "Created By ID", "Updated By ID", "Incomes Total",
            "Expenses Total", "Net Total", "Created At", "Updated At"
        )
        self.tree = ttk.Treeview(
            tree_frame,
            columns=columns,
            show="headings"
        )

        for col in columns:
            self.tree.heading(col, text=col, command=lambda c=col: self._on_tree_sort(c))

        self.tree.column("ID", width=100)
        self.tree.column("Deal ID", width=100)
        self.tree.column("Policy ID", width=100)
        self.tree.column("Sequence", width=80)
        self.tree.column("Status", width=100)
        self.tree.column("Planned Date", width=100)
        self.tree.column("Actual Date", width=100)
        self.tree.column("Planned Amount", width=120)
        self.tree.column("Currency", width=80)
        self.tree.column("Comment", width=200)
        self.tree.column("Recorded By ID", width=100)
        self.tree.column("Created By ID", width=100)
        self.tree.column("Updated By ID", width=100)
        self.tree.column("Incomes Total", width=120)
        self.tree.column("Expenses Total", width=120)
        self.tree.column("Net Total", width=120)
        self.tree.column("Created At", width=150)
        self.tree.column("Updated At", width=150)

        scrollbar = ttk.Scrollbar(tree_frame, orient="vertical", command=self.tree.yview)
        self.tree.configure(yscrollcommand=scrollbar.set)

        self.tree.pack(side="left", fill="both", expand=True)
        scrollbar.pack(side="right", fill="y")

        # Bind double-click to open detail dialog
        self.tree.bind("<Double-1>", self._on_tree_double_click)

        # Frame for buttons
        button_frame = tk.Frame(self.parent)
        button_frame.pack(pady=10)

        tk.Button(button_frame, text="Add Payment", command=self.add_payment).pack(side="left", padx=5)
        tk.Button(button_frame, text="Edit", command=self.edit_payment).pack(side="left", padx=5)
        tk.Button(button_frame, text="Delete", command=self.delete_payment).pack(side="left", padx=5)
        tk.Button(button_frame, text="Refresh", command=self._refresh_current_deal).pack(side="left", padx=5)
        tk.Button(button_frame, text="Export CSV", command=self.export_to_csv).pack(side="left", padx=5)
        tk.Button(button_frame, text="Export Excel", command=self.export_to_excel).pack(side="left", padx=5)

        # Load deals
        self._load_deals()

    def _on_tree_sort(self, col):
        display_map = {
            "ID": "id",
            "Deal ID": "deal_id",
            "Policy ID": "policy_id",
            "Sequence": "sequence",
            "Status": "status",
            "Planned Date": "planned_date",
            "Actual Date": "actual_date",
            "Planned Amount": "planned_amount",
            "Currency": "currency",
            "Comment": "comment",
            "Recorded By ID": "recorded_by_id",
            "Created By ID": "created_by_id",
            "Updated By ID": "updated_by_id",
            "Incomes Total": "incomes_total",
            "Expenses Total": "expenses_total",
            "Net Total": "net_total",
            "Created At": "created_at",
            "Updated At": "updated_at",
        }
        treeview_sort_column(self.tree, col, False, self.all_payments, display_map)

    def _load_deals(self):
        """Load deals for dropdown"""
        def worker():
            try:
                deals = self.crm_service.get_deals()
                self.all_deals = deals
                deal_dict = {deal.get("title", f"Deal {deal.get('id')}"): deal.get("id") for deal in deals}
                self.parent.after(0, self._update_deals_combo, deal_dict)
            except Exception as e:
                logger.error(f"Failed to fetch deals: {e}")

        Thread(target=worker, daemon=True).start()

    def _update_deals_combo(self, deal_dict: dict):
        """Update deals dropdown"""
        self.deal_dict = deal_dict
        self.deal_combo["values"] = list(deal_dict.keys())

    def _on_deal_selected(self, event=None):
        """Handle deal selection"""
        selected_deal = self.deal_var.get()
        if selected_deal and selected_deal in self.deal_dict:
            self.current_deal_id = self.deal_dict[selected_deal]
            self.refresh_payments()

    def _refresh_current_deal(self):
        """Refresh payments for current deal"""
        if self.current_deal_id:
            self.refresh_payments()
        else:
            messagebox.showwarning("Warning", "Please select a deal first.")

    def refresh_payments(self):
        """Refresh payments list for selected deal"""
        if not self.current_deal_id:
            messagebox.showwarning("Warning", "Please select a deal first.")
            return

        def worker():
            payments = []
            policies = []
            payment_error: Optional[Exception] = None
            policies_error: Optional[Exception] = None

            try:
                payments = self.crm_service.get_payments(self.current_deal_id)
            except Exception as e:
                payment_error = e

            try:
                policies = self.crm_service.get_deal_policies(self.current_deal_id)
            except Exception as e:
                policies_error = e
                logger.error(f"Failed to fetch policies for deal {self.current_deal_id}: {e}")

            def update_ui():
                payments_to_display = payments if payment_error is None else []
                policies_to_use = policies if policies_error is None else []
                self._update_tree_ui(payments_to_display, policies_to_use)

                if payment_error is not None:
                    error_str = str(payment_error)
                    if "404" in error_str:
                        logger.info("Payments endpoint not implemented for this deal")
                    else:
                        messagebox.showerror("Error", f"Failed to fetch payments: {error_str}")

            self.parent.after(0, update_ui)

        Thread(target=worker, daemon=True).start()

    def add_payment(self):
        """Add new payment"""
        if not self.current_deal_id:
            messagebox.showwarning("Warning", "Please select a deal first.")
            return

        dialog = PaymentEditDialog(self.parent, payment=None, deals_list=self.all_deals, policies_list=self.current_policies)
        if dialog.result:
            def worker():
                try:
                    payment = self.crm_service.create_payment(**dialog.result)
                    self.parent.after(0, lambda: self._handle_payment_saved(payment, message="Payment created successfully"))
                except Exception as e:
                    logger.error(f"Failed to create payment: {e}")
                    error_msg = str(e)
                    self.parent.after(0, lambda: messagebox.showerror("API Error", f"Failed to create payment: {error_msg}"))

            Thread(target=worker, daemon=True).start()

    def edit_payment(self):
        """Edit selected payment"""
        if not self.tree:
            return
        selected_item = self.tree.focus()
        if not selected_item:
            messagebox.showwarning("Warning", "Please select a payment to edit.")
            return

        payment_id = selected_item
        # Find payment in list
        payment_data = next((p for p in self.payments if p.get("id") == payment_id), None)
        if not payment_data:
            messagebox.showerror("Error", "Payment not found.")
            return

        dialog = PaymentEditDialog(self.parent, payment=payment_data, deals_list=self.all_deals, policies_list=self.current_policies)
        if dialog.result:
            def worker():
                try:
                    payment = self.crm_service.update_payment(payment_id, **dialog.result)
                    self.parent.after(0, lambda: self._handle_payment_saved(payment, message="Payment updated successfully"))
                except Exception as e:
                    logger.error(f"Failed to update payment: {e}")
                    error_msg = str(e)
                    self.parent.after(0, lambda: messagebox.showerror("API Error", f"Failed to update payment: {error_msg}"))

            Thread(target=worker, daemon=True).start()

    def delete_payment(self):
        """Delete selected payment"""
        if not self.tree:
            return
        selected_item = self.tree.focus()
        if not selected_item:
            messagebox.showwarning("Warning", "Please select a payment to delete.")
            return

        if messagebox.askyesno("Confirm Delete", "Are you sure you want to delete this payment?"):
            payment_id = selected_item

            def worker():
                try:
                    self.crm_service.delete_payment(payment_id)
                    self.parent.after(0, self.refresh_payments)
                    self.parent.after(0, lambda: messagebox.showinfo("Success", "Payment deleted successfully"))
                except Exception as e:
                    logger.error(f"Failed to delete payment: {e}")
                    error_msg = str(e)
                    self.parent.after(0, lambda: messagebox.showerror("API Error", f"Failed to delete payment: {error_msg}"))

            Thread(target=worker, daemon=True).start()

    def _update_tree_ui(self, payments, policies=None):
        """Update tree UI on main thread"""
        if not self.tree:
            return
<<<<<<< HEAD
        normalized = [self._normalize_payment(payment) for payment in payments]
        self.payments = normalized
        self.all_payments = list(normalized)  # Store all payments for filtering
        self._refresh_tree_display(normalized)
=======
        self.payments = payments
        self.all_payments = payments  # Store all payments for filtering
        if policies is not None:
            self.current_policies = policies
        self._refresh_tree_display(payments)
>>>>>>> 5ec21e09

    def _refresh_tree_display(self, payments_to_display: List[Dict[str, Any]]):
        """Refresh tree display with given list of payments"""
        if not self.tree:
            return

        # Clear tree
        for i in self.tree.get_children():
            self.tree.delete(i)

        # Add payments
        for payment in payments_to_display:
            self.tree.insert("", "end", iid=payment.get("id"), values=(
                str(payment.get("id", "N/A"))[:8],
                str(payment.get("deal_id", "N/A"))[:8],
                str(payment.get("policy_id", "N/A"))[:8],
                payment.get("sequence", "N/A"),
                payment.get("status", "N/A"),
                payment.get("planned_date", "N/A"),
                payment.get("actual_date", "N/A"),
                self._format_amount(payment.get("planned_amount")),
                payment.get("currency", "N/A"),
                payment.get("comment", "N/A"),
                str(payment.get("recorded_by_id", "N/A"))[:8],
                str(payment.get("created_by_id", "N/A"))[:8],
                str(payment.get("updated_by_id", "N/A"))[:8],
                self._format_amount(payment.get("incomes_total")),
                self._format_amount(payment.get("expenses_total")),
                self._format_amount(payment.get("net_total")),
                payment.get("created_at", "N/A"),
                payment.get("updated_at", "N/A"),
            ))

    def _handle_payment_saved(self, payment: Optional[Dict[str, Any]], message: Optional[str] = None,
                               refresh: bool = True):
        """Update UI after payment creation/update"""
        if payment:
            normalized = self._normalize_payment(payment)
            self._upsert_payment(normalized)
        if message:
            messagebox.showinfo("Success", message)
        if refresh and self.current_deal_id:
            self.refresh_payments()

    def _normalize_payment(self, payment: Dict[str, Any]) -> Dict[str, Any]:
        """Normalize numeric fields for consistent formatting"""
        normalized = dict(payment or {})
        for field in ("planned_amount", "incomes_total", "expenses_total", "net_total"):
            normalized[field] = self._coerce_numeric(normalized.get(field))
        return normalized

    def _upsert_payment(self, payment: Dict[str, Any]):
        """Insert or update payment in local collections"""
        payment_id = payment.get("id")
        if not payment_id:
            return
        updated = False
        for index, existing in enumerate(self.payments):
            if existing.get("id") == payment_id:
                merged = existing.copy()
                merged.update(payment)
                self.payments[index] = merged
                updated = True
                break
        if not updated:
            self.payments.append(payment)
        self.all_payments = list(self.payments)
        self._refresh_tree_display(self.payments)

    @staticmethod
    def _coerce_numeric(value: Any) -> float:
        """Convert value to float for formatting"""
        if value is None or value == "":
            return 0.0
        if isinstance(value, (int, float)) and not isinstance(value, bool):
            return float(value)
        try:
            return float(str(value).replace(",", "."))
        except (TypeError, ValueError):
            return 0.0

    @staticmethod
    def _format_amount(value: Any) -> str:
        """Format numeric values for display"""
        number = PaymentsTab._coerce_numeric(value)
        return f"{number:.2f}"

    def _on_search_change(self, search_text: str):
        """Handle search filter change"""
        if not self.all_payments:
            return

        # Filter payments by search text
        search_fields = ["type", "status"]
        filtered_payments = search_filter_rows(self.all_payments, search_text, search_fields)

        # Update tree display with filtered results
        self._refresh_tree_display(filtered_payments)

    def export_to_csv(self):
        """Export payments to CSV file"""
        if not self.tree or not self.all_payments:
            messagebox.showwarning("Warning", "No data to export.")
            return

        # Ask user for file location
        filename = filedialog.asksaveasfilename(
            defaultextension=".csv",
            filetypes=[("CSV files", "*.csv"), ("All files", "*.*")]
        )

        if not filename:
            return

        try:
            # Prepare data
            columns = [
                "ID", "Deal ID", "Policy ID", "Sequence", "Status",
                "Planned Date", "Actual Date", "Planned Amount", "Currency", "Comment",
                "Recorded By ID", "Created By ID", "Updated By ID", "Incomes Total",
                "Expenses Total", "Net Total", "Created At", "Updated At"
            ]
            rows = []

            for payment in self.all_payments:
                rows.append([
                    payment.get("id", "N/A")[:8],
                    payment.get("deal_id", "N/A")[:8],
                    payment.get("policy_id", "N/A")[:8],
                    payment.get("sequence", "N/A"),
                    payment.get("status", "N/A"),
                    payment.get("planned_date", "N/A"),
                    payment.get("actual_date", "N/A"),
                    f"{payment.get('planned_amount', 0):.2f}" if payment.get('planned_amount') else "0.00",
                    payment.get("currency", "N/A"),
                    payment.get("comment", "N/A"),
                    payment.get("recorded_by_id", "N/A")[:8],
                    payment.get("created_by_id", "N/A")[:8],
                    payment.get("updated_by_id", "N/A")[:8],
                    f"{payment.get('incomes_total', 0):.2f}" if payment.get('incomes_total') else "0.00",
                    f"{payment.get('expenses_total', 0):.2f}" if payment.get('expenses_total') else "0.00",
                    f"{payment.get('net_total', 0):.2f}" if payment.get('net_total') else "0.00",
                    payment.get("created_at", "N/A"),
                    payment.get("updated_at", "N/A"),
                ])

            # Export using DataExporter
            if DataExporter.export_to_csv(filename, columns, rows):
                messagebox.showinfo("Success", f"Data exported to {filename}")
                logger.info(f"Exported {len(rows)} payments to CSV")
            else:
                messagebox.showerror("Error", "Failed to export data")

        except Exception as e:
            logger.error(f"Export error: {e}")
            messagebox.showerror("Error", f"Failed to export data: {e}")

    def export_to_excel(self):
        """Export payments to Excel file"""
        if not self.tree or not self.all_payments:
            messagebox.showwarning("Warning", "No data to export.")
            return

        # Ask user for file location
        filename = filedialog.asksaveasfilename(
            defaultextension=".xlsx",
            filetypes=[("Excel files", "*.xlsx"), ("All files", "*.*")]
        )

        if not filename:
            return

        try:
            # Prepare data
            columns = [
                "ID", "Deal ID", "Policy ID", "Sequence", "Status",
                "Planned Date", "Actual Date", "Planned Amount", "Currency", "Comment",
                "Recorded By ID", "Created By ID", "Updated By ID", "Incomes Total",
                "Expenses Total", "Net Total", "Created At", "Updated At"
            ]
            rows = []

            for payment in self.all_payments:
                rows.append([
                    payment.get("id", "N/A")[:8],
                    payment.get("deal_id", "N/A")[:8],
                    payment.get("policy_id", "N/A")[:8],
                    payment.get("sequence", "N/A"),
                    payment.get("status", "N/A"),
                    payment.get("planned_date", "N/A"),
                    payment.get("actual_date", "N/A"),
                    f"{payment.get('planned_amount', 0):.2f}" if payment.get('planned_amount') else "0.00",
                    payment.get("currency", "N/A"),
                    payment.get("comment", "N/A"),
                    payment.get("recorded_by_id", "N/A")[:8],
                    payment.get("created_by_id", "N/A")[:8],
                    payment.get("updated_by_id", "N/A")[:8],
                    f"{payment.get('incomes_total', 0):.2f}" if payment.get('incomes_total') else "0.00",
                    f"{payment.get('expenses_total', 0):.2f}" if payment.get('expenses_total') else "0.00",
                    f"{payment.get('net_total', 0):.2f}" if payment.get('net_total') else "0.00",
                    payment.get("created_at", "N/A"),
                    payment.get("updated_at", "N/A"),
                ])

            # Export using DataExporter
            if DataExporter.export_to_excel(filename, columns, rows):
                messagebox.showinfo("Success", f"Data exported to {filename}")
                logger.info(f"Exported {len(rows)} payments to Excel")
            else:
                messagebox.showerror("Error", "Failed to export data. Make sure openpyxl is installed.")

        except Exception as e:
            logger.error(f"Export error: {e}")
            messagebox.showerror("Error", f"Failed to export data: {e}")

    def _on_tree_double_click(self, event):
        """Handle double-click on payment row to open detail dialog"""
        if not self.tree:
            return
        selected_item = self.tree.focus()
        if not selected_item:
            return

        payment_id = selected_item
        payment_data = next((p for p in self.payments if p.get("id") == payment_id), None)
        if payment_data:
            PaymentDetailDialog(self.parent, payment_data)<|MERGE_RESOLUTION|>--- conflicted
+++ resolved
@@ -281,18 +281,10 @@
         """Update tree UI on main thread"""
         if not self.tree:
             return
-<<<<<<< HEAD
         normalized = [self._normalize_payment(payment) for payment in payments]
         self.payments = normalized
         self.all_payments = list(normalized)  # Store all payments for filtering
         self._refresh_tree_display(normalized)
-=======
-        self.payments = payments
-        self.all_payments = payments  # Store all payments for filtering
-        if policies is not None:
-            self.current_policies = policies
-        self._refresh_tree_display(payments)
->>>>>>> 5ec21e09
 
     def _refresh_tree_display(self, payments_to_display: List[Dict[str, Any]]):
         """Refresh tree display with given list of payments"""
