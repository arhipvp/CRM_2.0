--- conflicted
+++ resolved
@@ -26,13 +26,6 @@
   "auth"
 )
 
-<<<<<<< HEAD
-SELECTED_SERVICES=()
-
-usage() {
-  cat <<USAGE
-Usage: $0 [--run-dir PATH] [--log-file PATH] [--clean-logs] [--service NAME...]
-=======
 declare -A SERVICE_SET=()
 for service in "${SERVICES[@]}"; do
   SERVICE_SET["$service"]=1
@@ -84,7 +77,6 @@
 usage() {
   cat <<USAGE
 Usage: $0 [--run-dir PATH] [--log-file PATH] [--service NAME[,NAME...]] [--clean-logs]
->>>>>>> ae64bca8
 
 Останавливает backend-процессы, запущенные scripts/start-backend.sh, по PID-файлам.
   --run-dir PATH  каталог с PID/логами (по умолчанию ${BACKEND_RUN_DIR})
@@ -376,13 +368,6 @@
     log_info "Останавливаем все сервисы"
   fi
 
-<<<<<<< HEAD
-  for service in "${SERVICES[@]}"; do
-    if ! should_stop_service "$service"; then
-      log_info "${service}: пропускаем (не выбран через --service)"
-      continue
-    fi
-=======
   local services_to_stop=("${SERVICES[@]}")
   if ((${#SELECTED_SERVICES[@]} > 0)); then
     services_to_stop=("${SELECTED_SERVICES[@]}")
@@ -395,7 +380,6 @@
 
   local service
   for service in "${services_to_stop[@]}"; do
->>>>>>> ae64bca8
     stop_pid "$service"
   done
 
