--- conflicted
+++ resolved
@@ -29,7 +29,6 @@
   "gateway|backend/gateway|pnpm start:dev"
 )
 
-<<<<<<< HEAD
 declare -A SERVICE_ENTRY_BY_NAME=()
 ALL_SERVICE_NAMES=()
 for entry in "${SERVICES[@]}"; do
@@ -44,23 +43,12 @@
 usage() {
   cat <<USAGE
 Usage: $0 [--run-dir PATH] [--log-file PATH] [--service NAME[,NAME2] ...]
-=======
-SELECTED_SERVICES=()
-
-usage() {
-  cat <<USAGE
-Usage: $0 [--run-dir PATH] [--log-file PATH] [--service NAME...]
->>>>>>> 67444b29
 
 Запускает основные backend-процессы вне Docker Compose и сохраняет PID/логи в каталоге .local/run/backend.
   --run-dir PATH  переопределить каталог для PID и логов (по умолчанию ${BACKEND_RUN_DIR})
   --log-file PATH путь к файлу журнала запуска (по умолчанию ${BACKEND_SCRIPT_LOG_FILE})
-<<<<<<< HEAD
   --service NAME[,NAME2]
                   запустить только указанные сервисы (можно повторять опцию несколько раз)
-=======
-  --service NAME  запустить только указанный сервис (можно повторять флаг)
->>>>>>> 67444b29
 USAGE
 }
 
@@ -282,7 +270,6 @@
           PARSE_EXIT_CODE=1
           return
         fi
-<<<<<<< HEAD
         local raw_names="$2"
         if [[ -z "${raw_names//[[:space:]]/}" ]]; then
           PARSE_ERROR="Опция --service не может быть пустой"
@@ -311,15 +298,6 @@
           SELECTED_SERVICE_SEEN["${normalized_name}"]=1
           SELECTED_SERVICE_NAMES+=("${normalized_name}")
         done
-=======
-        local service_name="$2"
-        if ! is_valid_service "$service_name"; then
-          PARSE_ERROR="Неизвестный сервис '${service_name}'. Доступные: $(available_services_list)"
-          PARSE_EXIT_CODE=1
-          return
-        fi
-        SELECTED_SERVICES+=("$service_name")
->>>>>>> 67444b29
         shift
         ;;
       -h|--help)
