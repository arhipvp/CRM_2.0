#!/usr/bin/env bash
set -uo pipefail
IFS=$'\n\t'

SCRIPT_DIR="$(cd "$(dirname "${BASH_SOURCE[0]}")" && pwd)"
ROOT_DIR="$(cd "${SCRIPT_DIR}/.." && pwd)"
INFRA_DIR="${ROOT_DIR}/infra"
ENV_FILE="${ROOT_DIR}/.env"
COMPOSE_CMD=(docker compose --env-file "${ENV_FILE}")

create_tmp_dir() {
  local tmp_path=""

  if command -v mktemp >/dev/null 2>&1; then
    if tmp_path=$(mktemp -d -t bootstrap-local-XXXXXX 2>/dev/null); then
      printf '%s\n' "${tmp_path}"
      return
    fi
  fi

  local candidates=(
    "python3"
    "python"
    "python3.12"
    "python3.11"
    "python3.10"
    "python3.9"
    "python3.8"
    "py -3"
    "py -3.12"
    "py -3.11"
    "py -3.10"
    "py -3.9"
  )

  local candidate
  local -a python_cmd_parts
  for candidate in "${candidates[@]}"; do
    IFS=' ' read -r -a python_cmd_parts <<<"${candidate}"
    if ((${#python_cmd_parts[@]} == 0)); then
      continue
    fi

    if "${python_cmd_parts[@]}" --version >/dev/null 2>&1; then
      if tmp_path="$("${python_cmd_parts[@]}" - <<'PY'
import tempfile
print(tempfile.mkdtemp(prefix="bootstrap-local-"))
PY
)"; then
        if [[ -n "${tmp_path}" ]]; then
          printf '%s\n' "${tmp_path}"
          return
        fi
      fi
    fi
  done

  local fallback="${ROOT_DIR}/.local/tmp/bootstrap-$(date +%s)-$$"
  mkdir -p "${fallback}"
  printf '%s\n' "${fallback}"
}

ensure_tmp_dir_initialized() {
  if [[ -z "${TMP_DIR:-}" ]]; then
    TMP_DIR="${ROOT_DIR}/.local/tmp/bootstrap-fallback-$(date +%s)-$$"
  fi
  if [[ -n "${TMP_DIR}" ]]; then
    mkdir -p "${TMP_DIR}"
  fi
}

TMP_DIR="$(create_tmp_dir)"
ensure_tmp_dir_initialized
LOG_PREFIX="[bootstrap-local]"
DEFAULT_LOG_DIR="${ROOT_DIR}/.local/logs/bootstrap"

<<<<<<< HEAD
PYTHON_CMD=()
=======
PYTHON_CMD=""
PYTHON_CMD_PARTS=()
>>>>>>> af6ff17d
PYTHON_CANDIDATES=(
  "python3"
  "python"
  "python3.12"
  "python3.11"
  "python3.10"
  "python3.9"
  "python3.8"
  "py -3"
  "py -3.12"
  "py -3.11"
  "py -3.10"
  "py -3.9"
)

if [[ -n "${BOOTSTRAP_LOG_DIR:-}" ]]; then
  if [[ "${BOOTSTRAP_LOG_DIR}" == /* ]]; then
    LOG_DIR="${BOOTSTRAP_LOG_DIR}"
  else
    LOG_DIR="${ROOT_DIR}/${BOOTSTRAP_LOG_DIR}"
  fi
else
  LOG_DIR="${DEFAULT_LOG_DIR}"
fi

SAVE_LOGS_FLAG="${BOOTSTRAP_SAVE_LOGS:-true}"
SESSION_LOG_DIR=""
SESSION_LOG_INITIALIZED=false
STEP_LOG_DIR=""
SUMMARY_JSON_FILE=""
SUMMARY_MARKDOWN_FILE=""
BOOTSTRAP_STARTED_AT="$(date -u +"%Y-%m-%dT%H:%M:%SZ")"
BOOTSTRAP_FINISHED_AT=""

BACKEND_PROFILE_SERVICES=(gateway auth crm documents)
BACKEND_PROFILE_SERVICES_DISPLAY="$(
  IFS=', '
  printf '%s' "${BACKEND_PROFILE_SERVICES[*]}"
)"

BOOTSTRAP_SKIP_BACKEND_FLAG="${BOOTSTRAP_SKIP_BACKEND:-false}"
BOOTSTRAP_WITH_BACKEND_FLAG="${BOOTSTRAP_WITH_BACKEND:-false}"
BOOTSTRAP_SKIP_BACKEND_WAIT_FLAG="${BOOTSTRAP_SKIP_BACKEND_WAIT:-false}"

strip_cr() {
  local value="$1"
  printf '%s' "${value//$'\r'/}"
}

docker_service_status() {
  local profile="$1" service="$2"
  local compose_args=()

  if [[ -n "${profile:-}" ]]; then
    compose_args+=(--profile "${profile}")
  fi

  local container_id=""
  if ! container_id=$("${COMPOSE_CMD[@]}" "${compose_args[@]}" ps -q "${service}" 2>/dev/null); then
    return 1
  fi

  container_id=$(strip_cr "${container_id}")

  if [[ -z "${container_id}" ]]; then
    printf '%s\n%s\n' "absent" ""
    return 0
  fi

  if ! docker inspect "${container_id}" >/dev/null 2>&1; then
    printf '%s\n%s\n' "absent" ""
    return 0
  fi

  docker inspect -f '{{.State.Status}}{{printf "\n"}}{{if .State.Health}}{{.State.Health.Status}}{{end}}' "${container_id}"
}

check_backend_services() {
  local json_output=""
  if ! json_output=$("${COMPOSE_CMD[@]}" --profile backend ps --format json 2>/dev/null); then
    echo "ERROR compose ps failed"
    return 2
  fi

<<<<<<< HEAD
  local result=""
  result=$(printf '%s\n' "${json_output}" | "${PYTHON_CMD[@]}" "${BACKEND_PROFILE_SERVICES[@]}" <<'PY'
=======
  local json_file="${TMP_DIR}/backend-services-${$}-${RANDOM}.json"
  if ! printf '%s\n' "${json_output}" >"${json_file}"; then
    rm -f "${json_file}"
    echo "ERROR unable to persist compose ps output"
    return 2
  fi

  local result="" python_rc=0
  result=$(${PYTHON_CMD} - "${json_file}" "${BACKEND_PROFILE_SERVICES[@]}" <<'PY'
>>>>>>> af6ff17d
import json
import sys
from pathlib import Path

json_path = Path(sys.argv[1])
services = sys.argv[2:]

try:
    raw = json_path.read_text(encoding="utf-8").strip()
except OSError as exc:
    print(f"ERROR read-json {exc}")
    sys.exit(1)

if not raw:
    print("PENDING no-data")
    sys.exit(0)

try:
    data = json.loads(raw)
except json.JSONDecodeError as exc:
    print(f"ERROR invalid-json {exc}")
    sys.exit(1)

if isinstance(data, dict):
    data = [data]

state_map = {}
for entry in data:
    service_name = (entry.get("Service") or "").strip()
    if not service_name:
        labels = entry.get("Labels")
        if isinstance(labels, dict):
            service_name = (labels.get("com.docker.compose.service") or "").strip()
    if not service_name:
        name = (entry.get("Name") or "").strip()
        if name:
            service_name = name.rsplit("-", 1)[0]
            if service_name:
                parts = service_name.split("-")
                if len(parts) >= 2:
                    service_name = parts[-1]
    if service_name:
        state_map[service_name] = entry

missing = [svc for svc in services if svc not in state_map]
if missing:
    print("PENDING missing:" + ",".join(missing))
    sys.exit(0)

for svc in services:
    entry = state_map[svc]
    state = (entry.get("State") or entry.get("Status") or "").lower()
    health = (entry.get("Health") or "").lower()
    if state not in ("running", "up"):
        print(f"PENDING state:{svc}:{state}")
        sys.exit(0)
    if health and health != "healthy":
        print(f"UNHEALTHY health:{svc}:{health}")
        sys.exit(0)

print("READY")
PY
) || python_rc=$?

  rm -f "${json_file}"

  if (( python_rc != 0 )); then
    return 2
  fi

  case "${result}" in
    READY)
      return 0
      ;;
    UNHEALTHY*)
      echo "${result}"
      return 2
      ;;
    *)
      echo "${result}"
      return 1
      ;;
  esac
}

cleanup() {
  if ! is_truthy "${SAVE_LOGS_FLAG}"; then
    if [[ -d "${TMP_DIR}" ]]; then
      rm -rf "${TMP_DIR}"
    fi
    if [[ -n "${SESSION_LOG_DIR:-}" && -d "${SESSION_LOG_DIR}" ]]; then
      rm -rf "${SESSION_LOG_DIR}"
    fi
    return
  fi

  if [[ "${SESSION_LOG_INITIALIZED}" != true ]]; then
    if [[ -d "${TMP_DIR}" ]]; then
      log_info "Временные файлы сохранены в ${TMP_DIR}"
    fi
    return
  fi

  if [[ -d "${TMP_DIR}" ]]; then
    local tmp_target="${SESSION_LOG_DIR}/tmp"
    if [[ -e "${tmp_target}" ]]; then
      tmp_target="${tmp_target}-$(date +%H%M%S)"
    fi
    if mv "${TMP_DIR}" "${tmp_target}" 2>/dev/null; then
      TMP_DIR="${tmp_target}"
    else
      log_warn "Не удалось переместить временные файлы в ${SESSION_LOG_DIR}; оставлены в ${TMP_DIR}"
    fi
  fi

  if [[ -n "${SUMMARY_MARKDOWN_FILE:-}" && -f "${SUMMARY_MARKDOWN_FILE}" ]]; then
    log_info "Сводка шагов: ${SUMMARY_MARKDOWN_FILE}"
  fi

  if [[ -n "${SUMMARY_JSON_FILE:-}" && -f "${SUMMARY_JSON_FILE}" ]]; then
    log_info "JSON-отчёт: ${SUMMARY_JSON_FILE}"
  fi

  if [[ -n "${SESSION_LOG_DIR:-}" && -d "${SESSION_LOG_DIR}" ]]; then
    log_info "Подробные логи сохранены в ${SESSION_LOG_DIR}"
  fi
}

trap cleanup EXIT

log_info() {
  printf '%s %s\n' "${LOG_PREFIX}" "$1"
}

log_warn() {
  printf '%s[предупреждение] %s\n' "${LOG_PREFIX}" "$1"
}

log_error() {
  printf '%s[ошибка] %s\n' "${LOG_PREFIX}" "$1" >&2
}

python_exec() {
  if ((${#PYTHON_CMD_PARTS[@]} == 0)); then
    return 127
  fi
  "${PYTHON_CMD_PARTS[@]}" "$@"
}

detect_python_cmd() {
  local candidate
  local -a python_cmd_parts
  for candidate in "${PYTHON_CANDIDATES[@]}"; do
<<<<<<< HEAD
    local parts=()
    IFS=' ' read -r -a parts <<<"${candidate}"
    if ("${parts[@]}" --version >/dev/null 2>&1); then
      PYTHON_CMD=("${parts[@]}")
=======
    IFS=' ' read -r -a python_cmd_parts <<<"${candidate}"
    if ((${#python_cmd_parts[@]} == 0)); then
      continue
    fi
    if "${python_cmd_parts[@]}" --version >/dev/null 2>&1; then
      PYTHON_CMD="${candidate}"
      PYTHON_CMD_PARTS=("${python_cmd_parts[@]}")
>>>>>>> af6ff17d
      return 0
    fi
  done
  return 1
}

set_log_dir() {
  local value="$1"
  if [[ -z "${value}" ]]; then
    log_error "Аргумент --log-dir не может быть пустым"
    usage
    exit 1
  fi
  if [[ "${value}" == /* ]]; then
    LOG_DIR="${value}"
  else
    LOG_DIR="${ROOT_DIR}/${value}"
  fi
}

check_port_available() {
  local var_name="$1"
  local port="${!var_name:-}"

  if [[ -z "${port}" ]]; then
    return 0
  fi

  if ! [[ "${port}" =~ ^[0-9]+$ ]]; then
    log_error "Переменная ${var_name} содержит некорректное значение '${port}'. Обновите ${var_name} в ${ENV_FILE}."
    return 1
  fi

  local port_num=$((10#${port}))
  if (( port_num < 1 || port_num > 65535 )); then
    log_error "Переменная ${var_name} содержит некорректное значение '${port}'. Обновите ${var_name} в ${ENV_FILE}."
    return 1
  fi

  local exit_code
<<<<<<< HEAD
  "${PYTHON_CMD[@]}" - "$port_num" <<'PY'
=======
  python_exec - "$port_num" <<'PY'
>>>>>>> af6ff17d
import errno
import socket
import sys

port = int(sys.argv[1])

families = (
    (socket.AF_INET, ("0.0.0.0", port)),
    (socket.AF_INET6, ("::", port)),
)

try:
    for family, address in families:
        try:
            sock = socket.socket(family, socket.SOCK_STREAM)
        except OSError:
            continue
        try:
            if family == socket.AF_INET6:
                try:
                    sock.setsockopt(socket.IPPROTO_IPV6, socket.IPV6_V6ONLY, 1)
                except (AttributeError, OSError):
                    pass
            sock.bind(address)
        except OSError as exc:
            sock.close()
            if exc.errno in {
                getattr(errno, "EADDRINUSE", 98),
                getattr(errno, "WSAEADDRINUSE", 10048),
                getattr(errno, "EACCES", 13),
                getattr(errno, "WSAEACCES", 10013),
            }:
                sys.exit(10)
            if (
                family == socket.AF_INET6
                and exc.errno in {
                    getattr(errno, "EADDRNOTAVAIL", 99),
                    getattr(errno, "WSAEADDRNOTAVAIL", 10049),
                    getattr(errno, "EINVAL", 22),
                    getattr(errno, "WSAEINVAL", 10022),
                }
            ):
                continue
            raise
        else:
            sock.close()
except OSError:
    sys.exit(11)
else:
    sys.exit(0)
PY
  exit_code=$?

  if (( exit_code == 0 )); then
    return 0
  fi

  case "$exit_code" in
    10)
      log_error "Порт ${port}, заданный переменной ${var_name} в ${ENV_FILE}, уже используется. Измените ${var_name} в ${ENV_FILE} и повторите запуск."
      ;;
    11)
      log_error "Произошла внутренняя ошибка при проверке порта ${port} из переменной ${var_name}. Повторите попытку позже или проверьте настройки окружения."
      ;;
    *)
      log_error "Не удалось проверить порт ${port} из переменной ${var_name}. Проверьте настройки ${ENV_FILE}."
      ;;
  esac
  return 1
}

load_env() {
  if [[ ! -f "${ENV_FILE}" ]]; then
    log_error "Файл окружения ${ENV_FILE} не найден. Запустите scripts/sync-env.sh и повторите попытку."
    return 1
  fi

  set -a
  local had_nounset=false
  if [[ $- == *u* ]]; then
    had_nounset=true
    set +u
  fi

  # shellcheck disable=SC1090
  source "${ENV_FILE}"

  if [[ "${had_nounset}" == true ]]; then
    set -u
  fi
  set +a
}

usage() {
  cat <<USAGE
Использование: $0 [--skip-backend] [--skip-backend-wait] [--with-backend] [--log-dir <dir>] [--discard-logs]

  --skip-backend   пропустить запуск профиля backend (${BACKEND_PROFILE_SERVICES_DISPLAY})
  --with-backend   запустить scripts/start-backend.sh после миграций
  --log-dir <dir>  сохранять журналы и отчёты bootstrap в указанном каталоге (по умолчанию .local/logs/bootstrap)
  --discard-logs   удалить каталоги логов и отчётов после завершения работы
USAGE
}

is_truthy() {
  local value="${1:-}"
  value="${value,,}"
  case "$value" in
    1|true|yes|y)
      return 0
      ;;
    *)
      return 1
      ;;
  esac
}

parse_args() {
  while (($# > 0)); do
    case "$1" in
      --skip-backend)
        BOOTSTRAP_SKIP_BACKEND_FLAG="true"
        ;;
      --skip-backend-wait)
        BOOTSTRAP_SKIP_BACKEND_WAIT_FLAG="true"
        ;;
      --with-backend)
        BOOTSTRAP_WITH_BACKEND_FLAG="true"
        ;;
      --log-dir)
        if (($# < 2)); then
          log_error "Для --log-dir требуется значение"
          usage
          exit 1
        fi
        shift
        set_log_dir "$1"
        ;;
      --log-dir=*)
        set_log_dir "${1#*=}"
        ;;
      --discard-logs)
        SAVE_LOGS_FLAG="false"
        ;;
      -h|--help)
        usage
        exit 0
        ;;
      *)
        log_error "Неизвестный аргумент: $1"
        usage
        exit 1
        ;;
    esac
    shift
  done
}

initialize_log_storage() {
  local base_dir="${LOG_DIR:-${DEFAULT_LOG_DIR}}"
  if [[ "${base_dir}" != /* ]]; then
    base_dir="${ROOT_DIR}/${base_dir}"
  fi

  if ! mkdir -p "${base_dir}"; then
    log_error "Не удалось создать каталог логов ${base_dir}"
    exit 1
  fi

  local timestamp suffix candidate
  timestamp="$(date +%Y%m%d-%H%M%S)"
  suffix=0
  while :; do
    candidate="${base_dir}/run-${timestamp}"
    if (( suffix > 0 )); then
      candidate="${candidate}-${suffix}"
    fi
    if [[ ! -e "${candidate}" ]]; then
      break
    fi
    suffix=$((suffix + 1))
  done

  if ! mkdir -p "${candidate}/steps"; then
    log_error "Не удалось создать каталог шагов ${candidate}/steps"
    exit 1
  fi

  SESSION_LOG_DIR="${candidate}"
  STEP_LOG_DIR="${candidate}/steps"
  SUMMARY_JSON_FILE="${candidate}/summary.json"
  SUMMARY_MARKDOWN_FILE="${candidate}/summary.md"
  SESSION_LOG_INITIALIZED=true
}

write_summary_report() {
  if [[ "${SESSION_LOG_INITIALIZED}" != true ]]; then
    return
  fi

  mkdir -p "${SESSION_LOG_DIR}" "${STEP_LOG_DIR}"

  local overall_status="OK"
  if (( FAIL_COUNT > 0 )); then
    overall_status="FAIL"
  fi

  local steps_count=${#STEP_RESULTS[@]}
  local md_file="${SUMMARY_MARKDOWN_FILE}"
  {
    printf '# Сводка bootstrap\n\n'
    printf '* Старт: %s\n' "${BOOTSTRAP_STARTED_AT}"
    if [[ -n "${BOOTSTRAP_FINISHED_AT}" ]]; then
      printf '* Завершение: %s\n' "${BOOTSTRAP_FINISHED_AT}"
    fi
    printf '* Шагов: %d\n' "${steps_count}"
    printf '* Итоговый статус: %s\n\n' "${overall_status}"
    printf '| Шаг | Статус | Комментарий | Лог |\n'
    printf '| --- | --- | --- | --- |\n'
  } > "${md_file}"

  ensure_tmp_dir_initialized
  local data_file="${TMP_DIR}/step-results.tsv"
  : > "${data_file}"

  for entry in "${STEP_RESULTS[@]}"; do
    IFS='|' read -r name status message log_path <<<"$entry"
    local display_log="${log_path}"
    if [[ -n "${display_log}" && "${display_log}" == "${ROOT_DIR}/"* ]]; then
      display_log="./${display_log#"${ROOT_DIR}/"}"
    fi

    local name_cell="${name//|/\\|}"
    local message_cell
    message_cell="${message//|/\\|}"
    local log_cell
    if [[ -n "${display_log}" ]]; then
      log_cell="${display_log//|/\\|}"
    else
      log_cell='—'
    fi
    if [[ -z "${message_cell}" ]]; then
      message_cell='—'
    fi

    printf '%s|%s|%s|%s\n' "$name" "$status" "$message" "$log_path" >> "${data_file}"
    printf '| %s | %s | %s | %s |\n' "${name_cell}" "${status}" "${message_cell}" "${log_cell}" >> "${md_file}"
  done

<<<<<<< HEAD
  if (( ${#PYTHON_CMD[@]} > 0 )); then
    BOOTSTRAP_SUMMARY_STARTED_AT="${BOOTSTRAP_STARTED_AT}" \
    BOOTSTRAP_SUMMARY_FINISHED_AT="${BOOTSTRAP_FINISHED_AT}" \
    BOOTSTRAP_SUMMARY_STATUS="${overall_status}" \
      "${PYTHON_CMD[@]}" - "${data_file}" "${SUMMARY_JSON_FILE}" <<'PY'
=======
  if ((${#PYTHON_CMD_PARTS[@]} > 0)); then
    BOOTSTRAP_SUMMARY_STARTED_AT="${BOOTSTRAP_STARTED_AT}" \
    BOOTSTRAP_SUMMARY_FINISHED_AT="${BOOTSTRAP_FINISHED_AT}" \
    BOOTSTRAP_SUMMARY_STATUS="${overall_status}" \
      python_exec - "${data_file}" "${SUMMARY_JSON_FILE}" <<'PY'
>>>>>>> af6ff17d
import json
import os
import sys

data_path, json_path = sys.argv[1:3]
steps = []
with open(data_path, encoding="utf-8") as source:
    for raw_line in source:
        line = raw_line.rstrip("\n")
        if not line:
            continue
        parts = line.split("|", 3)
        while len(parts) < 4:
            parts.append("")
        name, status, message, log_path = parts
        steps.append(
            {
                "name": name,
                "status": status,
                "message": message,
                "log_path": log_path or None,
            }
        )

summary = {
    "started_at": os.environ.get("BOOTSTRAP_SUMMARY_STARTED_AT", ""),
    "finished_at": os.environ.get("BOOTSTRAP_SUMMARY_FINISHED_AT", ""),
    "overall_status": os.environ.get("BOOTSTRAP_SUMMARY_STATUS", ""),
    "steps": steps,
}

with open(json_path, "w", encoding="utf-8") as target:
    json.dump(summary, target, ensure_ascii=False, indent=2)
PY
  fi
}

require_command() {
  local cmd="$1"
  local human_name="${2:-$1}"
  if ! command -v "$cmd" >/dev/null 2>&1; then
    log_error "Не найдена команда '${human_name}'. Установите её и повторите попытку."
    return 1
  fi
}

check_optional_command() {
  local cmd="$1"
  local human_name="${2:-$1}"
  local hint="${3:-}"
  if command -v "$cmd" >/dev/null 2>&1; then
    return 0
  fi
  if [[ -n "$hint" ]]; then
    log_warn "Команда '${human_name}' не найдена. ${hint}"
  else
    log_warn "Команда '${human_name}' не найдена."
  fi
  return 1
}

STEP_RESULTS=()
FAIL_COUNT=0

add_result() {
  local name="$1" status="$2" message="$3" log_path="${4:-}"
  STEP_RESULTS+=("$name|$status|$message|$log_path")
  if [[ "$status" == "FAIL" ]]; then
    FAIL_COUNT=$((FAIL_COUNT + 1))
  fi
}

run_step() {
  local name="$1"
  local func="$2"
  ensure_tmp_dir_initialized
  local index=${#STEP_RESULTS[@]}
  local safe_name
  safe_name=$(printf '%s' "$name" | tr -cs '[:alnum:]_-' '_')
  local log_root="${TMP_DIR}"
  if [[ "${SESSION_LOG_INITIALIZED}" == true && -n "${STEP_LOG_DIR}" ]]; then
    log_root="${STEP_LOG_DIR}"
  fi
  mkdir -p "${log_root}"
  local log_file="${log_root}/$(printf '%02d' "$index")_${safe_name}.log"
  local display_log="${log_file}"
  if [[ -n "${display_log}" && "${display_log}" == "${ROOT_DIR}/"* ]]; then
    display_log="./${display_log#"${ROOT_DIR}/"}"
  fi
  log_info "→ ${name}"
  if "$func" > >(tee "$log_file") 2> >(tee -a "$log_file" >&2); then
    add_result "$name" "OK" "Лог: ${display_log}" "$log_file"
    return 0
  else
    local exit_code=$?
    add_result "$name" "FAIL" "Код ${exit_code}. Лог: ${display_log}" "$log_file"
    log_error "Шаг '${name}' завершился с кодом ${exit_code}. См. лог: ${display_log}"
    return $exit_code
  fi
}

run_step_skip() {
  local name="$1" reason="$2"
  log_warn "Пропускаем шаг '${name}': ${reason}"
  add_result "$name" "SKIP" "$reason" ""
}

step_check_dependencies() {
  local status=0
  require_command docker || status=1
  if docker compose version >/dev/null 2>&1; then
    :
  else
    log_error "Плагин 'docker compose' недоступен. Установите Docker Compose V2."
    status=1
  fi
  require_command poetry || status=1
  if require_command java "java (JDK 17+)"; then
    :
  else
    status=1
  fi
  if (( ${#PYTHON_CMD[@]} > 0 )); then
    local formatted_python_cmd=""
    local part
    for part in "${PYTHON_CMD[@]}"; do
      if [[ -n "${formatted_python_cmd}" ]]; then
        formatted_python_cmd+=" "
      fi
      formatted_python_cmd+="$(printf '%q' "${part}")"
    done
    log_info "Используем интерпретатор Python: ${formatted_python_cmd}"
  else
    log_error "Python 3 обязателен для bootstrap. Установите интерпретатор python3 из поставки вашей ОС (например, 'sudo apt install python3') и повторите попытку."
    status=1
  fi
  check_optional_command psql "psql" "Отсутствует локальный CLI PostgreSQL — скрипты будут пытаться использовать docker compose exec."
  check_optional_command redis-cli "redis-cli" "Для локальных проверок Redis используйте docker compose exec redis redis-cli."
  check_optional_command curl "curl" "Smoke-проверки HTTP будут пропущены или потребуют альтернативные инструменты."
  if [[ -x "${ROOT_DIR}/backend/auth/gradlew" ]]; then
    :
  else
    log_warn "Делаем gradlew исполняемым"
    chmod +x "${ROOT_DIR}/backend/auth/gradlew"
  fi
  return $status
}

step_check_ports() {
  load_env || return 1

  local status=0
  local port_vars=(
    POSTGRES_PORT
    RABBITMQ_PORT
    REDIS_PORT
    PGADMIN_PORT
  )

  local checked=()
  for var_name in "${port_vars[@]}"; do
    if [[ -n "${!var_name:-}" ]]; then
      checked+=("$var_name")
      if ! check_port_available "$var_name"; then
        status=1
      fi
    fi
  done

  if (( ${#checked[@]} == 0 )); then
    log_warn "Не найдено переменных портов для проверки. Обновите ${ENV_FILE}, если требуется изменить порты."
  fi

  return $status
}

step_sync_env() {
  (cd "${ROOT_DIR}" && ./scripts/sync-env.sh --non-interactive)
}

step_compose_up() {
  load_env || return 1
  (
    cd "${INFRA_DIR}" && "${COMPOSE_CMD[@]}" up -d
  )
}

step_compose_backend_up() {
  load_env || return 1
  (
    cd "${INFRA_DIR}" || return 1
    "${COMPOSE_CMD[@]}" --profile backend up -d
  )
}

step_wait_infra() {
  load_env || return 1
  (
    cd "${INFRA_DIR}" || return 1
    if "${COMPOSE_CMD[@]}" wait >/dev/null 2>&1; then
      echo "docker compose wait завершён успешно"
      return 0
    fi

    echo "Команда 'docker compose wait' недоступна, включён ручной мониторинг статусов"
    local attempt=0
    local max_attempts=30
    local sleep_seconds=2
    local ps_output=""

    while (( attempt < max_attempts )); do
      ((attempt++))
      if ! ps_output=$("${COMPOSE_CMD[@]}" ps); then
        sleep "$sleep_seconds"
        attempt=$((attempt + 1))
        continue
      fi

      if grep -qE '\\b(Exit|Down|Stopped)\\b' <<<"$ps_output"; then
        echo "$ps_output"
        echo "Обнаружены контейнеры в состоянии Exit/Down/Stopped" >&2
        return 1
      fi

      if grep -q '(health: starting)' <<<"$ps_output"; then
        sleep "$sleep_seconds"
        attempt=$((attempt + 1))
        continue
      fi

      if grep -q '(unhealthy)' <<<"$ps_output"; then
        echo "$ps_output"
        echo "Контейнеры имеют статус unhealthy" >&2
        return 1
      fi

      echo "$ps_output"
      echo "Контейнеры готовы."
      return 0
    done

    echo "Истёк таймаут ожидания готовности контейнеров" >&2
    "${COMPOSE_CMD[@]}" ps
    return 1
  )
}

step_wait_backend() {
  load_env || return 1
  (
    cd "${INFRA_DIR}" || return 1
    local services=("${BACKEND_PROFILE_SERVICES[@]}")
    if "${COMPOSE_CMD[@]}" --profile backend wait "${services[@]}" >/dev/null 2>&1; then
      echo "docker compose --profile backend wait completed successfully"
      return 0
    fi

    echo "Command docker compose --profile backend wait is unavailable; polling statuses manually"
    local attempt=0
    local max_attempts=60
    local sleep_seconds=3
    local status_output="" state="" health=""

    while (( attempt < max_attempts )); do
      ((attempt++))
      local status_msg=""
      if status_msg=$(check_backend_services); then
        "${COMPOSE_CMD[@]}" --profile backend ps
        echo "Backend services are ready."
        return 0
      fi

      local check_rc=$?
      if [[ "${check_rc}" -eq 2 ]]; then
        "${COMPOSE_CMD[@]}" --profile backend ps
        echo "Backend services reported unhealthy state: ${status_msg}" >&2
        return 1
      fi

      if [[ -n "${status_msg}" ]]; then
        echo "${status_msg}"
      fi
      sleep "${sleep_seconds}"
    done

    echo "Timed out while waiting for backend services" >&2
    "${COMPOSE_CMD[@]}" --profile backend ps
    return 1
  )
}

step_rabbitmq_bootstrap() {
  "${INFRA_DIR}/rabbitmq/bootstrap.sh" "${ENV_FILE}"
}

step_migrate() {
  (cd "${ROOT_DIR}" && ./scripts/migrate-local.sh)
}


step_check_backup_env() {
  load_env || return 1

  local s3_vars=(
    BACKUP_S3_ENDPOINT_URL
    BACKUP_S3_BUCKET
    BACKUP_S3_ACCESS_KEY
    BACKUP_S3_SECRET_KEY
  )
  local populated=()
  for var in "${s3_vars[@]}"; do
    if [[ -n "${!var:-}" ]]; then
      populated+=("$var")
    fi
  done

  if (( ${#populated[@]} == 0 )); then
    log_info "BACKUP_S3_* переменные отсутствуют или пусты — будет использован DummyStorage."
    return 0
  fi

  local required=(
    BACKUP_S3_BUCKET
    BACKUP_S3_ACCESS_KEY
    BACKUP_S3_SECRET_KEY
  )
  local missing=()

  for var in "${required[@]}"; do
    if [[ -z "${!var:-}" ]]; then
      missing+=("$var")
    fi
  done

  if (( ${#missing[@]} > 0 )); then
    log_error "Переменные ${missing[*]} не заданы. Заполните конфигурацию S3 или удалите значения, чтобы использовать DummyStorage."
    return 1
  fi

  log_info "Обнаружена полная конфигурация S3 для backup (переменные ${required[*]})."
}

step_smoke_backup_dummy_storage() {
  load_env || return 1

  local s3_vars=(
    BACKUP_S3_ENDPOINT_URL
    BACKUP_S3_BUCKET
    BACKUP_S3_ACCESS_KEY
    BACKUP_S3_SECRET_KEY
  )

  for var in "${s3_vars[@]}"; do
    if [[ -n "${!var:-}" ]]; then
      log_info "Переменная ${var} задана — предполагается S3, проверка DummyStorage не требуется."
      return 0
    fi
  done

  log_info "BACKUP_S3_* пусты — проверяем, что контейнер backup работает в режиме DummyStorage."

  (
    cd "${INFRA_DIR}" || return 1

    local container_id
    if ! container_id=$("${COMPOSE_CMD[@]}" ps -q backup); then
      log_error "Не удалось получить идентификатор контейнера backup."
      return 1
    fi
    if [[ -z "${container_id}" ]]; then
      log_error "Контейнер backup не запущен (docker compose ps -q вернул пустой результат)."
      return 1
    fi

    local status
    if ! status=$(docker inspect -f '{{.State.Status}}' "${container_id}"); then
      log_error "Не удалось получить статус контейнера backup через docker inspect."
      return 1
    fi
    if [[ "${status}" != "running" ]]; then
      log_error "Контейнер backup имеет статус '${status}', ожидался 'running'."
      return 1
    fi

    local logs
    if logs=$("${COMPOSE_CMD[@]}" logs --no-color --tail 200 backup 2>/dev/null); then
      if grep -q "DummyStorage" <<<"${logs}"; then
        log_info "Логи backup содержат предупреждение о DummyStorage — fallback активен."
      else
        log_warn "Логи backup не содержат явного сообщения о DummyStorage. Это не критично, но проверьте конфигурацию при необходимости."
      fi
    else
      log_warn "Не удалось получить логи backup для проверки DummyStorage."
    fi

    log_info "Контейнер backup запущен и работает без конфигурации S3."
    return 0
  )
}

step_load_seeds() {
  (cd "${ROOT_DIR}" && ./scripts/load-seeds.sh)
}

step_check_infra() {
  (cd "${ROOT_DIR}" && ./scripts/check-local-infra.sh)
}

step_start_local_backend() {
  (cd "${ROOT_DIR}" && ./scripts/start-backend.sh)
}

main() {
  parse_args "$@"

  if ! detect_python_cmd; then
    local joined_candidates
    joined_candidates=$(printf '%s, ' "${PYTHON_CANDIDATES[@]}")
    joined_candidates=${joined_candidates%, }
    log_error "Не удалось найти рабочий Python 3. Проверены команды: ${joined_candidates}."
    log_error "Установите Python 3 (например, через пакетный менеджер ОС или Microsoft Store) и повторите запуск."
    exit 1
  fi

  initialize_log_storage

  if ! is_truthy "${SAVE_LOGS_FLAG}"; then
    log_warn "Сохранение логов отключено (--discard-logs). Каталог будет удалён при завершении."
  fi

  run_step "Проверка зависимостей" step_check_dependencies
  run_step "Синхронизация .env" step_sync_env

  if [[ -f "${ENV_FILE}" ]]; then
    add_result "Проверка .env" "OK" "Файл найден" ""
  else
    log_error "Файл .env не найден после синхронизации."
    add_result "Проверка .env" "FAIL" "Файл .env отсутствует после sync-env" ""
  fi

  run_step "Проверка портов .env" step_check_ports
  run_step "docker compose up -d" step_compose_up
  run_step "Ожидание готовности docker compose" step_wait_infra
  run_step "Bootstrap RabbitMQ" step_rabbitmq_bootstrap
  run_step "Миграции CRM/Auth" step_migrate
  run_step "Smoke-проверка BACKUP_*" step_check_backup_env
  run_step "Smoke-проверка backup без S3" step_smoke_backup_dummy_storage
  local skip_backend=false
  if is_truthy "${BOOTSTRAP_SKIP_BACKEND_FLAG}"; then
    skip_backend=true
  fi

  local skip_backend_wait=false
  if is_truthy "${BOOTSTRAP_SKIP_BACKEND_WAIT_FLAG}"; then
    skip_backend_wait=true
  fi

  if [[ "${skip_backend}" == true ]]; then
    run_step_skip "Запуск backend-профиля" "передан флаг пропуска backend-профиля"
  else
    run_step "Запуск backend-профиля" step_compose_backend_up
  fi

  if [[ "${skip_backend}" == true ]]; then
    run_step_skip "Ожидание готовности backend-сервисов" "backend-профиль пропущен"
  elif [[ "${skip_backend_wait}" == true ]]; then
    run_step_skip "Ожидание готовности backend-сервисов" "передан флаг пропуска ожидания backend-сервисов"
  else
    run_step "Ожидание готовности backend-сервисов" step_wait_backend
  fi
  if is_truthy "${BOOTSTRAP_WITH_BACKEND_FLAG}"; then
    if ! is_truthy "${BOOTSTRAP_SKIP_BACKEND_FLAG}"; then
      log_warn "Флаг --with-backend не отключает docker compose профиль backend. При необходимости добавьте --skip-backend."
    fi
    if [[ -x "${ROOT_DIR}/scripts/start-backend.sh" ]]; then
      run_step "Запуск локальных backend-процессов" step_start_local_backend
    else
      run_step_skip "Запуск локальных backend-процессов" "скрипт start-backend.sh отсутствует или не исполняем"
    fi
  else
    run_step_skip "Запуск локальных backend-процессов" "флаг --with-backend не передан"
  fi

  if [[ -x "${ROOT_DIR}/scripts/load-seeds.sh" ]]; then
    run_step "Загрузка seed-данных" step_load_seeds
  elif [[ -f "${ROOT_DIR}/scripts/load-seeds.sh" ]]; then
    run_step_skip "Загрузка seed-данных" "файл найден, но не исполняемый"
  else
    run_step_skip "Загрузка seed-данных" "скрипт отсутствует"
  fi

  if [[ -x "${ROOT_DIR}/scripts/check-local-infra.sh" ]]; then
    run_step "Проверка локальной инфраструктуры" step_check_infra
  else
    run_step_skip "Проверка локальной инфраструктуры" "скрипт check-local-infra.sh не найден или не исполняем"
  fi

  printf '\n%-38s | %-4s | %s\n' "Шаг" "Статус" "Комментарий"
  printf '%s\n' "--------------------------------------+-------+-------------------------------------------"
  for entry in "${STEP_RESULTS[@]}"; do
    IFS='|' read -r name status message log_path <<<"$entry"
    printf "%-38s | %-4s | %s\n" "$name" "$status" "$message"
  done

  BOOTSTRAP_FINISHED_AT="$(date -u +"%Y-%m-%dT%H:%M:%SZ")"
  write_summary_report

  if (( FAIL_COUNT > 0 )); then
    log_error "Bootstrap завершился с ошибками (${FAIL_COUNT}). См. таблицу выше."
    return 1
  else
    log_info "Bootstrap завершён успешно. Все обязательные шаги выполнены."
    return 0
  fi
}

main "$@"<|MERGE_RESOLUTION|>--- conflicted
+++ resolved
@@ -74,12 +74,8 @@
 LOG_PREFIX="[bootstrap-local]"
 DEFAULT_LOG_DIR="${ROOT_DIR}/.local/logs/bootstrap"
 
-<<<<<<< HEAD
-PYTHON_CMD=()
-=======
 PYTHON_CMD=""
 PYTHON_CMD_PARTS=()
->>>>>>> af6ff17d
 PYTHON_CANDIDATES=(
   "python3"
   "python"
@@ -164,10 +160,6 @@
     return 2
   fi
 
-<<<<<<< HEAD
-  local result=""
-  result=$(printf '%s\n' "${json_output}" | "${PYTHON_CMD[@]}" "${BACKEND_PROFILE_SERVICES[@]}" <<'PY'
-=======
   local json_file="${TMP_DIR}/backend-services-${$}-${RANDOM}.json"
   if ! printf '%s\n' "${json_output}" >"${json_file}"; then
     rm -f "${json_file}"
@@ -177,7 +169,6 @@
 
   local result="" python_rc=0
   result=$(${PYTHON_CMD} - "${json_file}" "${BACKEND_PROFILE_SERVICES[@]}" <<'PY'
->>>>>>> af6ff17d
 import json
 import sys
 from pathlib import Path
@@ -331,12 +322,6 @@
   local candidate
   local -a python_cmd_parts
   for candidate in "${PYTHON_CANDIDATES[@]}"; do
-<<<<<<< HEAD
-    local parts=()
-    IFS=' ' read -r -a parts <<<"${candidate}"
-    if ("${parts[@]}" --version >/dev/null 2>&1); then
-      PYTHON_CMD=("${parts[@]}")
-=======
     IFS=' ' read -r -a python_cmd_parts <<<"${candidate}"
     if ((${#python_cmd_parts[@]} == 0)); then
       continue
@@ -344,7 +329,6 @@
     if "${python_cmd_parts[@]}" --version >/dev/null 2>&1; then
       PYTHON_CMD="${candidate}"
       PYTHON_CMD_PARTS=("${python_cmd_parts[@]}")
->>>>>>> af6ff17d
       return 0
     fi
   done
@@ -385,11 +369,7 @@
   fi
 
   local exit_code
-<<<<<<< HEAD
-  "${PYTHON_CMD[@]}" - "$port_num" <<'PY'
-=======
   python_exec - "$port_num" <<'PY'
->>>>>>> af6ff17d
 import errno
 import socket
 import sys
@@ -639,19 +619,11 @@
     printf '| %s | %s | %s | %s |\n' "${name_cell}" "${status}" "${message_cell}" "${log_cell}" >> "${md_file}"
   done
 
-<<<<<<< HEAD
-  if (( ${#PYTHON_CMD[@]} > 0 )); then
-    BOOTSTRAP_SUMMARY_STARTED_AT="${BOOTSTRAP_STARTED_AT}" \
-    BOOTSTRAP_SUMMARY_FINISHED_AT="${BOOTSTRAP_FINISHED_AT}" \
-    BOOTSTRAP_SUMMARY_STATUS="${overall_status}" \
-      "${PYTHON_CMD[@]}" - "${data_file}" "${SUMMARY_JSON_FILE}" <<'PY'
-=======
   if ((${#PYTHON_CMD_PARTS[@]} > 0)); then
     BOOTSTRAP_SUMMARY_STARTED_AT="${BOOTSTRAP_STARTED_AT}" \
     BOOTSTRAP_SUMMARY_FINISHED_AT="${BOOTSTRAP_FINISHED_AT}" \
     BOOTSTRAP_SUMMARY_STATUS="${overall_status}" \
       python_exec - "${data_file}" "${SUMMARY_JSON_FILE}" <<'PY'
->>>>>>> af6ff17d
 import json
 import os
 import sys
