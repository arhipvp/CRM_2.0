--- conflicted
+++ resolved
@@ -233,63 +233,6 @@
   fi
 }
 
-<<<<<<< HEAD
-
-function check_tasks_api() {
-  local name="Tasks API"
-  local base="${TASKS_BASE_URL:-}"
-  if [[ -z "$base" ]]; then
-    add_result "$name" "SKIP" "TASKS_BASE_URL не задан"
-    return
-  fi
-  local url="${base%/}"
-  if [[ $url != */api ]]; then
-    url="${url%/}/api"
-  fi
-  local health="$url/health"
-  if ! command -v curl >/dev/null 2>&1; then
-    add_result "$name" "SKIP" "curl недоступен"
-    return
-  fi
-  local output
-  if output=$(curl -fsS "$health" 2>&1); then
-    add_result "$name" "OK" "Ответ health получен"
-  else
-    add_result "$name" "FAIL" "$output"
-  fi
-}
-
-function check_tasks_worker() {
-  local name="Tasks worker"
-  local enabled="${TASKS_WORKER_ENABLED:-false}"
-  if [[ ${enabled,,} != "true" ]]; then
-    add_result "$name" "SKIP" "TASKS_WORKER_ENABLED!=true"
-    return
-  fi
-  local key="${TASKS_DELAYED_QUEUE_KEY:-tasks:delayed}"
-  local redis_url="${TASKS_REDIS_URL:-${REDIS_URL:-}}"
-  if [[ -z "$redis_url" ]]; then
-    add_result "$name" "FAIL" "TASKS_REDIS_URL не задан"
-    return
-  fi
-  local output
-  if command -v redis-cli >/dev/null 2>&1; then
-    if output=$(redis-cli -u "$redis_url" zcard "$key" 2>&1); then
-      add_result "$name" "OK" "ZCARD=$output"
-    else
-      add_result "$name" "FAIL" "$output"
-    fi
-    return
-  fi
-  if [[ "$CHECK_MODE" == "docker" ]]; then
-    if output=$(docker_exec redis redis-cli -u "$redis_url" zcard "$key" 2>&1); then
-      add_result "$name" "OK" "ZCARD=$output (docker)"
-    else
-      add_result "$name" "FAIL" "$output"
-    fi
-  else
-    add_result "$name" "SKIP" "redis-cli недоступен"
-=======
 function check_reports_api() {
   local name="Reports API"
   local base_url="${REPORTS_BASE_URL:-}"
@@ -309,7 +252,6 @@
     fi
   else
     add_result "$name" "WARN" "Недоступен: $response"
->>>>>>> 8d93719a
   fi
 }
 
@@ -327,12 +269,7 @@
 check_redis
 check_consul
 check_rabbitmq
-<<<<<<< HEAD
-check_tasks_api
-check_tasks_worker
-=======
 check_reports_api
->>>>>>> 8d93719a
 
 printf "\n%-18s | %-6s | %s\n" "Проверка" "Статус" "Комментарий"
 printf '%s\n' "------------------+--------+--------------------------------"
