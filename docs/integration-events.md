--- conflicted
+++ resolved
@@ -16,16 +16,12 @@
 | `deal.status.changed` | `crm.deal.status_changed` | `{ "deal_id": "uuid", "old_status": "draft", "new_status": "issuing", "changed_at": "datetime", "actor_id": "uuid" }` | CRM повторно не публикует одинаковые переходы; потребители проверяют пару (`deal_id`, `event_id`). |
 | `policy.issued` | `crm.policy.issued` | `{ "policy_id": "uuid", "deal_id": "uuid", "effective_from": "date", "effective_to": "date", "premium_amount": 12345.67 }` | Tasks/Notifications сохраняют `policy_id` + `event_id`. |
 | `task.requested` | `crm.task.requested` | `{ "task_id": "uuid", "deal_id": "uuid", "subject": "string", "assignee_id": "uuid", "due_date": "date" }` | Tasks сверяет `task_id` и создаёт/обновляет запись, сохраняя `event_id`. |
-<<<<<<< HEAD
 | `deal.payment.created` | `crm.deal.payment.created` | `{ "deal_id": "uuid", "policy_id": "uuid", "payment_id": "uuid", "sequence": 1, "planned_amount": "12345.67", "status": "scheduled", "planned_date": "date" }` | Потребители фиксируют `payment_id` + `event_id`. |
-| `deal.payment.updated` | `crm.deal.payment.updated` | `{ "deal_id": "uuid", "policy_id": "uuid", "payment_id": "uuid", "status": "partially_paid", "actual_date": "date", "net_total": "12345.67", "updated_at": "datetime" }` | Повторы отбрасываются по `payment_id` + `event_id`. |
 | `deal.payment.deleted` | `crm.deal.payment.deleted` | `{ "deal_id": "uuid", "policy_id": "uuid", "payment_id": "uuid", "deleted_at": "datetime" }` | Потребители помечают запись удалённой и сохраняют `event_id`. |
 | `deal.payment.transaction.created` | `crm.deal.payment.transaction.created` | `{ "deal_id": "uuid", "policy_id": "uuid", "payment_id": "uuid", "transaction_id": "uuid", "type": "income", "amount": "1234.56", "posted_at": "date" }` | Идемпотентность по `transaction_id`. |
 | `deal.payment.transaction.updated` | `crm.deal.payment.transaction.updated` | `{ "deal_id": "uuid", "policy_id": "uuid", "payment_id": "uuid", "transaction_id": "uuid", "amount": "1234.56", "posted_at": "date" }` | Потребители хранят `transaction_id` + `event_id`. |
 | `deal.payment.transaction.deleted` | `crm.deal.payment.transaction.deleted` | `{ "deal_id": "uuid", "policy_id": "uuid", "payment_id": "uuid", "transaction_id": "uuid" }` | Повторы игнорируются по `transaction_id` + `event_id`. |
-=======
 | `deal.payment.updated` | `crm.deal.payment.updated` | `{ "deal_id": "uuid", "policy_id": "uuid", "payment_id": "uuid", "actual_date": "date", "net_amount": 12345.67, "total_income_amount": 13000.00, "total_expense_amount": 654.33, "recorded_by_id": "uuid", "updated_at": "datetime", "incomes": [{ "id": "uuid", "category": "client_payment", "amount": 13000.00, "occurred_on": "date", "recorded_by_id": "uuid", "reference": "string" }], "expenses": [{ "id": "uuid", "category": "agent_fee", "amount": 654.33, "occurred_on": "date", "recorded_by_id": "uuid", "reference": "string" }] }` | Потребители фиксируют комбинацию (`payment_id`, `event_id`); для упрощённой синхронизации допускается агрегированная сверка по `updated_at`. |
->>>>>>> f4c026b8
 
 ## События Tasks
 - **Exchange:** `tasks.events`
