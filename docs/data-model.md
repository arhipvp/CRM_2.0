# Физическая модель данных

Документ описывает физическую модель данных CRM 2.0: таблицы PostgreSQL, связи между схемами, ключевые ограничения и требования к начальному заполнению.

## Общие принципы

* Все прикладные сервисы работают в едином кластере PostgreSQL, каждая команда владеет собственной схемой.
* Первичные ключи хранятся в формате `UUID` (тип `uuid`) и генерируются приложениями.
* Внешние ключи объявляются с политикой `ON UPDATE CASCADE`, `ON DELETE RESTRICT`, если не оговорено обратное.
* Для оптимизации выборок используются составные индексы, покрывающие типичные запросы (по статусам, датам, связям с родительскими сущностями).
* Справочники и связи между схемами синхронизируются через миграции, а не на уровне приложения.

## Схема `auth`

```mermaid
erDiagram
    AUTH_USERS ||--o{ AUTH_USER_ROLES : ""
    AUTH_ROLES ||--o{ AUTH_USER_ROLES : ""
    AUTH_USERS ||--o{ AUTH_OAUTH_SESSIONS : ""
    AUTH_USERS ||--o{ AUTH_TOKENS : ""
```

### Таблицы

| Таблица | Назначение |
| --- | --- |
| `auth.users` | Пользователи, участвующие в системе, включая внутренних сотрудников и интеграционных ботов. |
| `auth.roles` | Роли доступа, отражающие доменные обязанности. Базовый перечень ограничен тремя позициями: продавец, исполнитель, главный админ. |
| `auth.user_roles` | Связь многие-ко-многим между пользователями и ролями. |
| `auth.oauth_clients` | Регистрация внешних клиентов OAuth/OIDC. |
| `auth.oauth_sessions` | Активные авторизационные сессии, включая одноразовые коды и refresh-токены. |
| `auth.tokens` | Журнал выданных access/refresh-токенов для контроля отзывов. |

### Ключи и ограничения

* `auth.users`: `PRIMARY KEY (id)`, `UNIQUE (email)`, `UNIQUE (telegram_username)`. Индексы по `status`, `created_at`.
* `auth.roles`: `PRIMARY KEY (id)`, `UNIQUE (code)`.
* `auth.user_roles`: составной первичный ключ `(user_id, role_id)`, внешние ключи на `auth.users(id)` и `auth.roles(id)`, индекс по `role_id`.
* `auth.oauth_clients`: `PRIMARY KEY (id)`, `UNIQUE (client_id)`.
* `auth.oauth_sessions`: `PRIMARY KEY (id)`, `FOREIGN KEY (user_id)` → `auth.users(id)`, `FOREIGN KEY (client_id)` → `auth.oauth_clients(id)`, индексы по `client_id`, `created_at`, `expires_at`.
* `auth.tokens`: `PRIMARY KEY (id)`, `FOREIGN KEY (user_id)` → `auth.users(id)`, `UNIQUE (token_hash)`.

## Схема `crm`

```mermaid
erDiagram
    CRM_CLIENTS ||--o{ CRM_CLIENT_CONTACTS : ""
    CRM_CLIENTS ||--o{ CRM_DEALS : ""
    CRM_DEALS ||--o{ CRM_DEAL_JOURNAL : ""
    CRM_DEALS ||--o{ CRM_CALCULATIONS : ""
    CRM_DEALS ||--o{ CRM_POLICIES : ""
    CRM_POLICIES ||--o{ CRM_POLICY_DOCUMENTS : ""
    CRM_POLICIES ||--o{ CRM_PAYMENTS : ""
    CRM_PAYMENTS ||--o{ CRM_PAYMENT_INCOMES : ""
    CRM_PAYMENTS ||--o{ CRM_PAYMENT_EXPENSES : ""
```

### Таблицы

| Таблица | Назначение |
| --- | --- |
| `crm.clients` | Карточки клиентов. |
| `crm.client_contacts` | Контактные лица клиентов. |
| `crm.deals` | Сделки (воронка продаж и сопровождение). |
| `crm.deal_journal` | История заметок и действий в сделке. |
| `crm.calculations` | Полученные расчёты/предложения страховых компаний. |
| `crm.policies` | Оформленные страховые полисы. |
| `crm.policy_documents` | Связи полисов с документами (метаданные для быстрого доступа). |
| `crm.payments` | Фактические движения денежных средств по полисам. |
| `crm.payment_incomes` | Позиции поступлений внутри платежей. |
| `crm.payment_expenses` | Позиции списаний внутри платежей. |

#### Поля `crm.deals`

* `next_review_at` (`date`, NOT NULL) — дата ближайшего пересмотра сделки, используется для планирования повторного контакта и контроля активности по воронке.

#### Поля `crm.calculations`

* `status` (`crm.calculation_status`, NOT NULL, default `'draft'`) — состояние расчёта. Допустимые значения (`draft`, `ready`, `confirmed`, `archived`) и сценарии смены статусов описаны в разделе «Расчёты» доменной модели (см. [docs/domain-model.md](domain-model.md#расчёты)).

### Ключи и ограничения

* `crm.clients`: `PRIMARY KEY (id)`, индексы по `tenant_id`, `owner_id`, `status`; мягкое удаление реализовано полем `is_deleted`.
* `crm.client_contacts`: `PRIMARY KEY (id)`, `FOREIGN KEY (client_id)` → `crm.clients(id)`, индекс по `client_id`.
* `crm.deals`: `PRIMARY KEY (id)`, `FOREIGN KEY (client_id)` → `crm.clients(id)`. Индексы по `tenant_id`, `owner_id`, `status`, `ix_deals_next_review_at` (по `next_review_at`).
* `crm.deal_journal`: `PRIMARY KEY (id)`, `FOREIGN KEY (deal_id)` → `crm.deals(id)`, `FOREIGN KEY (author_id)` → `auth.users(id)`, индекс по `created_at`.
<<<<<<< HEAD
* `crm.calculations`: `PRIMARY KEY (id)`, `FOREIGN KEY (deal_id)` → `crm.deals(id)`, индекс по `insurance_company`, `calculation_date`.
* `crm.policies`: `PRIMARY KEY (id)`, `FOREIGN KEY (deal_id)` → `crm.deals(id)`, `FOREIGN KEY (client_id)` → `crm.clients(id)`, `UNIQUE (policy_number)`, индексы по `tenant_id`, `owner_id`, `status`, `client_id`.
* `crm.policy_documents`: `PRIMARY KEY (id)`, `FOREIGN KEY (policy_id)` → `crm.policies(id)`, `FOREIGN KEY (document_id)` → `documents.documents(id)`, уникальное ограничение `(policy_id, document_id)`.
* `crm.payments`: `PRIMARY KEY (id)`, `FOREIGN KEY (deal_id)` → `crm.deals(id)`, `FOREIGN KEY (policy_id)` → `crm.policies(id)`. Индексы по `tenant_id`, `deal_id`, `policy_id`, `status`, а также уникальный `ux_payments_policy_sequence` (`policy_id`, `sequence`).
* `crm.payment_incomes`: `PRIMARY KEY (id)`, `FOREIGN KEY (payment_id)` → `crm.payments(id)` с `ON DELETE CASCADE`. Индексы по `tenant_id`, `payment_id`.
* `crm.payment_expenses`: `PRIMARY KEY (id)`, `FOREIGN KEY (payment_id)` → `crm.payments(id)` с `ON DELETE CASCADE`. Индексы по `tenant_id`, `payment_id`.
=======
* `crm.calculations`: `PRIMARY KEY (id)`, `FOREIGN KEY (deal_id)` → `crm.deals(id)`, индексы по `insurance_company`, `calculation_date`, а также `idx_calculations_status` (по `status`) для ускорения фильтрации в интерфейсе сделок.
* `crm.policies`: `PRIMARY KEY (id)`, `FOREIGN KEY (deal_id)` → `crm.deals(id)`, `FOREIGN KEY (client_id)` → `crm.clients(id)`, `FOREIGN KEY (calculation_id)` → `crm.calculations(id)`, `UNIQUE (policy_number)`, индексы по `status`, `(deal_id, effective_from)`.
* `crm.policy_documents`: `PRIMARY KEY (id)`, `FOREIGN KEY (policy_id)` → `crm.policies(id)`, `FOREIGN KEY (document_id)` → `documents.documents(id)`, уникальное ограничение `(policy_id, document_id)`.
* `crm.payments`: `PRIMARY KEY (id)`, `FOREIGN KEY (deal_id)` → `crm.deals(id)`, `FOREIGN KEY (policy_id)` → `crm.policies(id)`, `FOREIGN KEY (created_by_id)` → `auth.users(id)`, `FOREIGN KEY (updated_by_id)` → `auth.users(id)`. Индексы по `(policy_id, actual_date)`, `deal_id`, `updated_by_id`.
* `crm.payment_incomes`: `PRIMARY KEY (id)`, `FOREIGN KEY (payment_id)` → `crm.payments(id)`, `FOREIGN KEY (created_by_id)` → `auth.users(id)`, `FOREIGN KEY (updated_by_id)` → `auth.users(id)`. Индексы по `payment_id`, `(posted_at, payment_id)`.
* `crm.payment_expenses`: `PRIMARY KEY (id)`, `FOREIGN KEY (payment_id)` → `crm.payments(id)`, `FOREIGN KEY (created_by_id)` → `auth.users(id)`, `FOREIGN KEY (updated_by_id)` → `auth.users(id)`. Индексы по `payment_id`, `(posted_at, payment_id)`.
>>>>>>> 23009289

## Платёжные записи (схема `crm`)

```mermaid
erDiagram
    CRM_POLICIES ||--o{ CRM_PAYMENTS : ""
    CRM_PAYMENTS ||--o{ CRM_PAYMENT_INCOMES : ""
    CRM_PAYMENTS ||--o{ CRM_PAYMENT_EXPENSES : ""
```

### Таблицы

| Таблица | Назначение |
| --- | --- |
| `crm.payments` | Запись совокупного платежа по полису сделки, агрегирующая все движения средств. |
| `crm.payment_incomes` | Отдельные поступления денежных средств, входящие в платеж. |
| `crm.payment_expenses` | Отдельные списания/комиссии, связанные с платежом. |

### Ключи и ограничения

<<<<<<< HEAD
* `crm.payments`: `PRIMARY KEY (id)`, `FOREIGN KEY (deal_id)` → `crm.deals(id)`, `FOREIGN KEY (policy_id)` → `crm.policies(id)`. Индексы по `tenant_id`, `deal_id`, `policy_id`, `status`, плюс уникальный `ux_payments_policy_sequence` (`policy_id`, `sequence`).
* `crm.payment_incomes`: `PRIMARY KEY (id)`, `FOREIGN KEY (payment_id)` → `crm.payments(id)` с `ON DELETE CASCADE`. Индексы `idx_payment_incomes_payment_id` (по `payment_id`).
* `crm.payment_expenses`: `PRIMARY KEY (id)`, `FOREIGN KEY (payment_id)` → `crm.payments(id)` с `ON DELETE CASCADE`. Индексы `idx_payment_expenses_payment_id` (по `payment_id`).
=======
* `crm.payments`: `PRIMARY KEY (id)`, `FOREIGN KEY (deal_id)` → `crm.deals(id)`, `FOREIGN KEY (policy_id)` → `crm.policies(id)`, `FOREIGN KEY (created_by_id)` → `auth.users(id)`, `FOREIGN KEY (updated_by_id)` → `auth.users(id)`. Индексы по `(policy_id, actual_date)`, `deal_id`, `updated_by_id`.
* `crm.payment_incomes`: `PRIMARY KEY (id)`, `FOREIGN KEY (payment_id)` → `crm.payments(id)` с `ON DELETE CASCADE`, `FOREIGN KEY (created_by_id)` → `auth.users(id)`, `FOREIGN KEY (updated_by_id)` → `auth.users(id)`. Индексы `idx_payment_incomes_payment_id`, `idx_payment_incomes_posted_at_payment` (`posted_at`, `payment_id`).
* `crm.payment_expenses`: `PRIMARY KEY (id)`, `FOREIGN KEY (payment_id)` → `crm.payments(id)` с `ON DELETE CASCADE`, `FOREIGN KEY (created_by_id)` → `auth.users(id)`, `FOREIGN KEY (updated_by_id)` → `auth.users(id)`. Индексы `idx_payment_expenses_payment_id`, `idx_payment_expenses_posted_at_payment` (`posted_at`, `payment_id`).
>>>>>>> 23009289

Поля таблицы `crm.payments` включают агрегированные суммы (`incomes_total`, `expenses_total`, `net_total`), валюту (`currency`, по умолчанию `RUB`), фактическую дату последнего движения (`actual_date`), комментарий и идентификаторы пользователей создания/последнего обновления (`created_by_id`, `updated_by_id`). Списки поступлений и списаний хранятся в таблицах `crm.payment_incomes` и `crm.payment_expenses`; каждая позиция фиксирует `category`, `posted_at`, `amount`, а также пользователей (`created_by_id`, `updated_by_id`). Агрегаты платежа денормализуются через `sum(incomes.amount)` и `sum(expenses.amount)` для быстрого доступа. Удаление платежа каскадно удаляет связанные позиции, история изменений фиксируется в аудит-ленте CRM.

## Схема `tasks`

```mermaid
erDiagram
    TASKS_TASKS ||--o{ TASKS_ACTIVITY : ""
```

### Таблицы

| Таблица | Назначение |
| --- | --- |
| `tasks.tasks` | Задачи с привязкой к сделкам, полисам и оплатам. |
| `tasks.task_activity` | История изменений и комментариев по задачам. |

### Ключи и ограничения

* `tasks.tasks`: `PRIMARY KEY (id)`, внешние ключи `deal_id` → `crm.deals(id)`, `policy_id` → `crm.policies(id)`, `payment_id` → `crm.payments(id)`, `assignee_id` → `auth.users(id)`, `author_id` → `auth.users(id)`. Индексы по `(status, due_date)`, `assignee_id`, `deal_id`.
* `tasks.task_activity`: `PRIMARY KEY (id)`, `FOREIGN KEY (task_id)` → `tasks.tasks(id)`, `FOREIGN KEY (author_id)` → `auth.users(id)`, индекс по `created_at`.

## Схема `documents`

```mermaid
erDiagram
    DOCUMENTS_DOCUMENTS
```

### Таблицы

| Таблица | Назначение |
| --- | --- |
<<<<<<< HEAD
| `documents.documents` | Метаданные файлов локального хранилища (относительные пути, размеры и владельцы). |
| `documents.document_links` | Перекрёстные ссылки документов на сущности других схем. |

### Ключи и ограничения

* `documents.documents`: `PRIMARY KEY (id)`, индексы `documents_name_idx` (по `name`) и `documents_storage_path_idx` (по `storage_path`). Атрибуты владельцев и пользовательские пометки размещаются в `metadata`.
* `documents.document_links`: `PRIMARY KEY (id)`, `FOREIGN KEY (document_id)` → `documents.documents(id)`, поля `owner_schema`, `owner_table`, `owner_id` фиксируют связь. Уникальное ограничение `(document_id, owner_schema, owner_id)`.
=======
| `documents.documents` | Метаданные файлов локального хранилища: имя, описание, пути в каталоге хранения, публичные ссылки и произвольные атрибуты владельца. |

#### Поля `documents.documents`

* `id` (`uuid`, PK) — идентификатор документа.
* `name` (`varchar(255)`, NOT NULL) — отображаемое имя файла; индекс `documents_name_idx` поддерживает поиск.
* `description` (`text`, NULL) — произвольное описание.
* `storage_path` (`varchar(2048)`, NULL) — относительный путь в файловом хранилище (индекс `documents_storage_path_idx`).
* `public_url` (`varchar(2048)`, NULL) — публичная ссылка на файл, если доступен внешний адрес.
* `mime_type` (`varchar(255)`, NULL) — медиатип контента.
* `size` (`bigint`, NULL) — фактический размер в байтах.
* `checksum_md5` (`varchar(32)`, NULL) — контрольная сумма загруженного файла.
* `source_uri` (`text`, NULL) — исходный URI, откуда загружен документ.
* `metadata` (`jsonb`, NULL) — структурированные метаданные, включая привязки к владельцам (например, `deal_id`, `policy_id` и другие идентификаторы).
* `status` (`documents_documents_status_enum`, NOT NULL, default `pending_upload`) — состояние файла; допустимые значения: `draft`, `pending_upload`, `uploading`, `uploaded`, `synced`, `error`.
* `last_error` (`text`, NULL) — текст последней ошибки при обработке.
* `uploaded_at` (`timestamptz`, NULL) — отметка времени успешной загрузки.
* `synced_at` (`timestamptz`, NULL) — отметка завершённой синхронизации прав/метаданных.
* `deleted_at` (`timestamptz`, NULL) — признак мягкого удаления; индекс `documents_deleted_at_idx` ускоряет выборки по активным/удалённым файлам.
* `created_at` (`timestamptz`, NOT NULL, default `now()`) — дата создания записи.
* `updated_at` (`timestamptz`, NOT NULL, default `now()`) — дата последнего обновления.

### Индексы

* `documents_name_idx` — по столбцу `name`.
* `documents_storage_path_idx` — по столбцу `storage_path`.
* `documents_status_idx` — по столбцу `status`.
* `documents_deleted_at_idx` — по столбцу `deleted_at` (используется для soft delete).
>>>>>>> 23009289

## Схема `notifications`

```mermaid
erDiagram
    NOTIFICATIONS_TEMPLATES ||--o{ NOTIFICATIONS_CHANNEL_SETTINGS : ""
    NOTIFICATIONS_NOTIFICATIONS ||--o{ NOTIFICATIONS_DELIVERY : ""
```

### Таблицы

| Таблица | Назначение |
| --- | --- |
| `notifications.notifications` | Журнал отправленных уведомлений. |
| `notifications.delivery_attempts` | Попытки доставки уведомлений по каналам. |
| `notifications.templates` | Шаблоны сообщений и правил триггеров. |
| `notifications.channel_settings` | Конфигурация каналов (Telegram, внутренние SSE-уведомления). |

### Ключи и ограничения

* `notifications.notifications`: `PRIMARY KEY (id)`, `FOREIGN KEY (recipient_id)` → `auth.users(id)`, `FOREIGN KEY (task_id)` → `tasks.tasks(id)` (nullable), индексы по `(channel, status)`, `created_at`.
* `notifications.delivery_attempts`: `PRIMARY KEY (id)`, `FOREIGN KEY (notification_id)` → `notifications.notifications(id)`, индекс по `created_at`.
* `notifications.templates`: `PRIMARY KEY (id)`, `UNIQUE (code)`.
* `notifications.channel_settings`: `PRIMARY KEY (id)`, `UNIQUE (channel, recipient_type)`, `FOREIGN KEY (template_id)` → `notifications.templates(id)`.

## Ведение seed-миграций

| Что описываем | Правила |
| --- | --- |
| Ответственный сервис | За поддержание seed-данных отвечает команда CRM/Deals: она ведёт `alembic`-миграции схемы `crm`, а также координирует изменения справочников, затрагивающих другие домены. Для схем `auth`, `documents`, `tasks` и `notifications` ответственные сервисы готовят собственные seed-файлы, но согласуют формат и расписание публикаций с CRM/Deals, чтобы избежать конфликтов.|
| Формат файлов | Seed-миграции оформляются отдельными ревизиями тех же инструментов, что и основные миграции: Alembic (`*.py`), Liquibase (`*.xml`/`*.yaml`), Flyway (`*.sql`) или TypeORM (`*.ts`/`*.js`). Содержимое должно быть идемпотентным: операции `INSERT` выполняются через `ON CONFLICT DO NOTHING`, `UPDATE` и `DELETE` сопровождаются проверками условий. Справочники, которыми делятся несколько сервисов, публикуются в каталоге `backups/postgres/seeds` в формате `SQL` с описанием назначения в начале файла.|
| Правила обновления | Любое изменение seed-данных сопровождается новой миграцией: обновление существующих файлов запрещено. Перед публикацией требуется согласование с владельцами затронутых схем и фиксация номера Jira/YouTrack в комментарии заголовка. Для совместных справочников (типы задач, статусы сделок, типы уведомлений) CRM/Deals публикует RFC в общем канале и даёт минимум 1 рабочий день на замечания.|
| Проверки | В CI выполняется запуск `alembic upgrade head`/`liquibase update` поверх чистой базы. Smoke-тест загрузки seed-файлов из `backups/postgres/seeds` будет включён после подготовки набора (ответственная команда CRM/Deals, дедлайн — 15.07.2024, задача TODO-123). Локально разработчики повторяют процедуру из [руководства по тестовым данным](testing-data.md) и убеждаются, что повторный запуск не приводит к ошибкам.|

## Схема `audit`

```mermaid
erDiagram
    AUDIT_EVENTS ||--o{ AUDIT_EVENT_TAGS : ""
```

### Таблицы

| Таблица | Назначение |
| --- | --- |
| `audit.audit_events` | Централизованный журнал событий с метаданными источника и исходным payload. |
| `audit.audit_event_tags` | Нормализованное хранение тегов события (`payload.tags`/`payload.attributes`). |

### Ключи и ограничения

* `audit.audit_events`: `PRIMARY KEY (id)`, `UNIQUE (event_type, occurred_at, event_source)`, частичный уникальный индекс по `event_id` (только ненулевые значения), индексы `idx_audit_events_event_type`, `idx_audit_events_occurred_at`.
* `audit.audit_event_tags`: составной первичный ключ `(event_id, tag_key)`, `FOREIGN KEY (event_id)` → `audit.audit_events(id)` с `ON DELETE CASCADE`, `ON UPDATE CASCADE`.

## Seed-данные и связи между схемами

| Схема | Обязательные записи |
| --- | --- |
| `auth` | Справочник базовых ролей (продавец, исполнитель, главный админ). Системный пользователь `system` для фоновых процессов и технический аккаунт бота для интеграций. OAuth-клиент для фронтенда. |
| `crm` | Начальные статусы сделок (`draft`, `quotation`, `client_decision`, `policy_issue`, `won`, `lost`), статусы полисов (`active`, `expired`, `cancelled`) и типов клиентов (`individual`, `company`). |

| `crm.payments` | Платёжные записи полиса: агрегированные суммы, даты фактических движений и пользователи, создавшие/обновившие запись; направления задаются позициями доходов/расходов. |
| `crm.payment_incomes` | Доходные позиции (премии клиента, поступления комиссий) с суммой, типом и датой наступления. |
| `crm.payment_expenses` | Расходные позиции (скидки, выплаты коллегам, удержания) с суммой, типом и датой наступления. |
| `tasks` | Справочник статусов задач (`new` — «Новая», `in_progress` — «В работе», `waiting` — «Ожидание внешнего действия», `done` — «Выполнена», `cancelled` — «Отменена»). |
| `documents` | Типы документов (`policy`, `calculation`, `act`, `other`) и настройки корневого каталога локального хранилища. |
| `notifications` | Шаблоны для ключевых событий (создание сделки, просрочка задачи, подтверждение платежа), настройки канала Telegram для роли `sales_agent`. |
| `audit` | Не требует отдельного seed, но создаётся запись о запуске миграций.

Отдельные роли финменеджера или руководителя в seed-набор не входят: базовые сценарии закрываются тремя ролями (`sales_agent`, `executor`, `root_admin`). Внешние схемы платежей не используются — факт оплаты фиксируется исключительно в `crm.payments` и связанных позициях доходов/расходов.

Связи между схемами обеспечиваются внешними ключами:

* Пользовательские ссылки (`sales_agent_id`, `assignee_id`, `recipient_id`, `created_by_id`, `updated_by_id`) указывают на `auth.users`.
* Бизнес-сущности `crm.payments`, `crm.payment_incomes`, `crm.payment_expenses`, `tasks.tasks`, `notifications.notifications` привязываются к сделкам и полисам через ключи на таблицы схем `crm`. Документы хранят ссылки на владельцев внутри поля `documents.documents.metadata`.
* Audit фиксирует события с произвольным payload и тегами, которые можно связывать с объектами других схем через содержимое `payload`/`audit.audit_event_tags`.

Seed-скрипты должны исполняться после базовых миграций каждой схемы и гарантировать целостность ссылок (например, напоминания задач опираются на справочник ролей, поэтому роли должны быть загружены первыми).

## Стандарты миграций

* Каждая схема сопровождается каталогом `backend/<service>/migrations` с линейной историей миграций.
* Инструменты и форматы миграций выбираются по технологическому стеку сервиса:
  * Python (например, [CRM / Deals](../backend/crm/README.md)) — Alembic с ревизиями `*.py` и вспомогательными SQL-файлами при необходимости.
* Kotlin/Spring Boot ([Auth](../backend/auth/README.md), [Audit](../backend/audit/README.md)) — Liquibase (`*.xml`/`*.yaml`) либо Flyway (`*.sql`) в зависимости от сервиса, как описано в README.
  * Node.js/NestJS ([Documents](../backend/documents/README.md), [Tasks](../backend/tasks/README.md)) — миграции TypeORM (`*.ts`/`*.js`).
  * Сервисы без собственной БД (например, [Gateway / BFF](../backend/gateway/README.md)) поддерживают пустой каталог миграций.
* Миграции применяются через штатные команды этих инструментов и описаны в README соответствующего сервиса.
* Первичные задачи по подготовке миграций: сформировать начальные ревизии (schema baseline) для схем `auth`, `crm`, `documents`, `tasks`, `notifications` и `audit` с фиксацией актуального состояния модели.

Дополнительно к данной схеме физической модели разработчики должны обращаться к [доменной модели](domain-model.md) для понимания бизнес-объектов.<|MERGE_RESOLUTION|>--- conflicted
+++ resolved
@@ -84,21 +84,12 @@
 * `crm.client_contacts`: `PRIMARY KEY (id)`, `FOREIGN KEY (client_id)` → `crm.clients(id)`, индекс по `client_id`.
 * `crm.deals`: `PRIMARY KEY (id)`, `FOREIGN KEY (client_id)` → `crm.clients(id)`. Индексы по `tenant_id`, `owner_id`, `status`, `ix_deals_next_review_at` (по `next_review_at`).
 * `crm.deal_journal`: `PRIMARY KEY (id)`, `FOREIGN KEY (deal_id)` → `crm.deals(id)`, `FOREIGN KEY (author_id)` → `auth.users(id)`, индекс по `created_at`.
-<<<<<<< HEAD
-* `crm.calculations`: `PRIMARY KEY (id)`, `FOREIGN KEY (deal_id)` → `crm.deals(id)`, индекс по `insurance_company`, `calculation_date`.
-* `crm.policies`: `PRIMARY KEY (id)`, `FOREIGN KEY (deal_id)` → `crm.deals(id)`, `FOREIGN KEY (client_id)` → `crm.clients(id)`, `UNIQUE (policy_number)`, индексы по `tenant_id`, `owner_id`, `status`, `client_id`.
-* `crm.policy_documents`: `PRIMARY KEY (id)`, `FOREIGN KEY (policy_id)` → `crm.policies(id)`, `FOREIGN KEY (document_id)` → `documents.documents(id)`, уникальное ограничение `(policy_id, document_id)`.
-* `crm.payments`: `PRIMARY KEY (id)`, `FOREIGN KEY (deal_id)` → `crm.deals(id)`, `FOREIGN KEY (policy_id)` → `crm.policies(id)`. Индексы по `tenant_id`, `deal_id`, `policy_id`, `status`, а также уникальный `ux_payments_policy_sequence` (`policy_id`, `sequence`).
-* `crm.payment_incomes`: `PRIMARY KEY (id)`, `FOREIGN KEY (payment_id)` → `crm.payments(id)` с `ON DELETE CASCADE`. Индексы по `tenant_id`, `payment_id`.
-* `crm.payment_expenses`: `PRIMARY KEY (id)`, `FOREIGN KEY (payment_id)` → `crm.payments(id)` с `ON DELETE CASCADE`. Индексы по `tenant_id`, `payment_id`.
-=======
 * `crm.calculations`: `PRIMARY KEY (id)`, `FOREIGN KEY (deal_id)` → `crm.deals(id)`, индексы по `insurance_company`, `calculation_date`, а также `idx_calculations_status` (по `status`) для ускорения фильтрации в интерфейсе сделок.
 * `crm.policies`: `PRIMARY KEY (id)`, `FOREIGN KEY (deal_id)` → `crm.deals(id)`, `FOREIGN KEY (client_id)` → `crm.clients(id)`, `FOREIGN KEY (calculation_id)` → `crm.calculations(id)`, `UNIQUE (policy_number)`, индексы по `status`, `(deal_id, effective_from)`.
 * `crm.policy_documents`: `PRIMARY KEY (id)`, `FOREIGN KEY (policy_id)` → `crm.policies(id)`, `FOREIGN KEY (document_id)` → `documents.documents(id)`, уникальное ограничение `(policy_id, document_id)`.
 * `crm.payments`: `PRIMARY KEY (id)`, `FOREIGN KEY (deal_id)` → `crm.deals(id)`, `FOREIGN KEY (policy_id)` → `crm.policies(id)`, `FOREIGN KEY (created_by_id)` → `auth.users(id)`, `FOREIGN KEY (updated_by_id)` → `auth.users(id)`. Индексы по `(policy_id, actual_date)`, `deal_id`, `updated_by_id`.
 * `crm.payment_incomes`: `PRIMARY KEY (id)`, `FOREIGN KEY (payment_id)` → `crm.payments(id)`, `FOREIGN KEY (created_by_id)` → `auth.users(id)`, `FOREIGN KEY (updated_by_id)` → `auth.users(id)`. Индексы по `payment_id`, `(posted_at, payment_id)`.
 * `crm.payment_expenses`: `PRIMARY KEY (id)`, `FOREIGN KEY (payment_id)` → `crm.payments(id)`, `FOREIGN KEY (created_by_id)` → `auth.users(id)`, `FOREIGN KEY (updated_by_id)` → `auth.users(id)`. Индексы по `payment_id`, `(posted_at, payment_id)`.
->>>>>>> 23009289
 
 ## Платёжные записи (схема `crm`)
 
@@ -119,15 +110,9 @@
 
 ### Ключи и ограничения
 
-<<<<<<< HEAD
-* `crm.payments`: `PRIMARY KEY (id)`, `FOREIGN KEY (deal_id)` → `crm.deals(id)`, `FOREIGN KEY (policy_id)` → `crm.policies(id)`. Индексы по `tenant_id`, `deal_id`, `policy_id`, `status`, плюс уникальный `ux_payments_policy_sequence` (`policy_id`, `sequence`).
-* `crm.payment_incomes`: `PRIMARY KEY (id)`, `FOREIGN KEY (payment_id)` → `crm.payments(id)` с `ON DELETE CASCADE`. Индексы `idx_payment_incomes_payment_id` (по `payment_id`).
-* `crm.payment_expenses`: `PRIMARY KEY (id)`, `FOREIGN KEY (payment_id)` → `crm.payments(id)` с `ON DELETE CASCADE`. Индексы `idx_payment_expenses_payment_id` (по `payment_id`).
-=======
 * `crm.payments`: `PRIMARY KEY (id)`, `FOREIGN KEY (deal_id)` → `crm.deals(id)`, `FOREIGN KEY (policy_id)` → `crm.policies(id)`, `FOREIGN KEY (created_by_id)` → `auth.users(id)`, `FOREIGN KEY (updated_by_id)` → `auth.users(id)`. Индексы по `(policy_id, actual_date)`, `deal_id`, `updated_by_id`.
 * `crm.payment_incomes`: `PRIMARY KEY (id)`, `FOREIGN KEY (payment_id)` → `crm.payments(id)` с `ON DELETE CASCADE`, `FOREIGN KEY (created_by_id)` → `auth.users(id)`, `FOREIGN KEY (updated_by_id)` → `auth.users(id)`. Индексы `idx_payment_incomes_payment_id`, `idx_payment_incomes_posted_at_payment` (`posted_at`, `payment_id`).
 * `crm.payment_expenses`: `PRIMARY KEY (id)`, `FOREIGN KEY (payment_id)` → `crm.payments(id)` с `ON DELETE CASCADE`, `FOREIGN KEY (created_by_id)` → `auth.users(id)`, `FOREIGN KEY (updated_by_id)` → `auth.users(id)`. Индексы `idx_payment_expenses_payment_id`, `idx_payment_expenses_posted_at_payment` (`posted_at`, `payment_id`).
->>>>>>> 23009289
 
 Поля таблицы `crm.payments` включают агрегированные суммы (`incomes_total`, `expenses_total`, `net_total`), валюту (`currency`, по умолчанию `RUB`), фактическую дату последнего движения (`actual_date`), комментарий и идентификаторы пользователей создания/последнего обновления (`created_by_id`, `updated_by_id`). Списки поступлений и списаний хранятся в таблицах `crm.payment_incomes` и `crm.payment_expenses`; каждая позиция фиксирует `category`, `posted_at`, `amount`, а также пользователей (`created_by_id`, `updated_by_id`). Агрегаты платежа денормализуются через `sum(incomes.amount)` и `sum(expenses.amount)` для быстрого доступа. Удаление платежа каскадно удаляет связанные позиции, история изменений фиксируется в аудит-ленте CRM.
 
@@ -161,15 +146,6 @@
 
 | Таблица | Назначение |
 | --- | --- |
-<<<<<<< HEAD
-| `documents.documents` | Метаданные файлов локального хранилища (относительные пути, размеры и владельцы). |
-| `documents.document_links` | Перекрёстные ссылки документов на сущности других схем. |
-
-### Ключи и ограничения
-
-* `documents.documents`: `PRIMARY KEY (id)`, индексы `documents_name_idx` (по `name`) и `documents_storage_path_idx` (по `storage_path`). Атрибуты владельцев и пользовательские пометки размещаются в `metadata`.
-* `documents.document_links`: `PRIMARY KEY (id)`, `FOREIGN KEY (document_id)` → `documents.documents(id)`, поля `owner_schema`, `owner_table`, `owner_id` фиксируют связь. Уникальное ограничение `(document_id, owner_schema, owner_id)`.
-=======
 | `documents.documents` | Метаданные файлов локального хранилища: имя, описание, пути в каталоге хранения, публичные ссылки и произвольные атрибуты владельца. |
 
 #### Поля `documents.documents`
@@ -198,7 +174,6 @@
 * `documents_storage_path_idx` — по столбцу `storage_path`.
 * `documents_status_idx` — по столбцу `status`.
 * `documents_deleted_at_idx` — по столбцу `deleted_at` (используется для soft delete).
->>>>>>> 23009289
 
 ## Схема `notifications`
 
