--- conflicted
+++ resolved
@@ -91,25 +91,6 @@
 
 ```mermaid
 erDiagram
-<<<<<<< HEAD
-    CRM_POLICIES ||--o{ CRM_POLICY_PAYMENTS : ""
-    CRM_POLICY_PAYMENTS ||--o{ CRM_PAYMENT_TRANSACTIONS : ""
-```
-
-### Таблицы
-
-| Таблица | Назначение |
-| --- | --- |
-| `crm.policy_payments` | Плановые и фактические платежи по полису сделки: сумма, валюта, статус, плановая и фактическая дата, комментарий. |
-| `crm.payment_transactions` | Отдельные операции поступлений (`income`) и удержаний (`expense`) с категорией и датой фиксации. |
-
-### Ключи и ограничения
-
-* `crm.policy_payments`: `PRIMARY KEY (id)`, `FOREIGN KEY (deal_id)` → `crm.deals(id)`, `FOREIGN KEY (policy_id)` → `crm.policies(id)`, `FOREIGN KEY (created_by_id)` → `auth.users(id)`, `FOREIGN KEY (recorded_by_id)` → `auth.users(id)`. Индексы по `(policy_id, sequence)`, `status`, `actual_date`.
-* `crm.payment_transactions`: `PRIMARY KEY (id)`, `FOREIGN KEY (payment_id)` → `crm.policy_payments(id)`, `FOREIGN KEY (created_by_id)` → `auth.users(id)`, `FOREIGN KEY (updated_by_id)` → `auth.users(id)`. Индексы по `payment_id`, `(type, posted_at)`.
-
-Поля таблицы `crm.policy_payments` включают плановую сумму и дату, валюту (`RUB`), статус (`scheduled/partially_paid/paid/cancelled`), фактическую дату (`actual_date`), комментарий, автора создания и пользователя, закрывшего платёж (`recorded_by_id`). Таблица `crm.payment_transactions` хранит сумму, валюту, тип (`income`/`expense`), категорию, дату операции (`posted_at`) и ссылку на авторов (`created_by_id`, `updated_by_id`). Статистика по суммам вычисляется агрегатами CRM и сохраняется в представлениях отчётов.
-=======
     CRM_POLICIES ||--o{ CRM_PAYMENTS : ""
     CRM_PAYMENTS ||--o{ CRM_PAYMENT_INCOMES : ""
     CRM_PAYMENTS ||--o{ CRM_PAYMENT_EXPENSES : ""
@@ -130,7 +111,6 @@
 * `crm.payment_expenses`: `PRIMARY KEY (id)`, `FOREIGN KEY (payment_id)` → `crm.payments(id)` с `ON DELETE CASCADE`, `FOREIGN KEY (recorded_by_id)` → `auth.users(id)`. Индексы `idx_payment_expenses_payment_id`, `idx_payment_expenses_occurred_on_payment` (`occurred_on`, `payment_id`).
 
 Поля таблицы `crm.payments` включают агрегированную сумму (`amount`), валюту (`RUB`), фактическую дату последнего движения (`actual_date`), комментарий и автора подтверждения (`recorded_by_id`). Списки поступлений и списаний хранятся в таблицах `crm.payment_incomes` и `crm.payment_expenses`; суммы платежа рассчитываются как `sum(incomes.amount) - sum(expenses.amount)` и денормализуются в `crm.payments` для быстрого доступа. Удаление платежа каскадно удаляет связанные позиции, история изменений фиксируется в аудит-ленте CRM.
->>>>>>> f4c026b8
 
 ## Схема `tasks`
 
