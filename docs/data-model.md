# Физическая модель данных

Документ описывает физическую модель данных CRM 2.0: таблицы PostgreSQL, связи между схемами, ключевые ограничения и требования к начальному заполнению.

## Общие принципы

* Все прикладные сервисы работают в едином кластере PostgreSQL, каждая команда владеет собственной схемой.
* Первичные ключи хранятся в формате `UUID` (тип `uuid`) и генерируются приложениями.
* Внешние ключи объявляются с политикой `ON UPDATE CASCADE`, `ON DELETE RESTRICT`, если не оговорено обратное.
* Для оптимизации выборок используются составные индексы, покрывающие типичные запросы (по статусам, датам, связям с родительскими сущностями).
* Справочники и связи между схемами синхронизируются через миграции, а не на уровне приложения.

## Схема `auth`

```mermaid
erDiagram
    AUTH_USERS ||--o{ AUTH_USER_ROLES : ""
    AUTH_ROLES ||--o{ AUTH_USER_ROLES : ""
    AUTH_USERS ||--o{ AUTH_OAUTH_SESSIONS : ""
    AUTH_USERS ||--o{ AUTH_TOKENS : ""
```

### Таблицы

| Таблица | Назначение |
| --- | --- |
| `auth.users` | Пользователи, участвующие в системе, включая внутренних сотрудников и интеграционных ботов. |
| `auth.roles` | Роли доступа, отражающие доменные обязанности (продавец, исполнитель, финансовый менеджер, руководитель, администратор). |
| `auth.user_roles` | Связь многие-ко-многим между пользователями и ролями. |
| `auth.oauth_clients` | Регистрация внешних клиентов OAuth/OIDC. |
| `auth.oauth_sessions` | Активные авторизационные сессии, включая одноразовые коды и refresh-токены. |
| `auth.tokens` | Журнал выданных access/refresh-токенов для контроля отзывов. |

### Ключи и ограничения

* `auth.users`: `PRIMARY KEY (id)`, `UNIQUE (email)`, `UNIQUE (telegram_username)`. Индексы по `status`, `created_at`.
* `auth.roles`: `PRIMARY KEY (id)`, `UNIQUE (code)`.
* `auth.user_roles`: составной первичный ключ `(user_id, role_id)`, внешние ключи на `auth.users(id)` и `auth.roles(id)`, индекс по `role_id`.
* `auth.oauth_clients`: `PRIMARY KEY (id)`, `UNIQUE (client_id)`.
* `auth.oauth_sessions`: `PRIMARY KEY (id)`, `FOREIGN KEY (user_id)` → `auth.users(id)`, `FOREIGN KEY (client_id)` → `auth.oauth_clients(id)`, индексы по `client_id`, `created_at`, `expires_at`.
* `auth.tokens`: `PRIMARY KEY (id)`, `FOREIGN KEY (user_id)` → `auth.users(id)`, `UNIQUE (token_hash)`.

## Схема `crm`

```mermaid
erDiagram
    CRM_CLIENTS ||--o{ CRM_CLIENT_CONTACTS : ""
    CRM_CLIENTS ||--o{ CRM_DEALS : ""
    CRM_DEALS ||--o{ CRM_DEAL_JOURNAL : ""
    CRM_DEALS ||--o{ CRM_CALCULATIONS : ""
    CRM_DEALS ||--o{ CRM_POLICIES : ""
    CRM_POLICIES ||--o{ CRM_POLICY_DOCUMENTS : ""
```

### Таблицы

| Таблица | Назначение |
| --- | --- |
| `crm.clients` | Карточки клиентов. |
| `crm.client_contacts` | Контактные лица клиентов. |
| `crm.deals` | Сделки (воронка продаж и сопровождение). |
| `crm.deal_journal` | История заметок и действий в сделке. |
| `crm.calculations` | Полученные расчёты/предложения страховых компаний. |
| `crm.policies` | Оформленные страховые полисы. |
| `crm.policy_documents` | Связи полисов с документами (метаданные для быстрого доступа). |

### Ключи и ограничения

* `crm.clients`: `PRIMARY KEY (id)`, `UNIQUE (tax_number)` (nullable), индексы по `status`, `type`.
* `crm.client_contacts`: `PRIMARY KEY (id)`, `FOREIGN KEY (client_id)` → `crm.clients(id)`, индекс по `client_id`.
* `crm.deals`: `PRIMARY KEY (id)`, внешние ключи `client_id` → `crm.clients(id)`, `sales_agent_id` → `auth.users(id)`, `executor_id` → `auth.users(id)`. Индексы по `(status, expected_close_date)`, `sales_agent_id`.
* `crm.deal_journal`: `PRIMARY KEY (id)`, `FOREIGN KEY (deal_id)` → `crm.deals(id)`, `FOREIGN KEY (author_id)` → `auth.users(id)`, индекс по `created_at`.
* `crm.calculations`: `PRIMARY KEY (id)`, `FOREIGN KEY (deal_id)` → `crm.deals(id)`, индекс по `insurance_company`, `calculation_date`.
* `crm.policies`: `PRIMARY KEY (id)`, `FOREIGN KEY (deal_id)` → `crm.deals(id)`, `FOREIGN KEY (client_id)` → `crm.clients(id)`, `FOREIGN KEY (calculation_id)` → `crm.calculations(id)`, `UNIQUE (policy_number)`, индексы по `status`, `(deal_id, effective_from)`.
* `crm.policy_documents`: `PRIMARY KEY (id)`, `FOREIGN KEY (policy_id)` → `crm.policies(id)`, `FOREIGN KEY (document_id)` → `documents.documents(id)`, уникальное ограничение `(policy_id, document_id)`.

## Схема `payments`

```mermaid
erDiagram
    CRM_POLICIES ||--o{ PAYMENTS_PAYMENTS : ""
    PAYMENTS_PAYMENTS ||--o{ PAYMENTS_HISTORY : ""
```

### Таблицы

| Таблица | Назначение |
| --- | --- |
| `payments.payments` | Учёт поступлений премий, комиссий, скидок и вознаграждений. |
| `payments.payment_history` | История изменений по каждому платежу. |
| `payments.payment_schedules` | Плановые графики платежей от клиентов/страховщиков. |

### Ключи и ограничения

* `payments.payments`: `PRIMARY KEY (id)`, `FOREIGN KEY (deal_id)` → `crm.deals(id)`, `FOREIGN KEY (policy_id)` → `crm.policies(id)`, `FOREIGN KEY (recorded_by)` → `auth.users(id)`. Индексы по `(status, planned_date)`, `(policy_id, payment_type)`, `deal_id`.
* `payments.payment_history`: `PRIMARY KEY (id)`, `FOREIGN KEY (payment_id)` → `payments.payments(id)`, `FOREIGN KEY (changed_by)` → `auth.users(id)`, индекс по `changed_at`.
* `payments.payment_schedules`: `PRIMARY KEY (id)`, `FOREIGN KEY (deal_id)` → `crm.deals(id)`, индекс по `(deal_id, due_date)`, уникальное ограничение `(deal_id, payment_type, due_date)`.

### Справочник статусов платежей

| Код | Русское название | Описание |
| --- | --- | --- |
| `planned` | Запланирован | Платёж внесён в график, счёт ещё не выставлен. |
| `expected` | Ожидается | Счёт отправлен, ожидается подтверждение поступления или списания. |
| `received` | Получен | Поступление средств на счёт подтверждено. |
| `paid_out` | Выплачен | Сумма перечислена контрагенту или распределена как комиссия/скидка. |
| `cancelled` | Отменён | Платёж отменён либо перенесён без движения денег. |

## Схема `tasks`

```mermaid
erDiagram
    TASKS_TASKS ||--o{ TASKS_ACTIVITY : ""
```

### Таблицы

| Таблица | Назначение |
| --- | --- |
| `tasks.tasks` | Задачи с привязкой к сделкам, полисам и платежам. |
| `tasks.task_activity` | История изменений и комментариев по задачам. |

### Ключи и ограничения

* `tasks.tasks`: `PRIMARY KEY (id)`, внешние ключи `deal_id` → `crm.deals(id)`, `policy_id` → `crm.policies(id)`, `payment_id` → `payments.payments(id)`, `assignee_id` → `auth.users(id)`, `author_id` → `auth.users(id)`. Индексы по `(status, due_date)`, `assignee_id`, `deal_id`.
* `tasks.task_activity`: `PRIMARY KEY (id)`, `FOREIGN KEY (task_id)` → `tasks.tasks(id)`, `FOREIGN KEY (author_id)` → `auth.users(id)`, индекс по `created_at`.

## Схема `documents`

```mermaid
erDiagram
    DOCUMENTS_DOCUMENTS ||--o{ DOCUMENTS_LINKS : ""
```

### Таблицы

| Таблица | Назначение |
| --- | --- |
| `documents.documents` | Метаданные файлов в Google Drive. |
| `documents.document_links` | Перекрёстные ссылки документов на сущности других схем. |

### Ключи и ограничения

* `documents.documents`: `PRIMARY KEY (id)`, `UNIQUE (file_url)`, индексы по `owner_type`, `uploaded_at`.
* `documents.document_links`: `PRIMARY KEY (id)`, `FOREIGN KEY (document_id)` → `documents.documents(id)`, поля `owner_schema`, `owner_table`, `owner_id` фиксируют связь. Уникальное ограничение `(document_id, owner_schema, owner_id)`.

## Схема `notifications`

```mermaid
erDiagram
    NOTIFICATIONS_TEMPLATES ||--o{ NOTIFICATIONS_CHANNEL_SETTINGS : ""
    NOTIFICATIONS_NOTIFICATIONS ||--o{ NOTIFICATIONS_DELIVERY : ""
```

### Таблицы

| Таблица | Назначение |
| --- | --- |
| `notifications.notifications` | Журнал отправленных уведомлений. |
| `notifications.delivery_attempts` | Попытки доставки уведомлений по каналам. |
| `notifications.templates` | Шаблоны сообщений и правил триггеров. |
| `notifications.channel_settings` | Конфигурация каналов (Telegram, внутренние SSE-уведомления). |

### Ключи и ограничения

* `notifications.notifications`: `PRIMARY KEY (id)`, `FOREIGN KEY (recipient_id)` → `auth.users(id)`, `FOREIGN KEY (task_id)` → `tasks.tasks(id)` (nullable), индексы по `(channel, status)`, `created_at`.
* `notifications.delivery_attempts`: `PRIMARY KEY (id)`, `FOREIGN KEY (notification_id)` → `notifications.notifications(id)`, индекс по `created_at`.
* `notifications.templates`: `PRIMARY KEY (id)`, `UNIQUE (code)`.
* `notifications.channel_settings`: `PRIMARY KEY (id)`, `UNIQUE (channel, recipient_type)`, `FOREIGN KEY (template_id)` → `notifications.templates(id)`.

## Ведение seed-миграций

| Что описываем | Правила |
| --- | --- |
| Ответственный сервис | За поддержание seed-данных отвечает команда CRM/Deals: она ведёт `alembic`-миграции схемы `crm`, а также координирует изменения справочников, затрагивающих другие домены. Для схем `auth`, `payments`, `documents`, `tasks` и `notifications` ответственные сервисы готовят собственные seed-файлы, но согласуют формат и расписание публикаций с CRM/Deals, чтобы избежать конфликтов.|
| Формат файлов | Seed-миграции оформляются отдельными ревизиями тех же инструментов, что и основные миграции: Alembic (`*.py`), Liquibase (`*.xml`/`*.yaml`), Flyway (`*.sql`) или TypeORM (`*.ts`/`*.js`). Содержимое должно быть идемпотентным: операции `INSERT` выполняются через `ON CONFLICT DO NOTHING`, `UPDATE` и `DELETE` сопровождаются проверками условий. Справочники, которыми делятся несколько сервисов, публикуются в каталоге `backups/postgres/seeds` в формате `SQL` с описанием назначения в начале файла.|
| Правила обновления | Любое изменение seed-данных сопровождается новой миграцией: обновление существующих файлов запрещено. Перед публикацией требуется согласование с владельцами затронутых схем и фиксация номера Jira/YouTrack в комментарии заголовка. Для совместных справочников (типы задач, статусы сделок, типы уведомлений) CRM/Deals публикует RFC в общем канале и даёт минимум 1 рабочий день на замечания.|
| Проверки | В CI выполняется запуск `alembic upgrade head`/`liquibase update` поверх чистой базы. Smoke-тест загрузки seed-файлов из `backups/postgres/seeds` будет включён после подготовки набора (ответственная команда CRM/Deals, дедлайн — 15.07.2024, задача TODO-123). Локально разработчики повторяют процедуру из [руководства по тестовым данным](testing-data.md) и убеждаются, что повторный запуск не приводит к ошибкам.|

## Схема `audit`

```mermaid
erDiagram
    AUDIT_EVENTS ||--o{ AUDIT_EVENT_TAGS : ""
```

### Таблицы

| Таблица | Назначение |
| --- | --- |
| `audit.events` | Централизованный журнал действий пользователей и сервисов. |
| `audit.event_tags` | Дополнительные ключ-значение атрибуты событий. |

### Ключи и ограничения

* `audit.events`: `PRIMARY KEY (id)`, индексы по `actor_id`, `(object_schema, object_id)`, `created_at`. Поле `actor_id` ссылается на `auth.users(id)` (nullable для системных событий).
* `audit.event_tags`: составной первичный ключ `(event_id, key)`, `FOREIGN KEY (event_id)` → `audit.events(id)`.

## Seed-данные и связи между схемами

| Схема | Обязательные записи |
| --- | --- |
| `auth` | Справочник ролей (продавец, исполнитель, финансовый менеджер, руководитель, администратор). Системный пользователь `system` для фоновых процессов и технический аккаунт бота для интеграций. OAuth-клиент для фронтенда. |
| `crm` | Начальные статусы сделок (`draft`, `quotation`, `client_decision`, `policy_issue`, `won`, `lost`), статусы полисов (`active`, `expired`, `cancelled`) и типов клиентов (`individual`, `company`). |

<<<<<<< HEAD
| `payments` | Типы платежей (`client_premium`, `commission_income`, `client_discount`, `executor_fee`); статусы — см. таблицу «Справочник статусов платежей». |
| `tasks` | Справочник статусов задач (`new` — «Новая», `in_progress` — «В работе», `done` — «Выполнена», `cancelled` — «Отменена») и SLA-профили по ролям (связь с `auth.roles`). |
=======
| `payments` | Типы платежей (`client_premium`, `commission_income`, `client_discount`, `executor_fee`), статусы (`planned` — «Запланирован», `expected` — «Ожидается», `received` — «Получен», `paid_out` — «Выплачен», `cancelled` — «Отменён»). |
| `tasks` | Справочник статусов задач (`new` — «Новая», `in_progress` — «В работе», `waiting` — «Ожидание внешнего действия», `done` — «Выполнена», `cancelled` — «Отменена») и SLA-профилей по ролям (связь с `auth.roles`). |
>>>>>>> a46e1940
| `documents` | Типы документов (`policy`, `calculation`, `act`, `other`) и корневая папка интеграции с Google Drive. |
| `notifications` | Шаблоны для ключевых событий (создание сделки, просрочка задачи, подтверждение платежа), настройки канала Telegram для роли `sales_agent`. |
| `audit` | Не требует отдельного seed, но создаётся запись о запуске миграций.

Связи между схемами обеспечиваются внешними ключами:

* Пользовательские ссылки (`sales_agent_id`, `assignee_id`, `recipient_id`, `recorded_by`) указывают на `auth.users`.
* Бизнес-сущности `payments.payments`, `tasks.tasks`, `notifications.notifications` и `documents.document_links` привязываются к сделкам, полисам и платежам через ключи на таблицы схем `crm` и `payments`.
* Audit фиксирует события по объектам любых схем через поля `object_schema`, `object_table`, `object_id` и ссылку на пользователя.

Seed-скрипты должны исполняться после базовых миграций каждой схемы и гарантировать целостность ссылок (например, SLA-профили ссылаются на роли, поэтому роли должны быть загружены первыми).

## Стандарты миграций

* Каждая схема сопровождается каталогом `backend/<service>/migrations` с линейной историей миграций.
* Инструменты и форматы миграций выбираются по технологическому стеку сервиса:
  * Python (например, [CRM / Deals](../backend/crm/README.md)) — Alembic с ревизиями `*.py` и вспомогательными SQL-файлами при необходимости.
  * Kotlin/Spring Boot ([Auth](../backend/auth/README.md), [Payments](../backend/payments/README.md), [Audit](../backend/audit/README.md)) — Liquibase (`*.xml`/`*.yaml`) либо Flyway (`*.sql`) в зависимости от сервиса, как описано в README.
  * Node.js/NestJS ([Documents](../backend/documents/README.md), [Tasks](../backend/tasks/README.md)) — миграции TypeORM (`*.ts`/`*.js`).
  * Сервисы без собственной БД (например, [Gateway / BFF](../backend/gateway/README.md)) поддерживают пустой каталог миграций.
* Миграции применяются через штатные команды этих инструментов и описаны в README соответствующего сервиса.

Дополнительно к данной схеме физической модели разработчики должны обращаться к [доменной модели](domain-model.md) для понимания бизнес-объектов.<|MERGE_RESOLUTION|>--- conflicted
+++ resolved
@@ -203,13 +203,8 @@
 | `auth` | Справочник ролей (продавец, исполнитель, финансовый менеджер, руководитель, администратор). Системный пользователь `system` для фоновых процессов и технический аккаунт бота для интеграций. OAuth-клиент для фронтенда. |
 | `crm` | Начальные статусы сделок (`draft`, `quotation`, `client_decision`, `policy_issue`, `won`, `lost`), статусы полисов (`active`, `expired`, `cancelled`) и типов клиентов (`individual`, `company`). |
 
-<<<<<<< HEAD
-| `payments` | Типы платежей (`client_premium`, `commission_income`, `client_discount`, `executor_fee`); статусы — см. таблицу «Справочник статусов платежей». |
-| `tasks` | Справочник статусов задач (`new` — «Новая», `in_progress` — «В работе», `done` — «Выполнена», `cancelled` — «Отменена») и SLA-профили по ролям (связь с `auth.roles`). |
-=======
 | `payments` | Типы платежей (`client_premium`, `commission_income`, `client_discount`, `executor_fee`), статусы (`planned` — «Запланирован», `expected` — «Ожидается», `received` — «Получен», `paid_out` — «Выплачен», `cancelled` — «Отменён»). |
 | `tasks` | Справочник статусов задач (`new` — «Новая», `in_progress` — «В работе», `waiting` — «Ожидание внешнего действия», `done` — «Выполнена», `cancelled` — «Отменена») и SLA-профилей по ролям (связь с `auth.roles`). |
->>>>>>> a46e1940
 | `documents` | Типы документов (`policy`, `calculation`, `act`, `other`) и корневая папка интеграции с Google Drive. |
 | `notifications` | Шаблоны для ключевых событий (создание сделки, просрочка задачи, подтверждение платежа), настройки канала Telegram для роли `sales_agent`. |
 | `audit` | Не требует отдельного seed, но создаётся запись о запуске миграций.
