--- conflicted
+++ resolved
@@ -12,31 +12,19 @@
 
 1. `scripts/sync-env.sh --mode=skip-existing` — синхронизация `.env` во всех сервисах с шаблоном `env.example` без ожидания ввода при наличии локальных файлов.
 2. `docker compose up -d` в каталоге `infra/` — запуск PostgreSQL, RabbitMQ, Redis и вспомогательных сервисов.
-<<<<<<< HEAD
 3. ожидание готовности контейнеров (`docker compose wait` или резервный цикл проверки healthcheck в `infra/`).
 4. `infra/rabbitmq/bootstrap.sh` — создание vhost-ов и пользователей RabbitMQ на основе `*_RABBITMQ_URL`.
 5. `scripts/migrate-local.sh` — миграции CRM (Alembic) и Auth (Liquibase/Gradle).
 6. `scripts/load-seeds.sh` — загрузка seed-данных, если скрипт присутствует в репозитории.
 7. `scripts/check-local-infra.sh` — smoke-проверка PostgreSQL, Redis, Consul и RabbitMQ Management UI.
-=======
-3. `infra/rabbitmq/bootstrap.sh` — создание vhost-ов и пользователей RabbitMQ на основе `*_RABBITMQ_URL`.
-4. `scripts/migrate-local.sh` — миграции CRM (Alembic) и Auth (Liquibase/Gradle).
-5. `scripts/load-seeds.sh` — загрузка seed-данных, если скрипт присутствует в репозитории.
-6. `scripts/check-local-infra.sh` — smoke-проверка PostgreSQL, Redis, Consul и RabbitMQ Management UI (подробности и fallback-режимы см. раздел [«Автоматизированная smoke-проверка»](#автоматизированная-smoke-проверка)).
-
-Эти шаги выполняются автоматически при каждом запуске `bootstrap-local.sh`, поэтому ручные вызовы `sync-env`, `docker compose`, миграций и smoke-check остаются опциональными.
->>>>>>> 6b31b8fb
 
 ### Требования
 
 - Docker Desktop/Engine с поддержкой Compose V2.
-<<<<<<< HEAD
 - Poetry и JDK 17+ для запуска Gradle wrapper Auth.
 - Рекомендуемые CLI: `python3`, `psql`, `redis-cli`, `curl`. При их отсутствии bootstrap выведет предупреждения; при необходимости используйте `docker compose exec` или альтернативные инструменты.
-=======
 - Python 3 и Poetry (для CRM/Deals), JDK 17+ для запуска Gradle wrapper Auth.
 - CLI-инструменты `psql`, `redis-cli`, `curl` остаются опциональными: при запущенном Docker Compose `scripts/check-local-infra.sh` выполняет проверки внутри контейнеров, а `scripts/sync-env.sh` создаёт `.env` без дополнительных утилит.
->>>>>>> 6b31b8fb
 - Доступ к интернету для скачивания зависимостей при первом запуске сервисов.
 
 При ошибках скрипт продолжит выполнение остальных шагов, а итоговая таблица покажет, на каком этапе произошёл сбой. Логи неуспешных шагов сохраняются во временную директорию, путь к которой выводится в консоль.
@@ -253,7 +241,6 @@
 ./scripts/check-local-infra.sh
 ```
 
-<<<<<<< HEAD
 ### Ручные проверки (fallback)
 ### Автоматизированный smoke-check
 
@@ -270,9 +257,7 @@
    ```
 
 4. Ожидаемый вывод при успешном запуске (значения в колонке «Комментарий» могут отличаться, но статус должен быть `OK`):
-=======
 ### Fallback: локальные CLI без Docker
->>>>>>> 6b31b8fb
 
 Если инфраструктура запущена через системные сервисы или Docker недоступен, скрипт автоматически переключается на локальные CLI. Убедитесь, что `psql`, `redis-cli` и `curl` находятся в `PATH` — эти же утилиты требуются и для fallback-ветки bootstrap.
 
