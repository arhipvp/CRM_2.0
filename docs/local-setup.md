# Локальная подготовка окружения

Документ связывает общие инструкции по инфраструктуре с конкретными сервисами и их README. Используйте его как точку входа: сначала настраивайте базовые зависимости (PostgreSQL, Redis, RabbitMQ, Consul) по описанию в [`docs/tech-stack.md`](tech-stack.md), затем переходите к конкретному сервису.

## Сводная таблица сервисов
| Сервис | Назначение | Порт по умолчанию | README |
| --- | --- | --- | --- |
| Gateway / BFF | Оркестрация REST/SSE, единая точка входа для веб-клиента и Telegram-бота.【F:docs/architecture.md†L9-L66】 | `8080` | [`backend/gateway/README.md`](../backend/gateway/README.md) |
| Auth | Управление пользователями, ролями и OAuth/OIDC-потоками.【F:docs/architecture.md†L9-L18】 | `8081` | [`backend/auth/README.md`](../backend/auth/README.md) |
| CRM / Deals | Клиенты, сделки, расчёты, полисы и доменные события CRM.【F:docs/architecture.md†L11-L66】 | `8082` | [`backend/crm/README.md`](../backend/crm/README.md) |
| Payments | Учёт платежей и публикация финансовых событий.【F:docs/architecture.md†L12-L66】 | `8083` | [`backend/payments/README.md`](../backend/payments/README.md) |
| Documents | Метаданные и интеграция с Google Drive.【F:docs/architecture.md†L15-L18】 | `8084` | [`backend/documents/README.md`](../backend/documents/README.md) |
| Notifications | Доставка уведомлений и SSE-каналов для клиентов и Telegram-бота.【F:docs/architecture.md†L13-L66】 | `8085` | [`backend/notifications/README.md`](../backend/notifications/README.md) |
| Tasks | Планирование задач и напоминаний; SLA будут добавлены в следующих релизах.【F:docs/architecture.md†L13-L66】 | `8086` | [`backend/tasks/README.md`](../backend/tasks/README.md) |
| Reports | Аналитика и отчёты (заглушка на текущем этапе).【F:README.md†L53-L74】 | `8087` | [`backend/reports/README.md`](../backend/reports/README.md) |
| Audit | Централизованный журнал действий и метрик.【F:docs/architecture.md†L17-L66】 | `8088` | [`backend/audit/README.md`](../backend/audit/README.md) |
| Frontend | Веб-интерфейс CRM на Next.js 14.【F:docs/tech-stack.md†L99-L118】 | `3000` | [`frontend/README.md`](../frontend/README.md) |

## Как использовать таблицу
1. Выберите сервис и перейдите по ссылке README.
2. Синхронизируйте переменные окружения через [`scripts/sync-env.sh`](../scripts/sync-env.sh), чтобы в каждом сервисе появился свежий `.env` из корневого [`env.example`](../env.example). Скрипт предупреждает о перезаписи и позволяет пропустить каталог — после копирования обязательно обновите секреты и уникальные значения вручную.
3. Настройте базы данных и очереди (см. [«Инфраструктура» в tech-stack](tech-stack.md#инфраструктура)) и запускайте сервис локально или в Docker согласно инструкции.

### Gateway / BFF: быстрый старт

- Перейдите в `backend/gateway` и установите зависимости (`pnpm install`).
- Выполните `../../scripts/sync-env.sh backend/gateway`, чтобы получить свежий `.env` из шаблона. Скрипт предупредит о перезаписи существующего файла — при необходимости выберите `skip` и обновите значения вручную. После синхронизации проверьте секреты (`JWT_*`, `SESSION_SECRET`) и параметры upstream (`GATEWAY_UPSTREAM_*`, `REDIS_*`, `CONSUL_*`).
- Запустите `pnpm start:dev` и проверьте доступность эндпоинта `GET http://localhost:${GATEWAY_SERVICE_PORT}/api/v1/health`.
- Для быстрой проверки SSE подключитесь к `http://localhost:${GATEWAY_SERVICE_PORT}/api/v1/streams/heartbeat` — поток должен присылать события каждые 15 секунд.【F:backend/gateway/src/sse/sse.controller.ts†L4-L18】

### CRM / Deals: быстрый старт

- Перейдите в `backend/crm` и установите зависимости `poetry install`.
- Выполните `../../scripts/sync-env.sh backend/crm`, чтобы скопировать шаблон `.env`. После синхронизации пересмотрите блок переменных `CRM_*` (PostgreSQL, Redis, RabbitMQ, очереди событий) и замените секреты на локальные значения.
- Примените миграции: `poetry run alembic upgrade head`.
- Запустите API: `poetry run crm-api` (или `poetry run uvicorn crm.app.main:app --reload`). Порт и хост берутся из `.env` (`CRM_SERVICE_PORT`, `CRM_SERVICE_HOST`), поэтому их легко переопределить на время отладки.
- Поднимите Celery-воркер: `poetry run crm-worker worker -l info`.
- Для локальной обработки платежных событий убедитесь, что RabbitMQ запущен и в `.env` включено `CRM_ENABLE_PAYMENTS_CONSUMER=true`; тестовую публикацию можно выполнить через `backend/crm/tests/test_payments_events.py`.
## CI/CD: временно только локальные проверки

- GitHub Actions приостановлены: пайплайны сохранены как `.github/workflows/ci.yml.disabled` и `.github/workflows/frontend.yml.disabled`, поэтому при пуше и открытии PR задачи не запускаются. Чтобы восстановить автоматический пайплайн, верните расширение `.yml` у нужного файла и запушьте изменение в `main`.
- Для локальной проверки повторите шаги пайплайнов вручную: выполните линтеры, тесты и сборку контейнеров по инструкциям соответствующих сервисов. Рекомендуемый порядок: `lint` → `unit-tests` → `contract-tests` → `build`.
- При необходимости имитируйте поведение CI с помощью `make`-таргетов или локального runners — добавьте их описание в README выбранного сервиса. Переменные из `env.example` по-прежнему обязательны для сборок и должны быть заполнены в локальном `.env`. Флаг `CI_CD_DISABLED=true` (см. шаблон `env.example`) можно использовать в локальных скриптах, чтобы пропускать этапы, завязанные на GitHub Actions.

## Kubernetes-манифесты и Argo CD

- Базовый слой (`infra/k8s/base`) содержит Namespace, Deployment/Service/ConfigMap/Secret для Gateway и развёртывание Redis как минимальной зависимости.
- Оверлеи `infra/k8s/overlays/{dev,stage,prod}` задают namespace/prefix, image-tag, параметры ConfigMap и реплики для Gateway; патчи расширяются по мере добавления сервисов.
- Файл `infra/k8s/argocd/gateway-apps.yaml` описывает три Argo CD Application-ресурса, которые синхронизируют соответствующие оверлеи и автоматически создают namespace (`syncOptions: CreateNamespace=true`).

# Быстрый bootstrap окружения (рекомендуемый)

Автоматизируйте подготовку инфраструктуры и миграций через скрипт `./scripts/bootstrap-local.sh`. Он закрывает ключевые шаги из инструкции ниже и подходит для повторяемого запуска окружения.

### Требования

- Docker Desktop/Engine с поддержкой `docker compose` (Compose V2).
- Python 3 (для вспомогательного скрипта `infra/rabbitmq/bootstrap.sh`).
- Poetry (CRM/Deals) и JDK 17 + Gradle Wrapper (Auth). При отсутствии зависимостей скрипт завершится с подсказкой.
- Актуальный `.env` в корне репозитория (`cp env.example .env` или `./scripts/sync-env.sh`).

### Сценарий запуска

1. Убедитесь, что `.env` создан и заполнен локальными паролями/секретами.
2. Выполните из корня репозитория:

   ```bash
   ./scripts/bootstrap-local.sh
   ```

3. Скрипт:
   - проверяет наличие `.env` и необходимых CLI-инструментов;
   - запускает `docker compose up -d` в `infra/` и ждёт статуса `healthy` у PostgreSQL, RabbitMQ и Redis;
   - вызывает `infra/rabbitmq/bootstrap.sh` для создания пользователей/vhost-ов по `*_RABBITMQ_URL` из `.env`;
   - применяет миграции CRM (`poetry run alembic upgrade head`) и Auth (`./gradlew update`).

Все сообщения выводятся с префиксом `[bootstrap-local]` и содержат текущий шаг. Скрипт идемпотентен: повторный запуск обновит пароли RabbitMQ и подтвердит права, а миграции пропустят уже применённые ревизии. При ошибке сообщение укажет, на каком этапе она произошла — устраните причину и перезапустите сценарий.

➡️ Подробные ручные шаги остаются доступны ниже в качестве fallback-инструкции.

# Локальная инфраструктура: пошаговая инструкция (fallback)

Эта инструкция покрывает подготовку переменных окружения, запуск Docker Compose и базовую проверку вспомогательных сервисов, необходимых для разработки CRM.

## 1. Подготовьте `.env`

1. Запустите `./scripts/sync-env.sh` — скрипт автоматически скопирует `env.example` в корень репозитория и основные сервисы. При обнаружении существующего файла появится подсказка с выбором `y`, `N` или `skip`, чтобы не перезаписать локальные значения.
2. После синхронизации проверьте секреты и уникальные параметры вручную:
   1. Откройте `.env` в корне и замените заглушки у всех `*_PASSWORD`, `*_SECRET`, `*_TOKEN`, `*_API_KEY` на значения из секретного хранилища.
   2. Сверьте `*_RABBITMQ_URL`, `*_REDIS_URL`, `POSTGRES_*` с локальными инстансами и обновите пароли, если они отличаются от шаблона.
   3. Проверьте блоки `AUTH_JWT_*`, `GATEWAY_UPSTREAM_*`, параметры webhook-ов и OAuth — убедитесь, что они соответствуют вашей среде разработки.
3. Повторите проверку для `.env` каждого сервиса, который был скопирован или перезаписан, чтобы не оставить дефолтные секреты.
   > ℹ️ Скрипт использует актуальный [`env.example`](../env.example). Запускайте его после любых изменений шаблона (например, обновления `RABBITMQ_URL` или перехода `AUTH_DATABASE_URL` на `r2dbc:`), чтобы подтянуть новые переменные. Локальные секреты обязательно перепроверьте после синхронизации.
2. Обновите в `.env` чувствительные значения:
   - Пароли PostgreSQL (общий `POSTGRES_PASSWORD` и пароли ролей `*_DB_PASSWORD`).
   - Учётные данные RabbitMQ (`RABBITMQ_DEFAULT_USER`, `RABBITMQ_DEFAULT_PASS`, при необходимости `RABBITMQ_DEFAULT_VHOST`). Docker Compose создаёт пользователя и виртуальный хост `crm`, а переменная `RABBITMQ_URL` сразу указывает на них.
   - Секреты JWT и параметры токенов:
     - `JWT_ACCESS_SECRET`, `JWT_REFRESH_SECRET`, `SESSION_SECRET` (Gateway).
     - `AUTH_JWT_SECRET`, `AUTH_JWT_ISSUER`, `AUTH_JWT_AUDIENCE`, `AUTH_ACCESS_TOKEN_TTL`, `AUTH_REFRESH_TOKEN_TTL` (Auth).
       Убедитесь, что `AUTH_JWT_ISSUER` совпадает с базовым URL сервиса авторизации (`AUTH_BASE_URL`) без дополнительного суффикса.
   - Интеграционные токены (Google Drive, Telegram Bot и т.д.), если планируете проверки соответствующих сервисов.
   - При выделении отдельных прав для сервисов добавляйте собственные `*_RABBITMQ_URL` (см. примеры в `env.example`).
   - Проверьте, что `AUTH_DATABASE_URL` использует формат `r2dbc:postgresql://.../${POSTGRES_DB}?schema=auth` (или эквивалент с `search_path=auth`); если в локальном `.env` остался старый `postgresql://`, обновите значение по образцу из `env.example`, например `r2dbc:postgresql://auth:auth@localhost:5432/crm?schema=auth`.
3. Убедитесь, что переменные портов (`POSTGRES_PORT`, `RABBITMQ_PORT`, `REDIS_PORT`, `CONSUL_*`, `PGADMIN_PORT`) не конфликтуют с уже занятыми на вашей машине.
4. Перезапустите Auth после обновления `.env`, чтобы подтянуть новые значения: `set -a && source .env && set +a && cd backend/auth && ./gradlew bootRun`. Spring Boot читает `AUTH_JWT_SECRET`, `AUTH_JWT_AUDIENCE`, `AUTH_ACCESS_TOKEN_TTL` и `AUTH_REFRESH_TOKEN_TTL` из окружения при старте.

> 📢 После обновления шаблона напомните команде пересобрать собственные `.env` и обновить секреты в корпоративном секретном менеджере до выкладки. Последнее изменение `AUTH_JWT_ISSUER` означает, что старые локальные файлы `.env` могут ссылаться на некорректный URL авторизации.

### Интеграции

#### Google Drive (сервисный аккаунт)

1. **Кто создаёт.** Обратитесь в команду инфраструктуры (`infra@company.local`) — они владеют Google Workspace и создают сервисные аккаунты.
2. **Запрос доступа.** Заполните заявку в Jira по шаблону «Google Drive Service Account» и укажите перечень необходимых папок/Shared Drive. К заявке приложите согласование от тимлида продукта.
3. **Создание ключа.** Инфраструктура генерирует JSON-ключ согласно официальной [инструкции Google](https://developers.google.com/drive/api/guides/service-accounts) и публикует его в секретном хранилище (1Password/HashiCorp Vault).
4. **Требуемые права.** У сервисного аккаунта должен быть доступ `Content manager` к Shared Drive с документами клиентов. Права на уровне Workspace выдаёт администратор Google (группа `workspace-admins`).
5. **Получение ключа.** Заберите JSON через выделенный секретный канал и поместите его содержимое в переменную `GOOGLE_DRIVE_SERVICE_ACCOUNT_JSON`. ID общего диска добавьте в `GOOGLE_DRIVE_SHARED_DRIVE_ID`.

#### Telegram Bot (токен Bot API)

1. **Кто отвечает.** Владельцем боевого бота является продукт-менеджер CRM (`pm-crm@company.local`). Он запрашивает выпуск токена у BotFather и следит за ротацией.
2. **Запрос токена.** Создайте задачу «Telegram Bot token» в Jira и согласуйте с безопасностью. После одобрения продукт-менеджер создаст или обновит бота через [BotFather](https://core.telegram.org/bots#botfather).
3. **Хранение.** Токен передаётся через секретное хранилище (1Password/HashiCorp Vault). Доступ к нему имеют DevOps и ответственные разработчики.
4. **Требуемые права.** На проде бот подключён к корпоративному аккаунту; включите двухфакторную аутентификацию Telegram и назначьте доверенных администраторов. Webhook URL должен быть доступен из интернета.
5. **Инициализация.** После получения токена пропишите его в `TELEGRAM_BOT_TOKEN`, публичный URL — в `TELEGRAM_WEBHOOK_URL`, при необходимости добавьте `TELEGRAM_WEBHOOK_SECRET`.

#### Локальные заглушки и тестовые значения

- **Документы.** Вместо реального Google Drive в разработке используйте MinIO или LocalStack. Укажите `GOOGLE_DRIVE_EMULATOR_URL=http://localhost:9000` и путь к локальному каталогу в `GOOGLE_DRIVE_EMULATOR_ROOT`. Поля `GOOGLE_DRIVE_SERVICE_ACCOUNT_JSON` и `GOOGLE_DRIVE_SHARED_DRIVE_ID` можно оставить пустыми до получения боевых ключей.
- **Telegram.** Для интеграции Telegram включите mock, который идёт вместе с сервисом уведомлений: `TELEGRAM_MOCK_ENABLED=true`, `TELEGRAM_MOCK_SERVER_URL=http://localhost:8085/telegram`. Токен `TELEGRAM_BOT_TOKEN` допустимо временно заполнить значением `dev-mock-token`, пока нет боевого доступа. Webhook URL можно оставить пустым — mock читает локальные запросы напрямую.
- **Ротация.** После получения реальных ключей отключите заглушки (`TELEGRAM_MOCK_ENABLED=false`, очистите переменные эмулятора) и перенесите секреты в управляемый Vault. Для stage/prod использование mock-значений запрещено.

## 2. Запустите инфраструктурные контейнеры

1. Перейдите в директорию `infra`: `cd infra`.
2. Поднимите сервисы: `docker compose up -d`.
3. Проверьте статус: `docker compose ps` — все контейнеры должны находиться в состоянии `Up` или `healthy`.
4. Для завершения работы выполните `docker compose down` (с флагом `-v`, если нужно очистить данные).

### Создайте пользователей и vhost-ы RabbitMQ для сервисов

Автоматизация оформлена в скрипте [`infra/rabbitmq/bootstrap.sh`](../infra/rabbitmq/bootstrap.sh). Он читает указанный `.env`, находит все переменные `*_RABBITMQ_URL` (единый источник правды прописан в [`env.example`](../env.example)) и через `rabbitmqctl` создаёт отсутствующие vhost-ы и пользователей, обновляя права при повторном запуске.

1. Убедитесь, что локальный `.env` соответствует актуальному шаблону (см. шаг 1 выше).
2. Выполните скрипт из корня репозитория:

   ```bash
   bash infra/rabbitmq/bootstrap.sh .env
   ```

3. Ожидаемый вывод (первый запуск создаёт объекты, последующие просто подтверждают их наличие):

   ```text
   ==> Обработка пользователя 'crm' и vhost 'crm'
     • vhost 'crm' уже существует
     • обновлён пароль пользователя 'crm'
     • подтверждены права 'crm' на vhost 'crm'
   ==> Обработка пользователя 'payments' и vhost 'payments'
     • создан vhost 'payments'
     • создан пользователь 'payments'
     • подтверждены права 'payments' на vhost 'payments'
   ...
   ==> Обработка пользователя 'audit' и vhost 'audit'
     • vhost 'audit' уже существует
     • обновлён пароль пользователя 'audit'
     • подтверждены права 'audit' на vhost 'audit'

   Готово: проверено 5 комбинаций пользователь/vhost.
   ```

Скрипт можно выполнять сколько угодно раз — он идемпотентен. Для ручной проверки воспользуйтесь `docker compose exec rabbitmq rabbitmqctl list_users` и `docker compose exec rabbitmq rabbitmqctl list_vhosts`.

### Загрузите seed-набор PostgreSQL

Набор `backups/postgres/seeds` автоматизирован скриптом [`./scripts/load-seeds.sh`](../scripts/load-seeds.sh). Он читает параметры подключения из актуального `.env`, поэтому перед запуском синхронизируйте файл с [env.example](../env.example) (см. шаг «Подготовьте `.env`») и убедитесь, что миграции Auth (`./gradlew update`) и CRM (`poetry run alembic upgrade head`) уже применены.

**Требования**

- Установленный `psql` **или** запущенный Docker с контейнером `crm-postgres` (`docker compose up -d` в каталоге `infra/`).
- Созданный `.env`, значения переменных подключения (`POSTGRES_HOST`, `POSTGRES_PORT`, `POSTGRES_USER`, `POSTGRES_PASSWORD`, `POSTGRES_DB`) совпадают с шаблоном `env.example`, который остаётся источником правды.
- Выполненные миграции схем `auth`, `crm`, `payments`.

**Запуск**

```bash
./scripts/load-seeds.sh
```

Скрипт применяет SQL-файлы в порядке Auth → CRM → Payments, выводит прогресс и завершает работу при первой ошибке. Если нужно загрузить только часть набора (например, повторно применить `payments`), воспользуйтесь фильтром по подстроке имени файла:

```bash
./scripts/load-seeds.sh --only payments
```

В отсутствии локального `psql` сценарий автоматически выполнит `docker compose exec postgres psql`, перенаправив SQL внутрь контейнера. После успешного завершения появится сообщение `Готово.` — база содержит актуальные тестовые данные для smoke-проверок.

## 3. Проверьте создание схем и ролей PostgreSQL

Скрипт `infra/postgres/init.sh` автоматически создаёт схемы и роли, указанные в `.env`. Чтобы убедиться, что всё применилось:

```bash
docker compose exec postgres psql -U "$POSTGRES_USER" -d "$POSTGRES_DB" -c "\dn"
```

В выводе должны присутствовать схемы `auth`, `crm`, `payments`, `documents`, `tasks`, `notifications`, `audit`, `backup`.

## 4. Запуск миграций

После подготовки инфраструктуры примените миграции сервисов согласно их README. Для CRM/Deals baseline (`2024031501_baseline.py`) уже опубликован, поэтому выполните `poetry run alembic upgrade head` в директории `backend/crm`. Остальные сервисы подключаются по мере появления ревизий.

#### Быстрый запуск миграций (CRM + Auth)

Чтобы не переключаться вручную между проектами, используйте скрипт из корня репозитория:

```bash
./scripts/migrate-local.sh
```

Сценарий:

1. Загружает переменные из `.env` (убедитесь, что он создан на основе `env.example` и содержит заполненные блоки `CRM_*`, `AUTH_*`, `POSTGRES_*`, `REDIS_*`, `RABBITMQ_*`).
2. Запускает `poetry run alembic upgrade head` в `backend/crm`.
3. Выполняет `./gradlew update` в `backend/auth`.

> Требования: установленный Poetry (для CRM) и JDK 17 + Gradle wrapper (для Auth). Перед запуском убедитесь, что PostgreSQL и Redis доступны, а схемы созданы по шагам выше.

## 5. Проверка доступности сервисов

<<<<<<< HEAD
### Автоматизированная smoke-проверка

Используйте `./scripts/check-local-infra.sh`, чтобы убедиться, что инфраструктурные сервисы подняты и отвечают на базовые запросы.

- Скрипт по умолчанию выполняет команды через `docker compose exec` внутри контейнеров PostgreSQL, Redis, Consul и RabbitMQ. Для этого требуется запущенный `docker compose up -d` из каталога `infra/` и доступ к Docker Engine с поддержкой Compose V2.
- Если Docker недоступен (например, вы запускаете сервисы локально через системные пакеты), скрипт автоматически переключится на проверки через локальные CLI (`psql`, `redis-cli`, `curl`). Режим выводится отдельным сообщением.
- При наличии Docker, но остановленных контейнерах, выполнение завершится ошибкой с подсказкой запустить `docker compose`. Это помогает быстро заметить, что инфраструктура не поднята.

Пример запуска:

```bash
./scripts/check-local-infra.sh
```

### Ручные проверки (fallback)
=======
### Автоматизированный smoke-check

1. Убедитесь, что в корне репозитория лежит актуальный `.env` (обновлён через `./scripts/sync-env.sh`).
2. Проверьте установку утилит, которые использует скрипт:
   - `psql` (PostgreSQL client);
   - `redis-cli`;
   - `curl`.
3. Выполните из корня репозитория:

   ```bash
   ./scripts/check-local-infra.sh
   ```

4. Ожидаемый вывод при успешном запуске (значения в колонке «Комментарий» могут отличаться, но статус должен быть `OK`):

   ```text
   Проверка           | Статус | Комментарий
   ------------------+--------+--------------------------------
   PostgreSQL        | OK     | SELECT 1 выполнен
   Redis             | OK     | PING → PONG
   Consul            | OK     | Лидер: "127.0.0.1:8300"
   RabbitMQ UI       | OK     | UI доступен
   ```

Скрипт читает параметры подключения из `.env` (`DATABASE_URL`, `REDIS_URL`, `CONSUL_HTTP_ADDR`, `RABBITMQ_MANAGEMENT_URL`, `RABBITMQ_DEFAULT_USER`, `RABBITMQ_DEFAULT_PASS`) и завершается с ненулевым кодом, если какой-либо сервис недоступен. Используйте это поведение в автоматизированных сценариях или CI на будущее.

### Ручные проверки (при необходимости)
>>>>>>> 1a0b4dca

| Сервис         | Проверка                                                                                         |
| -------------- | ------------------------------------------------------------------------------------------------ |
| PostgreSQL     | `psql postgresql://$POSTGRES_USER:$POSTGRES_PASSWORD@localhost:$POSTGRES_PORT/$POSTGRES_DB -c "SELECT 1"` |
| RabbitMQ       | Откройте [http://localhost:${RABBITMQ_MANAGEMENT_PORT}](http://localhost:${RABBITMQ_MANAGEMENT_PORT}) и авторизуйтесь указанными учётными данными. |
| Redis          | `redis-cli -u $REDIS_URL ping` (должен вернуть `PONG`).                                           |
| Consul         | Откройте веб-интерфейс [http://localhost:${CONSUL_HTTP_PORT}](http://localhost:${CONSUL_HTTP_PORT}). |
| pgAdmin        | Откройте [http://localhost:${PGADMIN_PORT}](http://localhost:${PGADMIN_PORT}), авторизуйтесь и добавьте подключение к `postgres`. |

> ℹ️ Отдельный сервис для отправки e-mail локально не используется: уведомления по почте в разработке отключены.

## 6. Подключение приложений

После запуска инфраструктуры сервисы и приложения могут использовать значения из `.env`. Примеры:

- Backend сервисы используют URI `*_DATABASE_URL`, `RABBITMQ_URL`, `REDIS_*`, `CONSUL_HTTP_ADDR`.
- Фронтенд считывает публичные переменные `NEXT_PUBLIC_*`.
  - Для локального запуска все `NEXT_PUBLIC_*_SSE_URL` и `NEXT_PUBLIC_API_BASE_URL` уже указывают на `http://localhost:${GATEWAY_SERVICE_PORT}`;
    дополнительных DNS-записей или кастомных доменов не требуется.
- Для фоновых заданий и уведомлений используйте очереди RabbitMQ и Redis из запущенного Docker Compose.
- Для проверки готовности можно запустить ключевые сервисы локально:
  - **Gateway / BFF:**

    ```bash
    cd backend/gateway
    pnpm install
    pnpm start:dev
    ```

    После старта убедитесь, что `GET http://localhost:${GATEWAY_SERVICE_PORT}/api/v1/health` возвращает `200 OK`.

  - **Auth:**

    ```bash
    cd backend/auth
    ./gradlew bootRun
    ```

    Перед запуском проверьте, что скопировали свежие значения `AUTH_*` из `env.example` в локальный `.env` (после изменений JWT-параметров вроде `AUTH_JWT_SECRET`, `AUTH_JWT_AUDIENCE`, `AUTH_ACCESS_TOKEN_TTL`, `AUTH_REFRESH_TOKEN_TTL` не забудьте пересоздать `.env`, чтобы подтянуть актуальные настройки). Для проверки доступности сервиса выполните `GET http://localhost:${AUTH_SERVICE_PORT}/actuator/health` — ответ должен быть `200 OK`.

  - **CRM / Deals:**

    ```bash
    cd backend/crm
    poetry install
    poetry run crm-api
    ```

    При необходимости поднимите Celery-воркер: `poetry run crm-worker worker -l info`.

  - **Frontend:**

    ```bash
    cd frontend
    pnpm install
    pnpm dev
    ```

    Приложение будет доступно на `http://localhost:${FRONTEND_SERVICE_PORT:-3000}`.

## 7. Очистка состояния

Если нужно полностью пересоздать окружение (например, после изменений схем):

```bash
cd infra
docker compose down -v
rm -rf ../backups/postgres
```

После этого повторите шаги с запуска инфраструктуры.

> ⚠️ **Важно.** Локальные пароли и секреты в `.env` предназначены только для разработки. Никогда не коммитьте файл `.env` в репозиторий и не переиспользуйте эти значения в боевых средах.<|MERGE_RESOLUTION|>--- conflicted
+++ resolved
@@ -226,7 +226,6 @@
 
 ## 5. Проверка доступности сервисов
 
-<<<<<<< HEAD
 ### Автоматизированная smoke-проверка
 
 Используйте `./scripts/check-local-infra.sh`, чтобы убедиться, что инфраструктурные сервисы подняты и отвечают на базовые запросы.
@@ -242,7 +241,6 @@
 ```
 
 ### Ручные проверки (fallback)
-=======
 ### Автоматизированный smoke-check
 
 1. Убедитесь, что в корне репозитория лежит актуальный `.env` (обновлён через `./scripts/sync-env.sh`).
@@ -270,7 +268,6 @@
 Скрипт читает параметры подключения из `.env` (`DATABASE_URL`, `REDIS_URL`, `CONSUL_HTTP_ADDR`, `RABBITMQ_MANAGEMENT_URL`, `RABBITMQ_DEFAULT_USER`, `RABBITMQ_DEFAULT_PASS`) и завершается с ненулевым кодом, если какой-либо сервис недоступен. Используйте это поведение в автоматизированных сценариях или CI на будущее.
 
 ### Ручные проверки (при необходимости)
->>>>>>> 1a0b4dca
 
 | Сервис         | Проверка                                                                                         |
 | -------------- | ------------------------------------------------------------------------------------------------ |
