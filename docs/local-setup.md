# Локальная подготовка окружения

Документ связывает общие инструкции по инфраструктуре с конкретными сервисами и их README. Используйте его как точку входа: сначала настраивайте базовые зависимости (PostgreSQL, Redis, RabbitMQ, Consul) по описанию в [`docs/tech-stack.md`](tech-stack.md), затем переходите к конкретному сервису.

## Сводная таблица сервисов
| Сервис | Назначение | Порт по умолчанию | README |
| --- | --- | --- | --- |
| Gateway / BFF | Оркестрация REST/SSE, единая точка входа для веб-клиента и Telegram-бота.【F:docs/architecture.md†L9-L66】 | `8080` | [`backend/gateway/README.md`](../backend/gateway/README.md) |
| Auth | Управление пользователями, ролями и OAuth/OIDC-потоками.【F:docs/architecture.md†L9-L18】 | `8081` | [`backend/auth/README.md`](../backend/auth/README.md) |
| CRM / Deals | Клиенты, сделки, расчёты, полисы и доменные события CRM.【F:docs/architecture.md†L11-L66】 | `8082` | [`backend/crm/README.md`](../backend/crm/README.md) |
| Payments | Учёт платежей и публикация финансовых событий.【F:docs/architecture.md†L12-L66】 | `8083` | [`backend/payments/README.md`](../backend/payments/README.md) |
| Documents | Метаданные и интеграция с Google Drive.【F:docs/architecture.md†L15-L18】 | `8084` | [`backend/documents/README.md`](../backend/documents/README.md) |
| Notifications | Доставка уведомлений и SSE-каналов для клиентов и Telegram-бота.【F:docs/architecture.md†L13-L66】 | `8085` | [`backend/notifications/README.md`](../backend/notifications/README.md) |
| Tasks | Планирование задач и напоминаний; SLA будут добавлены в следующих релизах.【F:docs/architecture.md†L13-L66】 | `8086` | [`backend/tasks/README.md`](../backend/tasks/README.md) |
| Reports | Аналитика и отчёты (заглушка на текущем этапе).【F:README.md†L53-L74】 | `8087` | [`backend/reports/README.md`](../backend/reports/README.md) |
| Audit | Централизованный журнал действий и метрик.【F:docs/architecture.md†L17-L66】 | `8088` | [`backend/audit/README.md`](../backend/audit/README.md) |
| Frontend | Веб-интерфейс CRM на Next.js 14.【F:docs/tech-stack.md†L99-L118】 | `3000` | [`frontend/README.md`](../frontend/README.md) |

## Как использовать таблицу
1. Выберите сервис и перейдите по ссылке README.
2. Синхронизируйте переменные окружения через [`scripts/sync-env.sh`](../scripts/sync-env.sh), чтобы в каждом сервисе появился свежий `.env` из корневого [`env.example`](../env.example). Скрипт предупреждает о перезаписи и позволяет пропустить каталог — после копирования обязательно обновите секреты и уникальные значения вручную.
3. Настройте базы данных и очереди (см. [«Инфраструктура» в tech-stack](tech-stack.md#инфраструктура)) и запускайте сервис локально или в Docker согласно инструкции.

### Gateway / BFF: быстрый старт

- Перейдите в `backend/gateway` и установите зависимости (`pnpm install`).
- Выполните `../../scripts/sync-env.sh backend/gateway`, чтобы получить свежий `.env` из шаблона. Скрипт предупредит о перезаписи существующего файла — при необходимости выберите `skip` и обновите значения вручную. После синхронизации проверьте секреты (`JWT_*`, `SESSION_SECRET`) и параметры upstream (`GATEWAY_UPSTREAM_*`, `REDIS_*`, `CONSUL_*`).
- Запустите `pnpm start:dev` и проверьте доступность эндпоинта `GET http://localhost:${GATEWAY_SERVICE_PORT}/api/v1/health`.
- Для быстрой проверки SSE подключитесь к `http://localhost:${GATEWAY_SERVICE_PORT}/api/v1/streams/heartbeat` — поток должен присылать события каждые 15 секунд.【F:backend/gateway/src/sse/sse.controller.ts†L4-L18】

### CRM / Deals: быстрый старт

- Перейдите в `backend/crm` и установите зависимости `poetry install`.
- Выполните `../../scripts/sync-env.sh backend/crm`, чтобы скопировать шаблон `.env`. После синхронизации пересмотрите блок переменных `CRM_*` (PostgreSQL, Redis, RabbitMQ, очереди событий) и замените секреты на локальные значения.
- Примените миграции: `poetry run alembic upgrade head`.
- Запустите API: `poetry run crm-api` (или `poetry run uvicorn crm.app.main:app --reload`). Порт и хост берутся из `.env` (`CRM_SERVICE_PORT`, `CRM_SERVICE_HOST`), поэтому их легко переопределить на время отладки.
- Поднимите Celery-воркер: `poetry run crm-worker worker -l info`.
- Для локальной обработки платежных событий убедитесь, что RabbitMQ запущен и в `.env` включено `CRM_ENABLE_PAYMENTS_CONSUMER=true`; тестовую публикацию можно выполнить через `backend/crm/tests/test_payments_events.py`.
## CI/CD: временно только локальные проверки

- GitHub Actions приостановлены: пайплайны сохранены как `.github/workflows/ci.yml.disabled` и `.github/workflows/frontend.yml.disabled`, поэтому при пуше и открытии PR задачи не запускаются. Чтобы восстановить автоматический пайплайн, верните расширение `.yml` у нужного файла и запушьте изменение в `main`.
- Для локальной проверки повторите шаги пайплайнов вручную: выполните линтеры, тесты и сборку контейнеров по инструкциям соответствующих сервисов. Рекомендуемый порядок: `lint` → `unit-tests` → `contract-tests` → `build`.
- При необходимости имитируйте поведение CI с помощью `make`-таргетов или локального runners — добавьте их описание в README выбранного сервиса. Переменные из `env.example` по-прежнему обязательны для сборок и должны быть заполнены в локальном `.env`. Флаг `CI_CD_DISABLED=true` (см. шаблон `env.example`) можно использовать в локальных скриптах, чтобы пропускать этапы, завязанные на GitHub Actions.

## Kubernetes-манифесты и Argo CD

- Базовый слой (`infra/k8s/base`) содержит Namespace, Deployment/Service/ConfigMap/Secret для Gateway и развёртывание Redis как минимальной зависимости.
- Оверлеи `infra/k8s/overlays/{dev,stage,prod}` задают namespace/prefix, image-tag, параметры ConfigMap и реплики для Gateway; патчи расширяются по мере добавления сервисов.
- Файл `infra/k8s/argocd/gateway-apps.yaml` описывает три Argo CD Application-ресурса, которые синхронизируют соответствующие оверлеи и автоматически создают namespace (`syncOptions: CreateNamespace=true`).

# Локальная инфраструктура: пошаговая инструкция

Эта инструкция покрывает подготовку переменных окружения, запуск Docker Compose и базовую проверку вспомогательных сервисов, необходимых для разработки CRM.

## 1. Подготовьте `.env`

1. Синхронизируйте переменные: `./scripts/sync-env.sh` создаст или обновит `.env` в корне и основных сервисах. Если для какого-то каталога уже есть файл, скрипт спросит о перезаписи — при необходимости выберите `skip`. После выполнения обновите секреты и уникальные значения (пароли, токены, ключи) во всех скопированных файлах.
   > ℹ️ Скрипт использует актуальный [`env.example`](../env.example). Запускайте его после любых изменений шаблона (например, обновления `RABBITMQ_URL` или перехода `AUTH_DATABASE_URL` на `r2dbc:`), чтобы подтянуть новые переменные. Локальные секреты обязательно перепроверьте после синхронизации.
2. Обновите в `.env` чувствительные значения:
   - Пароли PostgreSQL (общий `POSTGRES_PASSWORD` и пароли ролей `*_DB_PASSWORD`).
   - Учётные данные RabbitMQ (`RABBITMQ_DEFAULT_USER`, `RABBITMQ_DEFAULT_PASS`, при необходимости `RABBITMQ_DEFAULT_VHOST`). Docker Compose создаёт пользователя и виртуальный хост `crm`, а переменная `RABBITMQ_URL` сразу указывает на них.
   - Секреты JWT и параметры токенов:
     - `JWT_ACCESS_SECRET`, `JWT_REFRESH_SECRET`, `SESSION_SECRET` (Gateway).
     - `AUTH_JWT_SECRET`, `AUTH_JWT_ISSUER`, `AUTH_JWT_AUDIENCE`, `AUTH_ACCESS_TOKEN_TTL`, `AUTH_REFRESH_TOKEN_TTL` (Auth).
       Убедитесь, что `AUTH_JWT_ISSUER` совпадает с базовым URL сервиса авторизации (`AUTH_BASE_URL`) без дополнительного суффикса.
   - Интеграционные токены (Google Drive, Telegram Bot и т.д.), если планируете проверки соответствующих сервисов.
   - При выделении отдельных прав для сервисов добавляйте собственные `*_RABBITMQ_URL` (см. примеры в `env.example`).
   - Проверьте, что `AUTH_DATABASE_URL` использует формат `r2dbc:postgresql://.../${POSTGRES_DB}?schema=auth` (или эквивалент с `search_path=auth`); если в локальном `.env` остался старый `postgresql://`, обновите значение по образцу из `env.example`, например `r2dbc:postgresql://auth:auth@localhost:5432/crm?schema=auth`.
3. Убедитесь, что переменные портов (`POSTGRES_PORT`, `RABBITMQ_PORT`, `REDIS_PORT`, `CONSUL_*`, `PGADMIN_PORT`) не конфликтуют с уже занятыми на вашей машине.
4. Перезапустите Auth после обновления `.env`, чтобы подтянуть новые значения: `set -a && source .env && set +a && cd backend/auth && ./gradlew bootRun`. Spring Boot читает `AUTH_JWT_SECRET`, `AUTH_JWT_AUDIENCE`, `AUTH_ACCESS_TOKEN_TTL` и `AUTH_REFRESH_TOKEN_TTL` из окружения при старте.

> 📢 После обновления шаблона напомните команде пересобрать собственные `.env` и обновить секреты в корпоративном секретном менеджере до выкладки. Последнее изменение `AUTH_JWT_ISSUER` означает, что старые локальные файлы `.env` могут ссылаться на некорректный URL авторизации.

### Интеграции

#### Google Drive (сервисный аккаунт)

1. **Кто создаёт.** Обратитесь в команду инфраструктуры (`infra@company.local`) — они владеют Google Workspace и создают сервисные аккаунты.
2. **Запрос доступа.** Заполните заявку в Jira по шаблону «Google Drive Service Account» и укажите перечень необходимых папок/Shared Drive. К заявке приложите согласование от тимлида продукта.
3. **Создание ключа.** Инфраструктура генерирует JSON-ключ согласно официальной [инструкции Google](https://developers.google.com/drive/api/guides/service-accounts) и публикует его в секретном хранилище (1Password/HashiCorp Vault).
4. **Требуемые права.** У сервисного аккаунта должен быть доступ `Content manager` к Shared Drive с документами клиентов. Права на уровне Workspace выдаёт администратор Google (группа `workspace-admins`).
5. **Получение ключа.** Заберите JSON через выделенный секретный канал и поместите его содержимое в переменную `GOOGLE_DRIVE_SERVICE_ACCOUNT_JSON`. ID общего диска добавьте в `GOOGLE_DRIVE_SHARED_DRIVE_ID`.

#### Telegram Bot (токен Bot API)

1. **Кто отвечает.** Владельцем боевого бота является продукт-менеджер CRM (`pm-crm@company.local`). Он запрашивает выпуск токена у BotFather и следит за ротацией.
2. **Запрос токена.** Создайте задачу «Telegram Bot token» в Jira и согласуйте с безопасностью. После одобрения продукт-менеджер создаст или обновит бота через [BotFather](https://core.telegram.org/bots#botfather).
3. **Хранение.** Токен передаётся через секретное хранилище (1Password/HashiCorp Vault). Доступ к нему имеют DevOps и ответственные разработчики.
4. **Требуемые права.** На проде бот подключён к корпоративному аккаунту; включите двухфакторную аутентификацию Telegram и назначьте доверенных администраторов. Webhook URL должен быть доступен из интернета.
5. **Инициализация.** После получения токена пропишите его в `TELEGRAM_BOT_TOKEN`, публичный URL — в `TELEGRAM_WEBHOOK_URL`, при необходимости добавьте `TELEGRAM_WEBHOOK_SECRET`.

#### Локальные заглушки и тестовые значения

- **Документы.** Вместо реального Google Drive в разработке используйте MinIO или LocalStack. Укажите `GOOGLE_DRIVE_EMULATOR_URL=http://localhost:9000` и путь к локальному каталогу в `GOOGLE_DRIVE_EMULATOR_ROOT`. Поля `GOOGLE_DRIVE_SERVICE_ACCOUNT_JSON` и `GOOGLE_DRIVE_SHARED_DRIVE_ID` можно оставить пустыми до получения боевых ключей.
- **Telegram.** Для интеграции Telegram включите mock, который идёт вместе с сервисом уведомлений: `TELEGRAM_MOCK_ENABLED=true`, `TELEGRAM_MOCK_SERVER_URL=http://localhost:8085/telegram`. Токен `TELEGRAM_BOT_TOKEN` допустимо временно заполнить значением `dev-mock-token`, пока нет боевого доступа. Webhook URL можно оставить пустым — mock читает локальные запросы напрямую.
- **Ротация.** После получения реальных ключей отключите заглушки (`TELEGRAM_MOCK_ENABLED=false`, очистите переменные эмулятора) и перенесите секреты в управляемый Vault. Для stage/prod использование mock-значений запрещено.

## 2. Запустите инфраструктурные контейнеры

1. Перейдите в директорию `infra`: `cd infra`.
2. Поднимите сервисы: `docker compose up -d`.
3. Проверьте статус: `docker compose ps` — все контейнеры должны находиться в состоянии `Up` или `healthy`.
4. Для завершения работы выполните `docker compose down` (с флагом `-v`, если нужно очистить данные).

### Создайте пользователей и vhost-ы RabbitMQ для сервисов

Автоматизация оформлена в скрипте [`infra/rabbitmq/bootstrap.sh`](../infra/rabbitmq/bootstrap.sh). Он читает указанный `.env`, находит все переменные `*_RABBITMQ_URL` (единый источник правды прописан в [`env.example`](../env.example)) и через `rabbitmqctl` создаёт отсутствующие vhost-ы и пользователей, обновляя права при повторном запуске.

1. Убедитесь, что локальный `.env` соответствует актуальному шаблону (см. шаг 1 выше).
2. Выполните скрипт из корня репозитория:

   ```bash
   bash infra/rabbitmq/bootstrap.sh .env
   ```

3. Ожидаемый вывод (первый запуск создаёт объекты, последующие просто подтверждают их наличие):

   ```text
   ==> Обработка пользователя 'crm' и vhost 'crm'
     • vhost 'crm' уже существует
     • обновлён пароль пользователя 'crm'
     • подтверждены права 'crm' на vhost 'crm'
   ==> Обработка пользователя 'payments' и vhost 'payments'
     • создан vhost 'payments'
     • создан пользователь 'payments'
     • подтверждены права 'payments' на vhost 'payments'
   ...
   ==> Обработка пользователя 'audit' и vhost 'audit'
     • vhost 'audit' уже существует
     • обновлён пароль пользователя 'audit'
     • подтверждены права 'audit' на vhost 'audit'

   Готово: проверено 5 комбинаций пользователь/vhost.
   ```

Скрипт можно выполнять сколько угодно раз — он идемпотентен. Для ручной проверки воспользуйтесь `docker compose exec rabbitmq rabbitmqctl list_users` и `docker compose exec rabbitmq rabbitmqctl list_vhosts`.

## 3. Проверьте создание схем и ролей PostgreSQL

Скрипт `infra/postgres/init.sh` автоматически создаёт схемы и роли, указанные в `.env`. Чтобы убедиться, что всё применилось:

```bash
docker compose exec postgres psql -U "$POSTGRES_USER" -d "$POSTGRES_DB" -c "\dn"
```

В выводе должны присутствовать схемы `auth`, `crm`, `payments`, `documents`, `tasks`, `notifications`, `audit`, `backup`.

## 4. Запуск миграций

После подготовки инфраструктуры примените миграции сервисов согласно их README. Для CRM/Deals baseline (`2024031501_baseline.py`) уже опубликован, поэтому выполните `poetry run alembic upgrade head` в директории `backend/crm`. Остальные сервисы подключаются по мере появления ревизий.

<<<<<<< HEAD
> ℹ️ Для загрузки стандартных тестовых данных воспользуйтесь инструкцией [`docs/testing-data.md`](testing-data.md) и seed-скриптами из `backups/postgres/seeds`. Они помогают быстро проверить интеграции Auth → CRM → Payments после миграций.
=======
#### Быстрый запуск миграций (CRM + Auth)

Чтобы не переключаться вручную между проектами, используйте скрипт из корня репозитория:

```bash
./scripts/migrate-local.sh
```

Сценарий:

1. Загружает переменные из `.env` (убедитесь, что он создан на основе `env.example` и содержит заполненные блоки `CRM_*`, `AUTH_*`, `POSTGRES_*`, `REDIS_*`, `RABBITMQ_*`).
2. Запускает `poetry run alembic upgrade head` в `backend/crm`.
3. Выполняет `./gradlew update` в `backend/auth`.

> Требования: установленный Poetry (для CRM) и JDK 17 + Gradle wrapper (для Auth). Перед запуском убедитесь, что PostgreSQL и Redis доступны, а схемы созданы по шагам выше.
>>>>>>> d54bf4ed

## 5. Проверка доступности сервисов

| Сервис         | Проверка                                                                                         |
| -------------- | ------------------------------------------------------------------------------------------------ |
| PostgreSQL     | `psql postgresql://$POSTGRES_USER:$POSTGRES_PASSWORD@localhost:$POSTGRES_PORT/$POSTGRES_DB -c "SELECT 1"` |
| RabbitMQ       | Откройте [http://localhost:${RABBITMQ_MANAGEMENT_PORT}](http://localhost:${RABBITMQ_MANAGEMENT_PORT}) и авторизуйтесь указанными учётными данными. |
| Redis          | `redis-cli -u $REDIS_URL ping` (должен вернуть `PONG`).                                           |
| Consul         | Откройте веб-интерфейс [http://localhost:${CONSUL_HTTP_PORT}](http://localhost:${CONSUL_HTTP_PORT}). |
| pgAdmin        | Откройте [http://localhost:${PGADMIN_PORT}](http://localhost:${PGADMIN_PORT}), авторизуйтесь и добавьте подключение к `postgres`. |

> ℹ️ Отдельный сервис для отправки e-mail локально не используется: уведомления по почте в разработке отключены.

## 6. Подключение приложений

После запуска инфраструктуры сервисы и приложения могут использовать значения из `.env`. Примеры:

- Backend сервисы используют URI `*_DATABASE_URL`, `RABBITMQ_URL`, `REDIS_*`, `CONSUL_HTTP_ADDR`.
- Фронтенд считывает публичные переменные `NEXT_PUBLIC_*`.
  - Для локального запуска все `NEXT_PUBLIC_*_SSE_URL` и `NEXT_PUBLIC_API_BASE_URL` уже указывают на `http://localhost:${GATEWAY_SERVICE_PORT}`;
    дополнительных DNS-записей или кастомных доменов не требуется.
- Для фоновых заданий и уведомлений используйте очереди RabbitMQ и Redis из запущенного Docker Compose.
- Для проверки готовности можно запустить ключевые сервисы локально:
  - **Gateway / BFF:**

    ```bash
    cd backend/gateway
    pnpm install
    pnpm start:dev
    ```

    После старта убедитесь, что `GET http://localhost:${GATEWAY_SERVICE_PORT}/api/v1/health` возвращает `200 OK`.

  - **Auth:**

    ```bash
    cd backend/auth
    ./gradlew bootRun
    ```

    Перед запуском проверьте, что скопировали свежие значения `AUTH_*` из `env.example` в локальный `.env` (после изменений JWT-параметров вроде `AUTH_JWT_SECRET`, `AUTH_JWT_AUDIENCE`, `AUTH_ACCESS_TOKEN_TTL`, `AUTH_REFRESH_TOKEN_TTL` не забудьте пересоздать `.env`, чтобы подтянуть актуальные настройки). Для проверки доступности сервиса выполните `GET http://localhost:${AUTH_SERVICE_PORT}/actuator/health` — ответ должен быть `200 OK`.

  - **CRM / Deals:**

    ```bash
    cd backend/crm
    poetry install
    poetry run crm-api
    ```

    При необходимости поднимите Celery-воркер: `poetry run crm-worker worker -l info`.

  - **Frontend:**

    ```bash
    cd frontend
    pnpm install
    pnpm dev
    ```

    Приложение будет доступно на `http://localhost:${FRONTEND_SERVICE_PORT:-3000}`.

## 7. Очистка состояния

Если нужно полностью пересоздать окружение (например, после изменений схем):

```bash
cd infra
docker compose down -v
rm -rf ../backups/postgres
```

После этого повторите шаги с запуска инфраструктуры.

> ⚠️ **Важно.** Локальные пароли и секреты в `.env` предназначены только для разработки. Никогда не коммитьте файл `.env` в репозиторий и не переиспользуйте эти значения в боевых средах.<|MERGE_RESOLUTION|>--- conflicted
+++ resolved
@@ -149,9 +149,6 @@
 
 После подготовки инфраструктуры примените миграции сервисов согласно их README. Для CRM/Deals baseline (`2024031501_baseline.py`) уже опубликован, поэтому выполните `poetry run alembic upgrade head` в директории `backend/crm`. Остальные сервисы подключаются по мере появления ревизий.
 
-<<<<<<< HEAD
-> ℹ️ Для загрузки стандартных тестовых данных воспользуйтесь инструкцией [`docs/testing-data.md`](testing-data.md) и seed-скриптами из `backups/postgres/seeds`. Они помогают быстро проверить интеграции Auth → CRM → Payments после миграций.
-=======
 #### Быстрый запуск миграций (CRM + Auth)
 
 Чтобы не переключаться вручную между проектами, используйте скрипт из корня репозитория:
@@ -167,7 +164,6 @@
 3. Выполняет `./gradlew update` в `backend/auth`.
 
 > Требования: установленный Poetry (для CRM) и JDK 17 + Gradle wrapper (для Auth). Перед запуском убедитесь, что PostgreSQL и Redis доступны, а схемы созданы по шагам выше.
->>>>>>> d54bf4ed
 
 ## 5. Проверка доступности сервисов
 
