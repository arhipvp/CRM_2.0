--- conflicted
+++ resolved
@@ -14,15 +14,9 @@
 2. `docker compose up -d` в каталоге `infra/` — запуск PostgreSQL, RabbitMQ, Redis и вспомогательных сервисов.
 3. ожидание готовности контейнеров (`docker compose wait` или резервный цикл проверки healthcheck в `infra/`).
 4. `infra/rabbitmq/bootstrap.sh` — проверяет и при необходимости поднимает `rabbitmq`, дожидается его готовности и создаёт vhost-ы/пользователей на основе `*_RABBITMQ_URL`.
-<<<<<<< HEAD
-5. `scripts/migrate-local.sh` — миграции CRM (Alembic), Auth (Liquibase/Gradle) и Tasks (TypeORM через pnpm).
-6. `scripts/load-seeds.sh` — загрузка seed-данных (PostgreSQL) и справочника статусов Tasks через `pnpm seed:statuses`.
-7. `scripts/check-local-infra.sh` — smoke-проверка PostgreSQL, Redis, Consul, RabbitMQ Management UI и доступности Tasks API/worker.
-=======
 5. `scripts/migrate-local.sh` — миграции CRM (Alembic), Auth (Liquibase/Gradle) и Reports (SQL через `psql`).
 6. `scripts/load-seeds.sh` — загрузка seed-данных, если скрипт присутствует в репозитории.
 7. `scripts/check-local-infra.sh` — smoke-проверка PostgreSQL, Redis, Consul, RabbitMQ Management UI и /health Reports (при запущенном сервисе).
->>>>>>> 8d93719a
 
 После завершения bootstrap синхронизируйте фронтендовый `.env` и, при необходимости, поднимите Next.js-контейнер:
 
@@ -88,7 +82,6 @@
 - Запустите API: `poetry run crm-api` (или `poetry run uvicorn crm.app.main:app --reload`). Порт и хост берутся из `.env` (`CRM_SERVICE_PORT`, `CRM_SERVICE_HOST`), поэтому их легко переопределить на время отладки.
 - Поднимите Celery-воркер: `poetry run crm-worker worker -l info`.
 - Для локальной обработки платежных событий убедитесь, что RabbitMQ запущен и в `.env` включено `CRM_ENABLE_PAYMENTS_CONSUMER=true`; тестовую публикацию можно выполнить через `backend/crm/tests/test_payments_events.py`.
-<<<<<<< HEAD
 ### Tasks: быстрый старт
 
 - Перейдите в `backend/tasks` и установите зависимости `pnpm install`.
@@ -97,7 +90,6 @@
 - Запустите API: `pnpm start:dev` (по умолчанию порт `TASKS_SERVICE_PORT`, маршрут `GET /api/health`).
 - Для обработки отложенных задач поднимите отдельный процесс: `TASKS_WORKER_ENABLED=true pnpm worker:dev`. Worker читает Redis-очередь `TASKS_DELAYED_QUEUE_KEY` и переводит задачи в статус `pending`.
 
-=======
 
 ### Reports: быстрый старт
 
@@ -107,7 +99,6 @@
 - Запустите API: `poetry run reports-api`.
 - Для обновления материализованных представлений запустите `poetry run reports-refresh-views`.
 - Smoke-проверка: `curl http://localhost:${REPORTS_SERVICE_PORT:-8087}/health`.
->>>>>>> 8d93719a
 ## CI/CD: временно только локальные проверки
 
 - GitHub Actions приостановлены: пайплайны сохранены как `.github/workflows/ci.yml.disabled` и `.github/workflows/frontend.yml.disabled`, поэтому при пуше и открытии PR задачи не запускаются. Чтобы восстановить автоматический пайплайн, верните расширение `.yml` у нужного файла и запушьте изменение в `main`.
