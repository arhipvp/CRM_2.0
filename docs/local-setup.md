# Локальная подготовка окружения

Документ связывает общие инструкции по инфраструктуре с конкретными сервисами и их README. Используйте его как точку входа: сначала настраивайте базовые зависимости (PostgreSQL, Redis, RabbitMQ, Consul) по описанию в [`docs/tech-stack.md`](tech-stack.md), затем переходите к конкретному сервису.

## Сводная таблица сервисов
| Сервис | Назначение | Порт по умолчанию | README |
| --- | --- | --- | --- |
| Gateway / BFF | Оркестрация REST/SSE, единая точка входа для веб-клиента и Telegram-бота.【F:docs/architecture.md†L9-L66】 | `8080` | [`backend/gateway/README.md`](../backend/gateway/README.md) |
| Auth | Управление пользователями, ролями и OAuth/OIDC-потоками.【F:docs/architecture.md†L9-L18】 | `8081` | [`backend/auth/README.md`](../backend/auth/README.md) |
| CRM / Deals | Клиенты, сделки, расчёты, полисы и доменные события CRM.【F:docs/architecture.md†L11-L66】 | `8082` | [`backend/crm/README.md`](../backend/crm/README.md) |
| Payments | Учёт платежей и публикация финансовых событий.【F:docs/architecture.md†L12-L66】 | `8083` | [`backend/payments/README.md`](../backend/payments/README.md) |
| Documents | Метаданные и интеграция с Google Drive.【F:docs/architecture.md†L15-L18】 | `8084` | [`backend/documents/README.md`](../backend/documents/README.md) |
| Notifications | Доставка уведомлений и SSE-каналов для клиентов и Telegram-бота.【F:docs/architecture.md†L13-L66】 | `8085` | [`backend/notifications/README.md`](../backend/notifications/README.md) |
| Tasks | Планирование задач и напоминаний; SLA будут добавлены в следующих релизах.【F:docs/architecture.md†L13-L66】 | `8086` | [`backend/tasks/README.md`](../backend/tasks/README.md) |
| Reports | Аналитика и отчёты (заглушка на текущем этапе).【F:README.md†L53-L74】 | `8087` | [`backend/reports/README.md`](../backend/reports/README.md) |
| Audit | Централизованный журнал действий и метрик.【F:docs/architecture.md†L17-L66】 | `8088` | [`backend/audit/README.md`](../backend/audit/README.md) |
| Frontend | Веб-интерфейс CRM на Next.js 14.【F:docs/tech-stack.md†L99-L118】 | `3000` | [`frontend/README.md`](../frontend/README.md) |

## Как использовать таблицу
1. Выберите сервис и перейдите по ссылке README.
2. Синхронизируйте переменные окружения через [`scripts/sync-env.sh`](../scripts/sync-env.sh), чтобы в каждом сервисе появился свежий `.env` из корневого [`env.example`](../env.example). Скрипт предупреждает о перезаписи и позволяет пропустить каталог — после копирования обязательно обновите секреты и уникальные значения вручную.
3. Настройте базы данных и очереди (см. [«Инфраструктура» в tech-stack](tech-stack.md#инфраструктура)) и запускайте сервис локально или в Docker согласно инструкции.

### Gateway / BFF: быстрый старт

- Перейдите в `backend/gateway` и установите зависимости (`pnpm install`).
- Выполните `../../scripts/sync-env.sh backend/gateway`, чтобы получить свежий `.env` из шаблона. Скрипт предупредит о перезаписи существующего файла — при необходимости выберите `skip` и обновите значения вручную. После синхронизации проверьте секреты (`JWT_*`, `SESSION_SECRET`) и параметры upstream (`GATEWAY_UPSTREAM_*`, `REDIS_*`, `CONSUL_*`).
- Запустите `pnpm start:dev` и проверьте доступность эндпоинта `GET http://localhost:${GATEWAY_SERVICE_PORT}/api/v1/health`.
- Для быстрой проверки SSE подключитесь к `http://localhost:${GATEWAY_SERVICE_PORT}/api/v1/streams/heartbeat` — поток должен присылать события каждые 15 секунд.【F:backend/gateway/src/sse/sse.controller.ts†L4-L18】

### CRM / Deals: быстрый старт

- Перейдите в `backend/crm` и установите зависимости `poetry install`.
- Выполните `../../scripts/sync-env.sh backend/crm`, чтобы скопировать шаблон `.env`. После синхронизации пересмотрите блок переменных `CRM_*` (PostgreSQL, Redis, RabbitMQ, очереди событий) и замените секреты на локальные значения.
- Примените миграции: `poetry run alembic upgrade head`.
- Запустите API: `poetry run crm-api` (или `poetry run uvicorn crm.app.main:app --reload`). Порт и хост берутся из `.env` (`CRM_SERVICE_PORT`, `CRM_SERVICE_HOST`), поэтому их легко переопределить на время отладки.
- Поднимите Celery-воркер: `poetry run crm-worker worker -l info`.
- Для локальной обработки платежных событий убедитесь, что RabbitMQ запущен и в `.env` включено `CRM_ENABLE_PAYMENTS_CONSUMER=true`; тестовую публикацию можно выполнить через `backend/crm/tests/test_payments_events.py`.
## CI/CD: временно только локальные проверки

- GitHub Actions приостановлены: пайплайны сохранены как `.github/workflows/ci.yml.disabled` и `.github/workflows/frontend.yml.disabled`, поэтому при пуше и открытии PR задачи не запускаются. Чтобы восстановить автоматический пайплайн, верните расширение `.yml` у нужного файла и запушьте изменение в `main`.
- Для локальной проверки повторите шаги пайплайнов вручную: выполните линтеры, тесты и сборку контейнеров по инструкциям соответствующих сервисов. Рекомендуемый порядок: `lint` → `unit-tests` → `contract-tests` → `build`.
- При необходимости имитируйте поведение CI с помощью `make`-таргетов или локального runners — добавьте их описание в README выбранного сервиса. Переменные из `env.example` по-прежнему обязательны для сборок и должны быть заполнены в локальном `.env`. Флаг `CI_CD_DISABLED=true` (см. шаблон `env.example`) можно использовать в локальных скриптах, чтобы пропускать этапы, завязанные на GitHub Actions.

## Kubernetes-манифесты и Argo CD

- Базовый слой (`infra/k8s/base`) содержит Namespace, Deployment/Service/ConfigMap/Secret для Gateway и развёртывание Redis как минимальной зависимости.
- Оверлеи `infra/k8s/overlays/{dev,stage,prod}` задают namespace/prefix, image-tag, параметры ConfigMap и реплики для Gateway; патчи расширяются по мере добавления сервисов.
- Файл `infra/k8s/argocd/gateway-apps.yaml` описывает три Argo CD Application-ресурса, которые синхронизируют соответствующие оверлеи и автоматически создают namespace (`syncOptions: CreateNamespace=true`).

# Локальная инфраструктура: пошаговая инструкция

Эта инструкция покрывает подготовку переменных окружения, запуск Docker Compose и базовую проверку вспомогательных сервисов, необходимых для разработки CRM.

## 1. Подготовьте `.env`

1. Синхронизируйте переменные: `./scripts/sync-env.sh` создаст или обновит `.env` в корне и основных сервисах. Если для какого-то каталога уже есть файл, скрипт спросит о перезаписи — при необходимости выберите `skip`. После выполнения обновите секреты и уникальные значения (пароли, токены, ключи) во всех скопированных файлах.
   > ℹ️ Скрипт использует актуальный [`env.example`](../env.example). Запускайте его после любых изменений шаблона (например, обновления `RABBITMQ_URL` или перехода `AUTH_DATABASE_URL` на `r2dbc:`), чтобы подтянуть новые переменные. Локальные секреты обязательно перепроверьте после синхронизации.
2. Обновите в `.env` чувствительные значения:
   - Пароли PostgreSQL (общий `POSTGRES_PASSWORD` и пароли ролей `*_DB_PASSWORD`).
   - Учётные данные RabbitMQ (`RABBITMQ_DEFAULT_USER`, `RABBITMQ_DEFAULT_PASS`, при необходимости `RABBITMQ_DEFAULT_VHOST`). Docker Compose создаёт пользователя и виртуальный хост `crm`, а переменная `RABBITMQ_URL` сразу указывает на них.
   - Секреты JWT и параметры токенов:
     - `JWT_ACCESS_SECRET`, `JWT_REFRESH_SECRET`, `SESSION_SECRET` (Gateway).
     - `AUTH_JWT_SECRET`, `AUTH_JWT_ISSUER`, `AUTH_JWT_AUDIENCE`, `AUTH_ACCESS_TOKEN_TTL`, `AUTH_REFRESH_TOKEN_TTL` (Auth).
       Убедитесь, что `AUTH_JWT_ISSUER` совпадает с базовым URL сервиса авторизации (`AUTH_BASE_URL`) без дополнительного суффикса.
   - Интеграционные токены (Google Drive, Telegram Bot и т.д.), если планируете проверки соответствующих сервисов.
   - При выделении отдельных прав для сервисов добавляйте собственные `*_RABBITMQ_URL` (см. примеры в `env.example`).
   - Проверьте, что `AUTH_DATABASE_URL` использует формат `r2dbc:postgresql://.../${POSTGRES_DB}?schema=auth` (или эквивалент с `search_path=auth`); если в локальном `.env` остался старый `postgresql://`, обновите значение по образцу из `env.example`, например `r2dbc:postgresql://auth:auth@localhost:5432/crm?schema=auth`.
3. Убедитесь, что переменные портов (`POSTGRES_PORT`, `RABBITMQ_PORT`, `REDIS_PORT`, `CONSUL_*`, `PGADMIN_PORT`) не конфликтуют с уже занятыми на вашей машине.
4. Перезапустите Auth после обновления `.env`, чтобы подтянуть новые значения: `set -a && source .env && set +a && cd backend/auth && ./gradlew bootRun`. Spring Boot читает `AUTH_JWT_SECRET`, `AUTH_JWT_AUDIENCE`, `AUTH_ACCESS_TOKEN_TTL` и `AUTH_REFRESH_TOKEN_TTL` из окружения при старте.

> 📢 После обновления шаблона напомните команде пересобрать собственные `.env` и обновить секреты в корпоративном секретном менеджере до выкладки. Последнее изменение `AUTH_JWT_ISSUER` означает, что старые локальные файлы `.env` могут ссылаться на некорректный URL авторизации.

### Интеграции

#### Google Drive (сервисный аккаунт)

1. **Кто создаёт.** Обратитесь в команду инфраструктуры (`infra@company.local`) — они владеют Google Workspace и создают сервисные аккаунты.
2. **Запрос доступа.** Заполните заявку в Jira по шаблону «Google Drive Service Account» и укажите перечень необходимых папок/Shared Drive. К заявке приложите согласование от тимлида продукта.
3. **Создание ключа.** Инфраструктура генерирует JSON-ключ согласно официальной [инструкции Google](https://developers.google.com/drive/api/guides/service-accounts) и публикует его в секретном хранилище (1Password/HashiCorp Vault).
4. **Требуемые права.** У сервисного аккаунта должен быть доступ `Content manager` к Shared Drive с документами клиентов. Права на уровне Workspace выдаёт администратор Google (группа `workspace-admins`).
5. **Получение ключа.** Заберите JSON через выделенный секретный канал и поместите его содержимое в переменную `GOOGLE_DRIVE_SERVICE_ACCOUNT_JSON`. ID общего диска добавьте в `GOOGLE_DRIVE_SHARED_DRIVE_ID`.

#### Telegram Bot (токен Bot API)

1. **Кто отвечает.** Владельцем боевого бота является продукт-менеджер CRM (`pm-crm@company.local`). Он запрашивает выпуск токена у BotFather и следит за ротацией.
2. **Запрос токена.** Создайте задачу «Telegram Bot token» в Jira и согласуйте с безопасностью. После одобрения продукт-менеджер создаст или обновит бота через [BotFather](https://core.telegram.org/bots#botfather).
3. **Хранение.** Токен передаётся через секретное хранилище (1Password/HashiCorp Vault). Доступ к нему имеют DevOps и ответственные разработчики.
4. **Требуемые права.** На проде бот подключён к корпоративному аккаунту; включите двухфакторную аутентификацию Telegram и назначьте доверенных администраторов. Webhook URL должен быть доступен из интернета.
5. **Инициализация.** После получения токена пропишите его в `TELEGRAM_BOT_TOKEN`, публичный URL — в `TELEGRAM_WEBHOOK_URL`, при необходимости добавьте `TELEGRAM_WEBHOOK_SECRET`.

#### Локальные заглушки и тестовые значения

- **Документы.** Вместо реального Google Drive в разработке используйте MinIO или LocalStack. Укажите `GOOGLE_DRIVE_EMULATOR_URL=http://localhost:9000` и путь к локальному каталогу в `GOOGLE_DRIVE_EMULATOR_ROOT`. Поля `GOOGLE_DRIVE_SERVICE_ACCOUNT_JSON` и `GOOGLE_DRIVE_SHARED_DRIVE_ID` можно оставить пустыми до получения боевых ключей.
- **Telegram.** Для интеграции Telegram включите mock, который идёт вместе с сервисом уведомлений: `TELEGRAM_MOCK_ENABLED=true`, `TELEGRAM_MOCK_SERVER_URL=http://localhost:8085/telegram`. Токен `TELEGRAM_BOT_TOKEN` допустимо временно заполнить значением `dev-mock-token`, пока нет боевого доступа. Webhook URL можно оставить пустым — mock читает локальные запросы напрямую.
- **Ротация.** После получения реальных ключей отключите заглушки (`TELEGRAM_MOCK_ENABLED=false`, очистите переменные эмулятора) и перенесите секреты в управляемый Vault. Для stage/prod использование mock-значений запрещено.

## 2. Запустите инфраструктурные контейнеры

1. Перейдите в директорию `infra`: `cd infra`.
2. Поднимите сервисы: `docker compose up -d`.
3. Проверьте статус: `docker compose ps` — все контейнеры должны находиться в состоянии `Up` или `healthy`.
4. Для завершения работы выполните `docker compose down` (с флагом `-v`, если нужно очистить данные).

### Создайте пользователей и vhost-ы RabbitMQ для сервисов

По умолчанию Docker Compose создаёт пользователя и виртуальный хост `crm`, которых достаточно для базового запуска. Сервисы
`payments`, `notifications`, `tasks` и `audit` используют собственные учётные записи и vhost-ы — их нужно создать вручную до
первого запуска приложений. Имена и пароли совпадают с шаблоном в [`env.example`](../env.example), например `PAYMENTS_RABBITMQ_URL`.

Пример последовательности команд через `rabbitmqctl` (выполняйте внутри контейнера RabbitMQ):

```bash
docker compose exec rabbitmq bash -c '
  rabbitmqctl add_vhost payments &&
  rabbitmqctl add_user payments payments &&
  rabbitmqctl set_permissions -p payments payments ".*" ".*" ".*" &&
  rabbitmqctl add_vhost notifications &&
  rabbitmqctl add_user notifications notifications &&
  rabbitmqctl set_permissions -p notifications notifications ".*" ".*" ".*" &&
  rabbitmqctl add_vhost tasks &&
  rabbitmqctl add_user tasks tasks &&
  rabbitmqctl set_permissions -p tasks tasks ".*" ".*" ".*" &&
  rabbitmqctl add_vhost audit &&
  rabbitmqctl add_user audit audit &&
  rabbitmqctl set_permissions -p audit audit ".*" ".*" ".*"
'
```

> ℹ️ При желании можно использовать [`rabbitmqadmin`](https://www.rabbitmq.com/docs/rabbitmqadmin) и оформить команды в отдельный скрипт — положите его в `infra/` рядом с `docker-compose.yml` и привяжите к своим процессам автоматизации.

После выполнения команд убедитесь, что пользователи и vhost-ы появились: `docker compose exec rabbitmq rabbitmqctl list_users` и `docker compose exec rabbitmq rabbitmqctl list_vhosts`.

## 3. Проверьте создание схем и ролей PostgreSQL

Скрипт `infra/postgres/init.sh` автоматически создаёт схемы и роли, указанные в `.env`. Чтобы убедиться, что всё применилось:

```bash
docker compose exec postgres psql -U "$POSTGRES_USER" -d "$POSTGRES_DB" -c "\dn"
```

В выводе должны присутствовать схемы `auth`, `crm`, `payments`, `documents`, `tasks`, `notifications`, `audit`, `backup`.

## 4. Запуск миграций

После подготовки инфраструктуры примените миграции сервисов согласно их README. Для CRM/Deals baseline (`2024031501_baseline.py`) уже опубликован, поэтому выполните `poetry run alembic upgrade head` в директории `backend/crm`. Остальные сервисы подключаются по мере появления ревизий.

<<<<<<< HEAD
## 5. Smoke-check локальной инфраструктуры

После запуска Docker Compose выполните автоматизированную проверку зависимостей:

```bash
./scripts/check-local-infra.sh
```

Скрипт считывает переменные из корневого `.env` и проверяет доступность PostgreSQL, Redis, Consul и RabbitMQ Management UI. В случае недоступности хотя бы одной зависимости он вернёт ненулевой код выхода, что удобно использовать в собственных make-таргетах или dev-скриптах.

Пример ожидаемого отчёта:

```
Проверка           | Статус | Комментарий
------------------+--------+--------------------------------
PostgreSQL        | OK     | SELECT 1 выполнен
Redis             | OK     | PING → PONG
Consul            | OK     | Лидер: "127.0.0.1:8300"
RabbitMQ UI       | OK     | UI доступен
```

Если какая-либо проверка помечена как `FAIL`, внимательно проверьте значения в `.env`, состояние контейнеров и логи сервисов. После устранения проблем перезапустите скрипт.
=======
#### Быстрый запуск миграций (CRM + Auth)

Чтобы не переключаться вручную между проектами, используйте скрипт из корня репозитория:

```bash
./scripts/migrate-local.sh
```

Сценарий:

1. Загружает переменные из `.env` (убедитесь, что он создан на основе `env.example` и содержит заполненные блоки `CRM_*`, `AUTH_*`, `POSTGRES_*`, `REDIS_*`, `RABBITMQ_*`).
2. Запускает `poetry run alembic upgrade head` в `backend/crm`.
3. Выполняет `./gradlew update` в `backend/auth`.

> Требования: установленный Poetry (для CRM) и JDK 17 + Gradle wrapper (для Auth). Перед запуском убедитесь, что PostgreSQL и Redis доступны, а схемы созданы по шагам выше.

## 5. Проверка доступности сервисов

| Сервис         | Проверка                                                                                         |
| -------------- | ------------------------------------------------------------------------------------------------ |
| PostgreSQL     | `psql postgresql://$POSTGRES_USER:$POSTGRES_PASSWORD@localhost:$POSTGRES_PORT/$POSTGRES_DB -c "SELECT 1"` |
| RabbitMQ       | Откройте [http://localhost:${RABBITMQ_MANAGEMENT_PORT}](http://localhost:${RABBITMQ_MANAGEMENT_PORT}) и авторизуйтесь указанными учётными данными. |
| Redis          | `redis-cli -u $REDIS_URL ping` (должен вернуть `PONG`).                                           |
| Consul         | Откройте веб-интерфейс [http://localhost:${CONSUL_HTTP_PORT}](http://localhost:${CONSUL_HTTP_PORT}). |
| pgAdmin        | Откройте [http://localhost:${PGADMIN_PORT}](http://localhost:${PGADMIN_PORT}), авторизуйтесь и добавьте подключение к `postgres`. |
>>>>>>> 91571203

> ℹ️ Отдельный сервис для отправки e-mail локально не используется: уведомления по почте в разработке отключены.

## 6. Подключение приложений

После запуска инфраструктуры сервисы и приложения могут использовать значения из `.env`. Примеры:

- Backend сервисы используют URI `*_DATABASE_URL`, `RABBITMQ_URL`, `REDIS_*`, `CONSUL_HTTP_ADDR`.
- Фронтенд считывает публичные переменные `NEXT_PUBLIC_*`.
  - Для локального запуска все `NEXT_PUBLIC_*_SSE_URL` и `NEXT_PUBLIC_API_BASE_URL` уже указывают на `http://localhost:${GATEWAY_SERVICE_PORT}`;
    дополнительных DNS-записей или кастомных доменов не требуется.
- Для фоновых заданий и уведомлений используйте очереди RabbitMQ и Redis из запущенного Docker Compose.
- Для проверки готовности можно запустить ключевые сервисы локально:
  - **Gateway / BFF:**

    ```bash
    cd backend/gateway
    pnpm install
    pnpm start:dev
    ```

    После старта убедитесь, что `GET http://localhost:${GATEWAY_SERVICE_PORT}/api/v1/health` возвращает `200 OK`.

  - **Auth:**

    ```bash
    cd backend/auth
    ./gradlew bootRun
    ```

    Перед запуском проверьте, что скопировали свежие значения `AUTH_*` из `env.example` в локальный `.env` (после изменений JWT-параметров вроде `AUTH_JWT_SECRET`, `AUTH_JWT_AUDIENCE`, `AUTH_ACCESS_TOKEN_TTL`, `AUTH_REFRESH_TOKEN_TTL` не забудьте пересоздать `.env`, чтобы подтянуть актуальные настройки). Для проверки доступности сервиса выполните `GET http://localhost:${AUTH_SERVICE_PORT}/actuator/health` — ответ должен быть `200 OK`.

  - **CRM / Deals:**

    ```bash
    cd backend/crm
    poetry install
    poetry run crm-api
    ```

    При необходимости поднимите Celery-воркер: `poetry run crm-worker worker -l info`.

  - **Frontend:**

    ```bash
    cd frontend
    pnpm install
    pnpm dev
    ```

    Приложение будет доступно на `http://localhost:${FRONTEND_SERVICE_PORT:-3000}`.

## 7. Очистка состояния

Если нужно полностью пересоздать окружение (например, после изменений схем):

```bash
cd infra
docker compose down -v
rm -rf ../backups/postgres
```

После этого повторите шаги с запуска инфраструктуры.

> ⚠️ **Важно.** Локальные пароли и секреты в `.env` предназначены только для разработки. Никогда не коммитьте файл `.env` в репозиторий и не переиспользуйте эти значения в боевых средах.<|MERGE_RESOLUTION|>--- conflicted
+++ resolved
@@ -145,30 +145,6 @@
 
 После подготовки инфраструктуры примените миграции сервисов согласно их README. Для CRM/Deals baseline (`2024031501_baseline.py`) уже опубликован, поэтому выполните `poetry run alembic upgrade head` в директории `backend/crm`. Остальные сервисы подключаются по мере появления ревизий.
 
-<<<<<<< HEAD
-## 5. Smoke-check локальной инфраструктуры
-
-После запуска Docker Compose выполните автоматизированную проверку зависимостей:
-
-```bash
-./scripts/check-local-infra.sh
-```
-
-Скрипт считывает переменные из корневого `.env` и проверяет доступность PostgreSQL, Redis, Consul и RabbitMQ Management UI. В случае недоступности хотя бы одной зависимости он вернёт ненулевой код выхода, что удобно использовать в собственных make-таргетах или dev-скриптах.
-
-Пример ожидаемого отчёта:
-
-```
-Проверка           | Статус | Комментарий
-------------------+--------+--------------------------------
-PostgreSQL        | OK     | SELECT 1 выполнен
-Redis             | OK     | PING → PONG
-Consul            | OK     | Лидер: "127.0.0.1:8300"
-RabbitMQ UI       | OK     | UI доступен
-```
-
-Если какая-либо проверка помечена как `FAIL`, внимательно проверьте значения в `.env`, состояние контейнеров и логи сервисов. После устранения проблем перезапустите скрипт.
-=======
 #### Быстрый запуск миграций (CRM + Auth)
 
 Чтобы не переключаться вручную между проектами, используйте скрипт из корня репозитория:
@@ -194,7 +170,6 @@
 | Redis          | `redis-cli -u $REDIS_URL ping` (должен вернуть `PONG`).                                           |
 | Consul         | Откройте веб-интерфейс [http://localhost:${CONSUL_HTTP_PORT}](http://localhost:${CONSUL_HTTP_PORT}). |
 | pgAdmin        | Откройте [http://localhost:${PGADMIN_PORT}](http://localhost:${PGADMIN_PORT}), авторизуйтесь и добавьте подключение к `postgres`. |
->>>>>>> 91571203
 
 > ℹ️ Отдельный сервис для отправки e-mail локально не используется: уведомления по почте в разработке отключены.
 
