--- conflicted
+++ resolved
@@ -69,7 +69,6 @@
 ## Сводная таблица сервисов
 | Сервис | Назначение | Порт по умолчанию | README |
 | --- | --- | --- | --- |
-<<<<<<< HEAD
 | 1. Gateway / BFF | Оркестрация REST/SSE, единая точка входа для веб-клиента и Telegram-бота.【F:docs/architecture.md†L5-L97】 | `8080` | [`backend/gateway/README.md`](../backend/gateway/README.md) |
 | 2. Auth | Управление пользователями, ролями и OAuth/OIDC-потоками.【F:docs/architecture.md†L5-L97】 | `8081` | [`backend/auth/README.md`](../backend/auth/README.md) |
 | 3. CRM / Deals | Клиенты, сделки, расчёты, полисы, встроенные задачи и уведомления CRM.【F:docs/architecture.md†L5-L97】 | `8082` | [`backend/crm/README.md`](../backend/crm/README.md) |
@@ -77,17 +76,6 @@
 | 5. Telegram Bot | Быстрые сценарии и уведомления в Telegram, webhook + RabbitMQ.【F:docs/architecture.md†L5-L97】 | `8089` | [`backend/telegram-bot/README.md`](../backend/telegram-bot/README.md) |
 | 6. Reports | FastAPI-сервис агрегированных отчётов и витрин на основе CRM/Audit.【F:backend/reports/README.md†L1-L40】 | `8087` | [`backend/reports/README.md`](../backend/reports/README.md) |
 | 7. Audit | Централизованный журнал действий и метрик.【F:docs/architecture.md†L5-L97】 | `8088` | [`backend/audit/README.md`](../backend/audit/README.md) |
-=======
-| 1. Gateway / BFF | Оркестрация REST/SSE, единая точка входа для веб-клиента и Telegram-бота.【F:docs/architecture.md†L9-L66】 | `8080` | [`backend/gateway/README.md`](../backend/gateway/README.md) |
-| 2. Auth | Управление пользователями, ролями и OAuth/OIDC-потоками.【F:docs/architecture.md†L9-L18】 | `8081` | [`backend/auth/README.md`](../backend/auth/README.md) |
-| 3. CRM / Deals | Клиенты, сделки, расчёты, полисы и доменные события CRM.【F:docs/architecture.md†L11-L66】 | `8082` | [`backend/crm/README.md`](../backend/crm/README.md) |
-| 4. Documents | Метаданные и локальное файловое хранилище документов.【F:docs/architecture.md†L15-L18】 | `8084` | [`backend/documents/README.md`](../backend/documents/README.md) |
-| 5. Notifications | Доставка уведомлений и SSE-каналов для клиентов и Telegram-бота (модуль CRM).【F:docs/architecture.md†L13-L66】 | `8082` | [`backend/crm/README.md`](../backend/crm/README.md#notifications) |
-| 6. Tasks | Планирование задач и напоминаний; SLA будут добавлены в следующих релизах.【F:docs/architecture.md†L13-L66】 | `8086` | [`backend/tasks/README.md`](../backend/tasks/README.md) |
-| 7. Telegram Bot | Быстрые сценарии и уведомления в Telegram, webhook + RabbitMQ.【F:docs/architecture/bot.md†L1-L36】 | `8089` | [`backend/telegram-bot/README.md`](../backend/telegram-bot/README.md) |
-| 8. Reports | FastAPI-сервис агрегированных отчётов и витрин на основе CRM/Audit.【F:backend/reports/README.md†L1-L40】 | `8087` | [`backend/reports/README.md`](../backend/reports/README.md) |
-| 9. Audit | Централизованный журнал действий и метрик.【F:docs/architecture.md†L17-L66】 | `8088` | [`backend/audit/README.md`](../backend/audit/README.md) |
->>>>>>> c68e78fb
 
 ## Как использовать таблицу
 1. Выберите сервис и перейдите по ссылке README.
@@ -134,24 +122,7 @@
   ```
   После отправки запросов убедитесь, что `net_total` в ответе платежа равен сумме поступлений минус расходы.
 
-<<<<<<< HEAD
   > ℹ️ Модули задач и уведомлений работают внутри CRM: события публикуются в `CRM_EVENTS_EXCHANGE`, а параметры очередей управляются переменными `CRM_TASKS_*`. SSE-канал `notifications` и Telegram-уведомления используют те же настройки RabbitMQ, поэтому отдельного сервиса Notifications не требуется.
-=======
-### Notifications: быстрый старт
-
-- Модуль уведомлений теперь входит в сервис CRM и запускается вместе с FastAPI-приложением; отдельный NestJS-сервис не требуется.【F:backend/crm/README.md†L88-L140】
-- Синхронизируйте `.env` (см. `CRM_NOTIFICATIONS_*` в `env.example`) и укажите параметры RabbitMQ/Redis/Telegram для доставки сообщений и публикации в SSE.【F:env.example†L118-L157】
-- После запуска CRM (`poetry run crm-api` / `crm-workers`) эндпоинты `POST /api/v1/notifications`, `GET /api/v1/notifications/{id}`, `POST /api/notifications/events` и поток `GET /api/notifications/stream` становятся доступны на `http://localhost:${CRM_SERVICE_PORT:-8082}`.
-### Tasks: быстрый старт
-
-- Перейдите в `backend/tasks` и установите зависимости `pnpm install`.
-- Выполните `../../scripts/sync-env.sh backend/tasks` (добавьте `--non-interactive` при запуске из bootstrap/CI). После синхронизации проверьте блок переменных `TASKS_*` (PostgreSQL, RabbitMQ, Redis, worker-настройки).
-- Примените миграции и сиды: `pnpm migration:run` и `pnpm seed:statuses`. Команды используют `TASKS_DATABASE_URL` и `TASKS_REDIS_URL` из `.env`.
-- Запустите API: `pnpm start:dev` (по умолчанию порт `TASKS_SERVICE_PORT`, маршрут `GET /api/health`).
-- Для prod-сборки выполните `pnpm run build` — NestJS компилирует код из `src/` в `dist/` и формирует `dist/main.js`. Команды `pnpm start` и `pnpm start:prod` теперь используют единый entrypoint, а `typeorm.config.ts` вместе с миграциями остаётся вне `src` и вызывается через `ts-node`.
-- Для обработки отложенных задач поднимите отдельный процесс: `TASKS_WORKER_ENABLED=true pnpm start:workers`. Worker читает Redis-очередь `TASKS_DELAYED_QUEUE_KEY` и переводит задачи в статус `pending`.
-
->>>>>>> c68e78fb
 
 ### Reports: быстрый старт
 
