# Локальная подготовка окружения

Документ связывает общие инструкции по инфраструктуре с конкретными сервисами и их README. Используйте его как точку входа: сначала настраивайте базовые зависимости (PostgreSQL, Redis, RabbitMQ, Consul) по описанию в [`docs/tech-stack.md`](tech-stack.md), затем переходите к конкретному сервису.

## Сводная таблица сервисов
| Сервис | Назначение | Порт по умолчанию | README |
| --- | --- | --- | --- |
| Gateway / BFF | Оркестрация REST/SSE, единая точка входа для веб-клиента и Telegram-бота.【F:docs/architecture.md†L9-L66】 | `8080` | [`backend/gateway/README.md`](../backend/gateway/README.md) |
| Auth | Управление пользователями, ролями и OAuth/OIDC-потоками.【F:docs/architecture.md†L9-L18】 | `8081` | [`backend/auth/README.md`](../backend/auth/README.md) |
| CRM / Deals | Клиенты, сделки, расчёты, полисы и доменные события CRM.【F:docs/architecture.md†L11-L66】 | `8082` | [`backend/crm/README.md`](../backend/crm/README.md) |
| Payments | Учёт платежей и публикация финансовых событий.【F:docs/architecture.md†L12-L66】 | `8083` | [`backend/payments/README.md`](../backend/payments/README.md) |
| Documents | Метаданные и интеграция с Google Drive.【F:docs/architecture.md†L15-L18】 | `8084` | [`backend/documents/README.md`](../backend/documents/README.md) |
| Notifications | Доставка уведомлений и SSE-каналов для клиентов и Telegram-бота.【F:docs/architecture.md†L13-L66】 | `8085` | [`backend/notifications/README.md`](../backend/notifications/README.md) |
| Tasks | Планирование задач и напоминаний; SLA будут добавлены в следующих релизах.【F:docs/architecture.md†L13-L66】 | `8086` | [`backend/tasks/README.md`](../backend/tasks/README.md) |
| Reports | Аналитика и отчёты (заглушка на текущем этапе).【F:README.md†L53-L74】 | `8087` | [`backend/reports/README.md`](../backend/reports/README.md) |
| Audit | Централизованный журнал действий и метрик.【F:docs/architecture.md†L17-L66】 | `8088` | [`backend/audit/README.md`](../backend/audit/README.md) |
| Frontend | Веб-интерфейс CRM на Next.js 14.【F:docs/tech-stack.md†L99-L118】 | `3000` | [`frontend/README.md`](../frontend/README.md) |

## Как использовать таблицу
1. Выберите сервис и перейдите по ссылке README.
2. Проверьте переменные окружения в [`env.example`](../env.example) — для каждого сервиса указан порт и URL запуска.
3. Настройте базы данных и очереди (см. [«Инфраструктура» в tech-stack](tech-stack.md#инфраструктура)) и запускайте сервис локально или в Docker согласно инструкции.

### Gateway / BFF: быстрый старт

- Перейдите в `backend/gateway` и установите зависимости (`pnpm install`).
- Скопируйте `env.example` из корня репозитория (`cp ../../env.example .env`) или экспортируйте переменные окружения вручную. Минимально нужны `GATEWAY_SERVICE_PORT`, `GATEWAY_SERVICE_HOST`, `GATEWAY_BASE_URL`, блок `GATEWAY_UPSTREAM_*`, а также `REDIS_*` и `CONSUL_*` для подключения к инфраструктуре.
- Запустите `pnpm start:dev` и проверьте доступность эндпоинта `GET http://localhost:${GATEWAY_SERVICE_PORT}/api/v1/health`.
- Для быстрой проверки SSE подключитесь к `http://localhost:${GATEWAY_SERVICE_PORT}/api/v1/streams/heartbeat` — поток должен присылать события каждые 15 секунд.【F:backend/gateway/src/sse/sse.controller.ts†L4-L18】

### CRM / Deals: быстрый старт

- Перейдите в `backend/crm` и установите зависимости `poetry install`.
- Скопируйте `.env`: `cp ../../env.example .env` и заполните блок переменных `CRM_*` (PostgreSQL, Redis, RabbitMQ, обмены событий).
- Примените миграции: `poetry run alembic upgrade head`.
- Запустите API: `poetry run crm-api` (или `poetry run uvicorn crm.app.main:app --reload`). Порт и хост берутся из `.env` (`CRM_SERVICE_PORT`, `CRM_SERVICE_HOST`), поэтому их легко переопределить на время отладки.
- Поднимите Celery-воркер: `poetry run crm-worker worker -l info`.
- Для локальной обработки платежных событий убедитесь, что RabbitMQ запущен и в `.env` включено `CRM_ENABLE_PAYMENTS_CONSUMER=true`; тестовую публикацию можно выполнить через `backend/crm/tests/test_payments_events.py`.
## CI/CD: временно только локальные проверки

- GitHub Actions приостановлены: пайплайны сохранены как `.github/workflows/ci.yml.disabled` и `.github/workflows/frontend.yml.disabled`, поэтому при пуше и открытии PR задачи не запускаются. Чтобы восстановить автоматический пайплайн, верните расширение `.yml` у нужного файла и запушьте изменение в `main`.
- Для локальной проверки повторите шаги пайплайнов вручную: выполните линтеры, тесты и сборку контейнеров по инструкциям соответствующих сервисов. Рекомендуемый порядок: `lint` → `unit-tests` → `contract-tests` → `build`.
- При необходимости имитируйте поведение CI с помощью `make`-таргетов или локального runners — добавьте их описание в README выбранного сервиса. Переменные из `env.example` по-прежнему обязательны для сборок и должны быть заполнены в локальном `.env`. Флаг `CI_CD_DISABLED=true` (см. шаблон `env.example`) можно использовать в локальных скриптах, чтобы пропускать этапы, завязанные на GitHub Actions.

## Kubernetes-манифесты и Argo CD

- Базовый слой (`infra/k8s/base`) содержит Namespace, Deployment/Service/ConfigMap/Secret для Gateway и развёртывание Redis как минимальной зависимости.
- Оверлеи `infra/k8s/overlays/{dev,stage,prod}` задают namespace/prefix, image-tag, параметры ConfigMap и реплики для Gateway; патчи расширяются по мере добавления сервисов.
- Файл `infra/k8s/argocd/gateway-apps.yaml` описывает три Argo CD Application-ресурса, которые синхронизируют соответствующие оверлеи и автоматически создают namespace (`syncOptions: CreateNamespace=true`).

# Локальная инфраструктура: пошаговая инструкция

Эта инструкция покрывает подготовку переменных окружения, запуск Docker Compose и базовую проверку вспомогательных сервисов, необходимых для разработки CRM.

## 1. Подготовьте `.env`

1. Скопируйте шаблон: `cp env.example .env`.
   > ℹ️ После любого обновления `env.example` (например, фикса `RABBITMQ_URL` или перехода `AUTH_DATABASE_URL` на префикс `r2dbc:`) пересоздайте локальный `.env` из свежей версии (`cp env.example .env` с перезаписью), чтобы подтянуть актуальные значения RabbitMQ, R2DBC и других переменных. Иначе в локальной конфигурации могут остаться устаревшие шаблоны.
2. Обновите в `.env` чувствительные значения:
   - Пароли PostgreSQL (общий `POSTGRES_PASSWORD` и пароли ролей `*_DB_PASSWORD`).
   - Учётные данные RabbitMQ (`RABBITMQ_DEFAULT_USER`, `RABBITMQ_DEFAULT_PASS`, при необходимости `RABBITMQ_DEFAULT_VHOST`). Docker Compose создаёт пользователя и виртуальный хост `crm`, а переменная `RABBITMQ_URL` сразу указывает на них.
   - Секреты JWT (`JWT_ACCESS_SECRET`, `JWT_REFRESH_SECRET`) и ключ сессий Gateway (`SESSION_SECRET`).
   - Интеграционные токены (Google Drive, Telegram Bot и т.д.), если планируете проверки соответствующих сервисов.
   - При выделении отдельных прав для сервисов добавляйте собственные `*_RABBITMQ_URL` (см. примеры в `env.example`).
   - Проверьте, что `AUTH_DATABASE_URL` использует префикс `r2dbc:postgresql://...` и параметр `schema=auth`; если в локальном `.env` остался старый `postgresql://`, обновите значение по образцу из `env.example`.
3. Убедитесь, что переменные портов (`POSTGRES_PORT`, `RABBITMQ_PORT`, `REDIS_PORT`, `CONSUL_*`, `PGADMIN_PORT`) не конфликтуют с уже занятыми на вашей машине.

### Интеграции

#### Google Drive (сервисный аккаунт)

1. **Кто создаёт.** Обратитесь в команду инфраструктуры (`infra@company.local`) — они владеют Google Workspace и создают сервисные аккаунты.
2. **Запрос доступа.** Заполните заявку в Jira по шаблону «Google Drive Service Account» и укажите перечень необходимых папок/Shared Drive. К заявке приложите согласование от тимлида продукта.
3. **Создание ключа.** Инфраструктура генерирует JSON-ключ согласно официальной [инструкции Google](https://developers.google.com/drive/api/guides/service-accounts) и публикует его в секретном хранилище (1Password/HashiCorp Vault).
4. **Требуемые права.** У сервисного аккаунта должен быть доступ `Content manager` к Shared Drive с документами клиентов. Права на уровне Workspace выдаёт администратор Google (группа `workspace-admins`).
5. **Получение ключа.** Заберите JSON через выделенный секретный канал и поместите его содержимое в переменную `GOOGLE_DRIVE_SERVICE_ACCOUNT_JSON`. ID общего диска добавьте в `GOOGLE_DRIVE_SHARED_DRIVE_ID`.

#### Telegram Bot (токен Bot API)

1. **Кто отвечает.** Владельцем боевого бота является продукт-менеджер CRM (`pm-crm@company.local`). Он запрашивает выпуск токена у BotFather и следит за ротацией.
2. **Запрос токена.** Создайте задачу «Telegram Bot token» в Jira и согласуйте с безопасностью. После одобрения продукт-менеджер создаст или обновит бота через [BotFather](https://core.telegram.org/bots#botfather).
3. **Хранение.** Токен передаётся через секретное хранилище (1Password/HashiCorp Vault). Доступ к нему имеют DevOps и ответственные разработчики.
4. **Требуемые права.** На проде бот подключён к корпоративному аккаунту; включите двухфакторную аутентификацию Telegram и назначьте доверенных администраторов. Webhook URL должен быть доступен из интернета.
5. **Инициализация.** После получения токена пропишите его в `TELEGRAM_BOT_TOKEN`, публичный URL — в `TELEGRAM_WEBHOOK_URL`, при необходимости добавьте `TELEGRAM_WEBHOOK_SECRET`.

#### Локальные заглушки и тестовые значения

- **Документы.** Вместо реального Google Drive в разработке используйте MinIO или LocalStack. Укажите `GOOGLE_DRIVE_EMULATOR_URL=http://localhost:9000` и путь к локальному каталогу в `GOOGLE_DRIVE_EMULATOR_ROOT`. Поля `GOOGLE_DRIVE_SERVICE_ACCOUNT_JSON` и `GOOGLE_DRIVE_SHARED_DRIVE_ID` можно оставить пустыми до получения боевых ключей.
- **Telegram.** Для интеграции Telegram включите mock, который идёт вместе с сервисом уведомлений: `TELEGRAM_MOCK_ENABLED=true`, `TELEGRAM_MOCK_SERVER_URL=http://localhost:8085/telegram`. Токен `TELEGRAM_BOT_TOKEN` допустимо временно заполнить значением `dev-mock-token`, пока нет боевого доступа. Webhook URL можно оставить пустым — mock читает локальные запросы напрямую.
- **Ротация.** После получения реальных ключей отключите заглушки (`TELEGRAM_MOCK_ENABLED=false`, очистите переменные эмулятора) и перенесите секреты в управляемый Vault. Для stage/prod использование mock-значений запрещено.

## 2. Запустите инфраструктурные контейнеры

1. Перейдите в директорию `infra`: `cd infra`.
2. Поднимите сервисы: `docker compose up -d`.
3. Проверьте статус: `docker compose ps` — все контейнеры должны находиться в состоянии `Up` или `healthy`.
4. Для завершения работы выполните `docker compose down` (с флагом `-v`, если нужно очистить данные).

### Создайте пользователей и vhost-ы RabbitMQ для сервисов

По умолчанию Docker Compose создаёт пользователя и виртуальный хост `crm`, которых достаточно для базового запуска. Сервисы
`payments`, `notifications`, `tasks` и `audit` используют собственные учётные записи и vhost-ы — их нужно создать вручную до
первого запуска приложений. Имена и пароли совпадают с шаблоном в [`env.example`](../env.example), например `PAYMENTS_RABBITMQ_URL`.

Пример последовательности команд через `rabbitmqctl` (выполняйте внутри контейнера RabbitMQ):

```bash
docker compose exec rabbitmq bash -c '
  rabbitmqctl add_vhost payments &&
  rabbitmqctl add_user payments payments &&
  rabbitmqctl set_permissions -p payments payments ".*" ".*" ".*" &&
  rabbitmqctl add_vhost notifications &&
  rabbitmqctl add_user notifications notifications &&
  rabbitmqctl set_permissions -p notifications notifications ".*" ".*" ".*" &&
  rabbitmqctl add_vhost tasks &&
  rabbitmqctl add_user tasks tasks &&
  rabbitmqctl set_permissions -p tasks tasks ".*" ".*" ".*" &&
  rabbitmqctl add_vhost audit &&
  rabbitmqctl add_user audit audit &&
  rabbitmqctl set_permissions -p audit audit ".*" ".*" ".*"
'
```

> ℹ️ При желании можно использовать [`rabbitmqadmin`](https://www.rabbitmq.com/docs/rabbitmqadmin) и оформить команды в отдельный скрипт — положите его в `infra/` рядом с `docker-compose.yml` и привяжите к своим процессам автоматизации.

После выполнения команд убедитесь, что пользователи и vhost-ы появились: `docker compose exec rabbitmq rabbitmqctl list_users` и `docker compose exec rabbitmq rabbitmqctl list_vhosts`.

## 3. Проверьте создание схем и ролей PostgreSQL

Скрипт `infra/postgres/init.sh` автоматически создаёт схемы и роли, указанные в `.env`. Чтобы убедиться, что всё применилось:

```bash
docker compose exec postgres psql -U "$POSTGRES_USER" -d "$POSTGRES_DB" -c "\dn"
```

В выводе должны присутствовать схемы `auth`, `crm`, `payments`, `documents`, `tasks`, `notifications`, `audit`, `backup`.

## 4. Запуск миграций

После подготовки инфраструктуры примените миграции сервисов согласно их README. Для CRM/Deals baseline (`2024031501_baseline.py`) уже опубликован, поэтому выполните `poetry run alembic upgrade head` в директории `backend/crm`. Остальные сервисы подключаются по мере появления ревизий.

## 5. Проверка доступности сервисов

| Сервис         | Проверка                                                                                         |
| -------------- | ------------------------------------------------------------------------------------------------ |
| PostgreSQL     | `psql postgresql://$POSTGRES_USER:$POSTGRES_PASSWORD@localhost:$POSTGRES_PORT/$POSTGRES_DB -c "SELECT 1"` |
| RabbitMQ       | Откройте [http://localhost:${RABBITMQ_MANAGEMENT_PORT}](http://localhost:${RABBITMQ_MANAGEMENT_PORT}) и авторизуйтесь указанными учётными данными. |
| Redis          | `redis-cli -u $REDIS_URL ping` (должен вернуть `PONG`).                                           |
| Consul         | Откройте веб-интерфейс [http://localhost:${CONSUL_HTTP_PORT}](http://localhost:${CONSUL_HTTP_PORT}). |
| pgAdmin        | Откройте [http://localhost:${PGADMIN_PORT}](http://localhost:${PGADMIN_PORT}), авторизуйтесь и добавьте подключение к `postgres`. |

> ℹ️ Отдельный сервис для отправки e-mail локально не используется: уведомления по почте в разработке отключены.

## 6. Подключение приложений

После запуска инфраструктуры сервисы и приложения могут использовать значения из `.env`. Примеры:

- Backend сервисы используют URI `*_DATABASE_URL`, `RABBITMQ_URL`, `REDIS_*`, `CONSUL_HTTP_ADDR`.
<<<<<<< HEAD
- Фронтенд считывает публичные переменные `NEXT_PUBLIC_*`, в том числе `NEXT_PUBLIC_API_BASE_URL` (локально `http://localhost:${GATEWAY_SERVICE_PORT}/api`).
=======
- Фронтенд считывает публичные переменные `NEXT_PUBLIC_*`.
  - Для локального запуска все `NEXT_PUBLIC_*_SSE_URL` и `NEXT_PUBLIC_API_BASE_URL` уже указывают на `http://localhost:${GATEWAY_SERVICE_PORT}`;
    дополнительных DNS-записей или кастомных доменов не требуется.
>>>>>>> 7d3e315d
- Для фоновых заданий и уведомлений доступны очереди RabbitMQ и Redis.
- Для фоновых заданий и уведомлений используются очереди RabbitMQ и Redis.

## 7. Очистка состояния

Если нужно полностью пересоздать окружение (например, после изменений схем):

```bash
cd infra
docker compose down -v
rm -rf ../backups/postgres
```

После этого повторите шаги с запуска инфраструктуры.

> ⚠️ **Важно.** Локальные пароли и секреты в `.env` предназначены только для разработки. Никогда не коммитьте файл `.env` в репозиторий и не переиспользуйте эти значения в боевых средах.<|MERGE_RESOLUTION|>--- conflicted
+++ resolved
@@ -156,13 +156,9 @@
 После запуска инфраструктуры сервисы и приложения могут использовать значения из `.env`. Примеры:
 
 - Backend сервисы используют URI `*_DATABASE_URL`, `RABBITMQ_URL`, `REDIS_*`, `CONSUL_HTTP_ADDR`.
-<<<<<<< HEAD
-- Фронтенд считывает публичные переменные `NEXT_PUBLIC_*`, в том числе `NEXT_PUBLIC_API_BASE_URL` (локально `http://localhost:${GATEWAY_SERVICE_PORT}/api`).
-=======
 - Фронтенд считывает публичные переменные `NEXT_PUBLIC_*`.
   - Для локального запуска все `NEXT_PUBLIC_*_SSE_URL` и `NEXT_PUBLIC_API_BASE_URL` уже указывают на `http://localhost:${GATEWAY_SERVICE_PORT}`;
     дополнительных DNS-записей или кастомных доменов не требуется.
->>>>>>> 7d3e315d
 - Для фоновых заданий и уведомлений доступны очереди RabbitMQ и Redis.
 - Для фоновых заданий и уведомлений используются очереди RabbitMQ и Redis.
 
