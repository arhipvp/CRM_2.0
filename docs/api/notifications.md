--- conflicted
+++ resolved
@@ -140,10 +140,6 @@
 - `422 validation_error` — нарушены ограничения схемы (`eventKey`, `recipients`, структура `payload`).
 - `500 notification_dispatch_failed` — внутренняя ошибка постановки задачи на доставку.
 
-<<<<<<< HEAD
-## SSE `GET /api/notifications/stream`
-Gateway проксирует поток уведомлений CRM. Канал доступен по маршруту `GET /api/notifications/stream` и требует тех же заголовков, что и другие SSE-каналы (`Accept: text/event-stream`, `Authorization: Bearer <JWT>`). Поведение описано в разделе [docs/api/streams.md](streams.md#канал-notifications).
-=======
 ### POST `/api/notifications/events`
 Принимает произвольные внешние события для трансляции в CRM. Дополнительные поля полезной нагрузки уточняйте по коду
 `NotificationEventsService.handle_incoming`, чтобы поддерживать документацию в актуальном состоянии.
@@ -188,7 +184,6 @@
 
 ## SSE `GET /streams/notifications`
 Gateway проксирует поток уведомлений CRM. Канал доступен по маршруту `GET /api/v1/streams/notifications` и требует тех же заголовков, что и другие SSE-каналы (`Accept: text/event-stream`, `Authorization: Bearer <JWT>`). Поведение описано в разделе [docs/api/streams.md](streams.md#канал-notifications).
->>>>>>> b6656285
 
 ### Формат событий
 Поток соответствует спецификации SSE. Каждое сообщение содержит `retry` с интервалом повторного подключения (по умолчанию 5 секунд) и два основных поля:
