--- conflicted
+++ resolved
@@ -82,37 +82,6 @@
 }
 ```
 
-<<<<<<< HEAD
-### GET `/api/v1/notifications/{id}`
-Возвращает агрегированную информацию о поставке уведомления.
-
-**Параметры пути**
-| Параметр | Тип | Обязательный | Описание |
-| --- | --- | --- | --- |
-| `id` | UUID | Да | Идентификатор уведомления, полученный при постановке в очередь. |
-
-**Ответ 200** — объект `NotificationStatusResponse`:
-```json
-{
-  "id": "3b0b61c9-6d6c-4f2f-9f46-9fe2e03f46f2",
-  "status": "processed",
-  "attempts": 2,
-  "channels": ["sse", "telegram"],
-  "delivered_at": "2024-07-28T12:34:56Z"
-}
-```
-
-**Поля ответа**
-- `id` — идентификатор уведомления.
-- `status` — текущий статус уведомления. Возможны значения `pending`, `queued`, `processed`, `failed`, а также `delivered`, когда в журнале событий найдена успешная доставка в Telegram.
-- `attempts` — количество совершённых попыток доставки (учитываются записи репозитория попыток).
-- `channels` — отсортированный список каналов, по которым выполнялись попытки (`sse`, `telegram` и т. д.).
-- `delivered_at` — ISO-время подтверждённой доставки (окончание обработки Telegram), иначе `null`.
-
-**Ошибки**
-- `401 unauthorized` — отсутствует или просрочен JWT.
-- `404 notification_not_found` — уведомление не найдено (удалено или не было поставлено в очередь).
-=======
 ## Уведомления
 
 ### POST `/api/v1/notifications`
@@ -162,7 +131,6 @@
 - `409 duplicate_notification` — уведомление с таким `deduplicationKey` уже поставлено в очередь.
 - `422 validation_error` — нарушены ограничения схемы (`eventKey`, `recipients`, структура `payload`).
 - `500 notification_dispatch_failed` — внутренняя ошибка постановки задачи на доставку.
->>>>>>> 9b03a5ca
 
 ## SSE `GET /streams/notifications`
 Gateway проксирует поток уведомлений CRM. Канал доступен по маршруту `GET /api/v1/streams/notifications` и требует тех же заголовков, что и другие SSE-каналы (`Accept: text/event-stream`, `Authorization: Bearer <JWT>`). Поведение описано в разделе [docs/api/streams.md](streams.md#канал-notifications).
