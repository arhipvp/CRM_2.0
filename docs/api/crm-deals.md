# CRM / Deals API

## Общая информация
- **Базовый URL:** `https://crm.internal/api/v1`
- **Аутентификация:** сервисный JWT от Gateway/Auth (`Authorization: Bearer <token>`)
- **Назначение:** CRUD-операции по клиентам, сделкам, полисам и задачам первого уровня.
- **Контекст арендатора:** все запросы требуют заголовок `X-Tenant-ID` (UUID). Значение используется для политик RLS в схеме `crm` и маршрутизации фоновых задач.

## Клиенты

### GET `/clients`
Возвращает список клиентов арендатора.

**Заголовки**
- `X-Tenant-ID` *(обязательно)* — UUID арендатора.

**Параметры ответа** — массив объектов `Client`:
```json
{
  "id": "5cb2f9ae-dc0c-4dd6-8abf-50d0fa3b9c2f",
  "name": "ООО Ромашка",
  "email": "info@example.com",
  "phone": "+7-900-123-45-67",
  "status": "active",
  "owner_id": "2f6f2803-5f69-4f9a-9cb0-f7e0c6f90958",
  "tenant_id": "1c54c7ba-ea78-44ec-9f40-5861ab6b0107",
  "created_at": "2024-03-15T12:00:00Z",
  "updated_at": "2024-03-15T12:00:00Z"
}
```

### POST `/clients`
Создаёт клиента.

**Тело запроса**
| Поле | Тип | Обязательное | Описание |
| --- | --- | --- | --- |
| name | string | Да | Имя/название клиента. |
| email | string | Нет | Контактный e-mail. |
| phone | string | Нет | Контактный телефон. |
| status | string | Нет | `active`/`inactive`/`prospect`, по умолчанию `active`. |
| owner_id | UUID | Да | Ответственный пользователь (используется для RLS). |

**Ответ 201** — объект клиента.

### PATCH `/clients/{client_id}`
Частично обновляет клиента. Допустимы поля `name`, `email`, `phone`, `status`.

## Сделки

### GET `/deals`
Возвращает список сделок арендатора, отсортированных по `next_review_at` (самые ближайшие проверки первыми) с дополнительной сортировкой по `updated_at`.

**Особенности ответа**
- Сортировка: по возрастанию `next_review_at`, затем по убыванию `updated_at` для сделок с одинаковой датой ревизии.

### POST `/deals`
Создаёт сделку.

**Тело запроса**
| Поле | Тип | Обязательное | Описание |
| --- | --- | --- | --- |
| client_id | UUID | Да | Идентификатор клиента. |
| title | string | Да | Название сделки. |
| description | string | Нет | Свободный комментарий. |
| status | string | Нет | Текущий статус (по умолчанию `draft`). |
| value | number | Нет | Планируемая сумма. |
| owner_id | UUID | Да | Ответственный менеджер. |
<<<<<<< HEAD
| next_review_at | date | Да | Следующая контрольная дата по сделке. |
=======
| next_review_at | date | Да | Дата следующего пересмотра сделки. |
>>>>>>> e13c7f71

**Ответ 201** — объект сделки.

### PATCH `/deals/{deal_id}`
<<<<<<< HEAD
Обновляет поля `title`, `description`, `status`, `value`, `next_review_at`.
=======
Обновляет поля `title`, `description`, `status`, `value`, `next_review_at` (значение должно быть ненулевой датой).
>>>>>>> e13c7f71

## Полисы

### GET `/policies`
Список полисов по арендаторам.

### POST `/policies`
Создаёт полис.

| Поле | Тип | Обязательное | Описание |
| --- | --- | --- | --- |
| client_id | UUID | Да | Связанный клиент. |
| deal_id | UUID | Нет | Сделка, к которой относится полис. |
| policy_number | string | Да | Номер полиса (уникален). |
| status | string | Нет | `draft`/`active`/`closed`, по умолчанию `draft`. |
| premium | number | Нет | Сумма премии. |
| effective_from | date | Нет | Дата начала действия. |
| effective_to | date | Нет | Дата окончания действия. |
| owner_id | UUID | Да | Ответственный пользователь. |

### PATCH `/policies/{policy_id}`
Обновляет `status`, `premium`, `effective_from`, `effective_to`.

## Задачи первого уровня

### GET `/tasks`
Возвращает задачи, связанные со сделками или клиентами.

### POST `/tasks`
Создаёт задачу для менеджера.

| Поле | Тип | Обязательное | Описание |
| --- | --- | --- | --- |
| title | string | Да | Краткое описание задачи. |
| description | string | Нет | Детальное описание. |
| status | string | Нет | `open`/`in_progress`/`done`, по умолчанию `open`. |
| priority | string | Нет | `low`/`normal`/`high`, по умолчанию `normal`. |
| due_date | date | Нет | Плановая дата выполнения. |
| deal_id | UUID | Нет | Привязка к сделке. |
| client_id | UUID | Нет | Привязка к клиенту. |
| owner_id | UUID | Да | Исполнитель. |

### PATCH `/tasks/{task_id}`
Изменяет `title`, `description`, `status`, `priority`, `due_date`.

## Интеграция с платежами
- Сервис подписан на exchange `payments.events` (routing key `payments.*`).
- При успешной обработке событий публикуется `payments.synced` в `crm.events`.
- Повторные попытки выполняются через очередь `crm.payments-sync.retry` (TTL задаётся `CRM_PAYMENTS_RETRY_DELAY_MS`), невосстановимые сообщения сохраняются в `crm.payments-sync.dlx` для ручного анализа.【F:docs/tech-stack.md†L178-L204】<|MERGE_RESOLUTION|>--- conflicted
+++ resolved
@@ -66,20 +66,12 @@
 | status | string | Нет | Текущий статус (по умолчанию `draft`). |
 | value | number | Нет | Планируемая сумма. |
 | owner_id | UUID | Да | Ответственный менеджер. |
-<<<<<<< HEAD
-| next_review_at | date | Да | Следующая контрольная дата по сделке. |
-=======
 | next_review_at | date | Да | Дата следующего пересмотра сделки. |
->>>>>>> e13c7f71
 
 **Ответ 201** — объект сделки.
 
 ### PATCH `/deals/{deal_id}`
-<<<<<<< HEAD
-Обновляет поля `title`, `description`, `status`, `value`, `next_review_at`.
-=======
 Обновляет поля `title`, `description`, `status`, `value`, `next_review_at` (значение должно быть ненулевой датой).
->>>>>>> e13c7f71
 
 ## Полисы
 
