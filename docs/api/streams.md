--- conflicted
+++ resolved
@@ -17,11 +17,7 @@
   - Gateway автоматически переподключается к upstream при обрывах с задержкой `GATEWAY_UPSTREAM_SSE_RECONNECT_DELAY`.
   - При восстановлении соединения используется значение `Last-Event-ID`, сохранённое в Redis (`${REDIS_HEARTBEAT_PREFIX}:crm:last-event-id`).
   - Payload передаётся без изменений; тип события (`event`) задаёт CRM.
-<<<<<<< HEAD
-- Обновления по платежам публикуются событиями `deal.payment.updated` (агрегат платежа) и `deal.payment.income.*`/`deal.payment.expense.*`; отдельного `deal.updated` больше нет.
-=======
 - Обновления по платежам (включая запись фактической оплаты и перерасчёт итоговых сумм) публикуются тем же каналом событием `deal.payment.updated` с полной моделью платежа.
->>>>>>> c1c661cf
 - Для обратной совместимости внутренний upstream по-прежнему обозначается как `crm`; публичный маршрут и переменные окружения используют имя `deals`.
 - **Алиас:** путь `/api/v1/streams/crm` остаётся рабочим для клиентов, которым требуется постепенная миграция на `deals`.
 - Каждый канал использует `Last-Event-ID` для восстановления после обрыва.
@@ -34,16 +30,6 @@
 
 | Тип события | Описание | Payload |
 | --- | --- | --- |
-<<<<<<< HEAD
-| `deal.journal.appended` | Добавлена запись в журнал. | `{ "deal_id": "uuid", "entry_id": "uuid", "author_id": "uuid", "body": "string", "created_at": "datetime" }` |
-| `deal.calculation.created`, `deal.calculation.updated` | Создан или обновлён расчёт. | `{ "calculation_id": "uuid", "deal_id": "uuid", "status": "draft", "insurance_company": "string", "calculation_date": "date", "premium_amount": "decimal", "policy_id": "uuid"\|null }` |
-| `deal.calculation.deleted` | Расчёт удалён. | `{ "calculation_id": "uuid", "deal_id": "uuid", "status": "ready", "insurance_company": "string", "calculation_date": "date" }` |
-| `deal.calculation.status.<code>` | Изменился статус расчёта (`<code>` ∈ `ready`, `confirmed`, `archived`). | `{ "calculation_id": "uuid", "deal_id": "uuid", "status": "confirmed", "insurance_company": "string", "calculation_date": "date", "policy_id": "uuid"\|null }` |
-| `deal.payment.created`, `deal.payment.updated` | Создан или пересчитан платёж; payload включает агрегаты и вложенные доходы/расходы. | `{ "deal_id": "uuid", "policy_id": "uuid", "payment": { "payment_id": "uuid", "sequence": 1, "status": "posted", "planned_date": "date", "actual_date": "date"\|null, "incomes_total": "decimal", "expenses_total": "decimal", "net_total": "decimal", "incomes": [...], "expenses": [...] } }` |
-| `deal.payment.deleted` | Платёж удалён. | `{ "deal_id": "uuid", "policy_id": "uuid", "payment_id": "uuid", "deleted_at": "datetime" }` |
-| `deal.payment.income.created`, `deal.payment.income.updated`, `deal.payment.income.deleted` | Изменения по доходам платежа. | `{ "deal_id": "uuid", "policy_id": "uuid", "payment_id": "uuid", "income": { "income_id": "uuid", "amount": "decimal", "posted_at": "date", "note": "string"\|null, "deleted_at": "datetime"\|null }, "previous": { ... }\|null }` |
-| `deal.payment.expense.created`, `deal.payment.expense.updated`, `deal.payment.expense.deleted` | Изменения по расходам платежа. | `{ "deal_id": "uuid", "policy_id": "uuid", "payment_id": "uuid", "expense": { "expense_id": "uuid", "amount": "decimal", "posted_at": "date", "note": "string"\|null, "deleted_at": "datetime"\|null }, "previous": { ... }\|null }` |
-=======
 | `deal.journal.appended` | Добавлена запись в журнал сделки. | `{ "deal_id": "uuid", "entry_id": "uuid", "author_id": "uuid", "body": "string", "created_at": "datetime" }` |
 | `deal.calculation.created` | Создан расчёт по сделке. | `{ "deal_id": "uuid", "calculation_id": "uuid", "status": "draft", "insurance_company": "string", "calculation_date": "date" }` |
 | `deal.calculation.updated` | Обновлён расчёт (изменены параметры). | `{ "deal_id": "uuid", "calculation_id": "uuid", "status": "ready", "premium_amount": "12345.67" }` |
@@ -58,7 +44,6 @@
 При изменении фактических оплат, пересчёте доходов или расходов `PaymentService` публикует `deal.payment.updated` вместе с соответствующим событием `deal.payment.income.*`/`deal.payment.expense.*`, чтобы клиенты получили целостную модель платежа для повторного рендеринга.【F:backend/crm/crm/domain/services.py†L1036-L1140】【F:backend/crm/crm/domain/services.py†L1213-L1305】
 
 Суффиксы `deal.calculation.status.*` соответствуют перечислению `CalculationStatus` (`draft`, `ready`, `confirmed`, `archived`) из доменных схем CRM.【F:backend/crm/crm/domain/services.py†L305-L383】【F:backend/crm/crm/domain/schemas.py†L248-L305】
->>>>>>> c1c661cf
 
 **Ошибки канала:**
 - `event: error` + `data: {"code": "forbidden"}` — пользователь не имеет доступа, соединение закрывается.
